import ast
import asyncio
import zlib
from pathlib import Path

from loguru import logger

from langflow.custom import Component


class CustomComponentPathValueError(ValueError):
    pass


class StringCompressor:
    def __init__(self, input_string):
        """Initialize StringCompressor with a string to compress."""
        self.input_string = input_string

    def compress_string(self):
        """
        Compress the initial string and return the compressed data.
        """
        # Convert string to bytes
        byte_data = self.input_string.encode("utf-8")
        # Compress the bytes
        self.compressed_data = zlib.compress(byte_data)

        return self.compressed_data

    def decompress_string(self):
        """
        Decompress the compressed data and return the original string.
        """
        # Decompress the bytes
        decompressed_data = zlib.decompress(self.compressed_data)
        # Convert bytes back to string
        return decompressed_data.decode("utf-8")


class DirectoryReader:
    # Ensure the base path to read the files that contain
    # the custom components from this directory.
    base_path = ""

    def __init__(self, directory_path, compress_code_field=False):
        """
        Initialize DirectoryReader with a directory path
        and a flag indicating whether to compress the code.
        """
        self.directory_path = directory_path
        self.compress_code_field = compress_code_field

    def get_safe_path(self):
        """Check if the path is valid and return it, or None if it's not."""
        return self.directory_path if self.is_valid_path() else None

    def is_valid_path(self) -> bool:
        """Check if the directory path is valid by comparing it to the base path."""
        fullpath = Path(self.directory_path).resolve()
        return not self.base_path or fullpath.is_relative_to(self.base_path)

    def is_empty_file(self, file_content):
        """
        Check if the file content is empty.
        """
        return len(file_content.strip()) == 0

    def filter_loaded_components(self, data: dict, with_errors: bool) -> dict:
        from langflow.custom.utils import build_component

        items = []
        for menu in data["menu"]:
            components = []
            for component in menu["components"]:
                try:
                    if component["error"] if with_errors else not component["error"]:
                        component_tuple = (*build_component(component), component)
                        components.append(component_tuple)
                except Exception as e:
<<<<<<< HEAD
                    logger.debug(
                        f"Error while loading component '{ component['name']}' from file '{component['file']}'"
                    )
=======
                    logger.debug(f"Error while loading component {component['name']}")
>>>>>>> 04fa6351
                    logger.debug(e)
                    continue
            items.append({"name": menu["name"], "path": menu["path"], "components": components})
        filtered = [menu for menu in items if menu["components"]]
        logger.debug(f'Filtered components {"with errors" if with_errors else ""}: {len(filtered)}')
        return {"menu": filtered}

    def validate_code(self, file_content):
        """
        Validate the Python code by trying to parse it with ast.parse.
        """
        try:
            ast.parse(file_content)
            return True
        except SyntaxError:
            return False

    def validate_build(self, file_content):
        """
        Check if the file content contains a function named 'build'.
        """
        return "def build" in file_content

    def read_file_content(self, file_path):
        """
        Read and return the content of a file.
        """
        _file_path = Path(file_path)
        if not _file_path.is_file():
            return None
        with _file_path.open(encoding="utf-8") as file:
            # UnicodeDecodeError: 'charmap' codec can't decode byte 0x9d in position 3069: character maps to <undefined>
            try:
                return file.read()
            except UnicodeDecodeError:
                # This is happening in Windows, so we need to open the file in binary mode
                # The file is always just a python file, so we can safely read it as utf-8
                with _file_path.open("rb") as f:
                    return f.read().decode("utf-8")

    def get_files(self):
        """
        Walk through the directory path and return a list of all .py files.
        """
        if not (safe_path := self.get_safe_path()):
            msg = f"The path needs to start with '{self.base_path}'."
            raise CustomComponentPathValueError(msg)

        file_list = []
        safe_path_obj = Path(safe_path)
        for file_path in safe_path_obj.rglob("*.py"):
            # Check if the file is in the folder `deactivated` and if so, skip it
            if "deactivated" in file_path.parent.name:
                continue

            # The other condtion is that it should be
            # in the safe_path/[folder]/[file].py format
            # any folders below [folder] will be ignored
            # basically the parent folder of the file should be a
            # folder in the safe_path
            if file_path.is_file() and file_path.parent.parent == safe_path_obj and not file_path.name.startswith("__"):
                file_list.append(str(file_path))
        return file_list

    def find_menu(self, response, menu_name):
        """
        Find and return a menu by its name in the response.
        """
        return next(
            (menu for menu in response["menu"] if menu["name"] == menu_name),
            None,
        )

    def _is_type_hint_imported(self, type_hint_name: str, code: str) -> bool:
        """
        Check if a specific type hint is imported
        from the typing module in the given code.
        """
        module = ast.parse(code)

        return any(
            isinstance(node, ast.ImportFrom)
            and node.module == "typing"
            and any(alias.name == type_hint_name for alias in node.names)
            for node in ast.walk(module)
        )

    def _is_type_hint_used_in_args(self, type_hint_name: str, code: str) -> bool:
        """
        Check if a specific type hint is used in the
        function definitions within the given code.
        """
        try:
            module = ast.parse(code)

            for node in ast.walk(module):
                if isinstance(node, ast.FunctionDef):
                    for arg in node.args.args:
                        if self._is_type_hint_in_arg_annotation(arg.annotation, type_hint_name):
                            return True
        except SyntaxError:
            # Returns False if the code is not valid Python
            return False
        return False

    def _is_type_hint_in_arg_annotation(self, annotation, type_hint_name: str) -> bool:
        """
        Helper function to check if a type hint exists in an annotation.
        """
        return (
            annotation is not None
            and isinstance(annotation, ast.Subscript)
            and isinstance(annotation.value, ast.Name)
            and annotation.value.id == type_hint_name
        )

    def is_type_hint_used_but_not_imported(self, type_hint_name: str, code: str) -> bool:
        """
        Check if a type hint is used but not imported in the given code.
        """
        try:
            return self._is_type_hint_used_in_args(type_hint_name, code) and not self._is_type_hint_imported(
                type_hint_name, code
            )
        except SyntaxError:
            # Returns True if there's something wrong with the code
            # TODO : Find a better way to handle this
            return True

    def process_file(self, file_path):
        """
        Process a file by validating its content and
        returning the result and content/error message.
        """
        try:
            file_content = self.read_file_content(file_path)
        except Exception:
            logger.exception(f"Error while reading file {file_path}")
            return False, f"Could not read {file_path}"

        if file_content is None:
            return False, f"Could not read {file_path}"
        if self.is_empty_file(file_content):
            return False, "Empty file"
        if not self.validate_code(file_content):
            return False, "Syntax error"
        if self._is_type_hint_used_in_args("Optional", file_content) and not self._is_type_hint_imported(
            "Optional", file_content
        ):
            return (
                False,
                "Type hint 'Optional' is used but not imported in the code.",
            )
        if self.compress_code_field:
            file_content = str(StringCompressor(file_content).compress_string())
        return True, file_content

    def build_component_menu_list(self, file_paths):
        """
        Build a list of menus with their components
        from the .py files in the directory.
        """
        response = {"menu": []}
        logger.debug("-------------------- Building component menu list --------------------")

        for file_path in file_paths:
            _file_path = Path(file_path)
            menu_name = _file_path.parent.name
            filename = _file_path.name
            validation_result, result_content = self.process_file(file_path)
            if not validation_result:
                logger.error(f"Error while processing file {file_path}")

            menu_result = self.find_menu(response, menu_name) or {
                "name": menu_name,
                "path": str(_file_path.parent),
                "components": [],
            }
            component_name = filename.split(".")[0]
            # This is the name of the file which will be displayed in the UI
            # We need to change it from snake_case to CamelCase

            # first check if it's already CamelCase
            if "_" in component_name:
                component_name_camelcase = " ".join(word.title() for word in component_name.split("_"))
            else:
                component_name_camelcase = component_name

            if validation_result:
                try:
                    output_types = self.get_output_types_from_code(result_content)
                except Exception:
                    output_types = [component_name_camelcase]
            else:
                output_types = [component_name_camelcase]

            component_info = {
                "name": component_name_camelcase,
                "output_types": output_types,
                "file": filename,
                "code": result_content if validation_result else "",
                "error": "" if validation_result else result_content,
            }
            menu_result["components"].append(component_info)

            if menu_result not in response["menu"]:
                response["menu"].append(menu_result)
        logger.debug("-------------------- Component menu list built --------------------")
        return response

    async def process_file_async(self, file_path):
        try:
            file_content = self.read_file_content(file_path)
        except Exception:
            logger.exception(f"Error while reading file {file_path}")
            return False, f"Could not read {file_path}"

        if file_content is None:
            return False, f"Could not read {file_path}"
        if self.is_empty_file(file_content):
            return False, "Empty file"
        if not self.validate_code(file_content):
            return False, "Syntax error"
        if self._is_type_hint_used_in_args("Optional", file_content) and not self._is_type_hint_imported(
            "Optional", file_content
        ):
            return (
                False,
                "Type hint 'Optional' is used but not imported in the code.",
            )
        if self.compress_code_field:
            file_content = str(StringCompressor(file_content).compress_string())
        return True, file_content

    async def get_output_types_from_code_async(self, code: str):
        return await asyncio.to_thread(self.get_output_types_from_code, code)

    async def abuild_component_menu_list(self, file_paths):
        response = {"menu": []}
        logger.debug("-------------------- Async Building component menu list --------------------")

        tasks = [self.process_file_async(file_path) for file_path in file_paths]
        results = await asyncio.gather(*tasks)

        for file_path, (validation_result, result_content) in zip(file_paths, results, strict=True):
            _file_path = Path(file_path)
            menu_name = _file_path.parent.name
            filename = _file_path.name

            if not validation_result:
                logger.error(f"Error while processing file {file_path}")

            menu_result = self.find_menu(response, menu_name) or {
                "name": menu_name,
                "path": str(_file_path.parent),
                "components": [],
            }
            component_name = filename.split(".")[0]

            if "_" in component_name:
                component_name_camelcase = " ".join(word.title() for word in component_name.split("_"))
            else:
                component_name_camelcase = component_name

            if validation_result:
                try:
                    output_types = await self.get_output_types_from_code_async(result_content)
                except Exception:
                    logger.exception("Error while getting output types from code")
                    output_types = [component_name_camelcase]
            else:
                output_types = [component_name_camelcase]

            component_info = {
                "name": component_name_camelcase,
                "output_types": output_types,
                "file": filename,
                "code": result_content if validation_result else "",
                "error": "" if validation_result else result_content,
            }
            menu_result["components"].append(component_info)

            if menu_result not in response["menu"]:
                response["menu"].append(menu_result)

        logger.debug("-------------------- Component menu list built --------------------")
        return response

    @staticmethod
    def get_output_types_from_code(code: str) -> list:
        """
        Get the output types from the code.
        """
        custom_component = Component(_code=code)
        types_list = custom_component.get_function_entrypoint_return_type

        # Get the name of types classes
        return [type_.__name__ for type_ in types_list if hasattr(type_, "__name__")]<|MERGE_RESOLUTION|>--- conflicted
+++ resolved
@@ -78,13 +78,9 @@
                         component_tuple = (*build_component(component), component)
                         components.append(component_tuple)
                 except Exception as e:
-<<<<<<< HEAD
                     logger.debug(
                         f"Error while loading component '{ component['name']}' from file '{component['file']}'"
                     )
-=======
-                    logger.debug(f"Error while loading component {component['name']}")
->>>>>>> 04fa6351
                     logger.debug(e)
                     continue
             items.append({"name": menu["name"], "path": menu["path"], "components": components})
