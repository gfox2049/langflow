--- conflicted
+++ resolved
@@ -45,14 +45,10 @@
         self.alembic_cfg_path = langflow_dir / "alembic.ini"
         self.engine = self._create_engine()
 
-<<<<<<< HEAD
     def reload_engine(self):
         self.engine = self._create_engine()
-
-    def _create_engine(self) -> "Engine":
-=======
+        
     def _create_engine(self) -> Engine:
->>>>>>> 7b3a8b82
         """Create the engine for the database."""
         if self.settings_service.settings.database_url and self.settings_service.settings.database_url.startswith(
             "sqlite"
