--- conflicted
+++ resolved
@@ -1,11 +1,7 @@
+from collections.abc import Generator
 from contextlib import contextmanager
-<<<<<<< HEAD
 from typing import TYPE_CHECKING
-from collections.abc import Generator
-=======
-from typing import TYPE_CHECKING, Generator
-
->>>>>>> 38134845
+
 from loguru import logger
 
 from langflow.services.schema import ServiceType
