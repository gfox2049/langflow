from __future__ import annotations

from contextlib import contextmanager
from typing import TYPE_CHECKING

from loguru import logger

from langflow.services.schema import ServiceType

if TYPE_CHECKING:
    from collections.abc import Generator

    from sqlmodel import Session

    from langflow.services.cache.service import CacheService
    from langflow.services.chat.service import ChatService
    from langflow.services.database.service import DatabaseService
    from langflow.services.plugins.service import PluginService
    from langflow.services.session.service import SessionService
    from langflow.services.settings.service import SettingsService
    from langflow.services.socket.service import SocketIOService
    from langflow.services.state.service import StateService
    from langflow.services.storage.service import StorageService
    from langflow.services.store.service import StoreService
    from langflow.services.task.service import TaskService
    from langflow.services.telemetry.service import TelemetryService
    from langflow.services.tracing.service import TracingService
    from langflow.services.variable.service import VariableService


def get_service(service_type: ServiceType, default=None):
    """Retrieves the service instance for the given service type.

    Args:
        service_type (ServiceType): The type of service to retrieve.
        default (ServiceFactory, optional): The default ServiceFactory to use if the service is not found.
            Defaults to None.

    Returns:
        Any: The service instance.

    """
    from langflow.services.manager import service_manager

    if not service_manager.factories:
        # ! This is a workaround to ensure that the service manager is initialized
        # ! Not optimal, but it works for now
        service_manager.register_factories()
    return service_manager.get(service_type, default)


def get_telemetry_service() -> TelemetryService:
    """Retrieves the TelemetryService instance from the service manager.

    Returns:
        TelemetryService: The TelemetryService instance.
    """
    from langflow.services.telemetry.factory import TelemetryServiceFactory

    return get_service(ServiceType.TELEMETRY_SERVICE, TelemetryServiceFactory())


def get_tracing_service() -> TracingService:
    """Retrieves the TracingService instance from the service manager.

    Returns:
        TracingService: The TracingService instance.
    """
    from langflow.services.tracing.factory import TracingServiceFactory

    return get_service(ServiceType.TRACING_SERVICE, TracingServiceFactory())


def get_state_service() -> StateService:
    """Retrieves the StateService instance from the service manager.

    Returns:
        The StateService instance.
    """
    from langflow.services.state.factory import StateServiceFactory

    return get_service(ServiceType.STATE_SERVICE, StateServiceFactory())


def get_socket_service() -> SocketIOService:
    """Get the SocketIOService instance from the service manager.

    Returns:
        SocketIOService: The SocketIOService instance.
    """
    return get_service(ServiceType.SOCKETIO_SERVICE)  # type: ignore[attr-defined]


def get_storage_service() -> StorageService:
    """Retrieves the storage service instance.

    Returns:
        The storage service instance.
    """
    from langflow.services.storage.factory import StorageServiceFactory

    return get_service(ServiceType.STORAGE_SERVICE, default=StorageServiceFactory())


def get_variable_service() -> VariableService:
    """Retrieves the VariableService instance from the service manager.

    Returns:
        The VariableService instance.

    """
    from langflow.services.variable.factory import VariableServiceFactory

    return get_service(ServiceType.VARIABLE_SERVICE, VariableServiceFactory())


def get_plugins_service() -> PluginService:
    """Get the PluginService instance from the service manager.

    Returns:
        PluginService: The PluginService instance.
    """
    return get_service(ServiceType.PLUGIN_SERVICE)  # type: ignore[attr-defined]


def get_settings_service() -> SettingsService:
    """Retrieves the SettingsService instance.

    If the service is not yet initialized, it will be initialized before returning.

    Returns:
        The SettingsService instance.

    Raises:
        ValueError: If the service cannot be retrieved or initialized.
    """
    from langflow.services.settings.factory import SettingsServiceFactory

    return get_service(ServiceType.SETTINGS_SERVICE, SettingsServiceFactory())


def get_db_service() -> DatabaseService:
    """Retrieves the DatabaseService instance from the service manager.

    Returns:
        The DatabaseService instance.

    """
    from langflow.services.database.factory import DatabaseServiceFactory

    return get_service(ServiceType.DATABASE_SERVICE, DatabaseServiceFactory())


def get_session() -> Generator[Session, None, None]:
    """Retrieves a session from the database service.

    Yields:
        Session: A session object.

    """
    with get_db_service().with_session() as session:
        yield session


@contextmanager
def session_scope() -> Generator[Session, None, None]:
    """Context manager for managing a session scope.

    This context manager is used to manage a session scope for database operations.
    It ensures that the session is properly committed if no exceptions occur,
    and rolled back if an exception is raised.

    Yields:
        session: The session object.

    Raises:
        Exception: If an error occurs during the session scope.

    """
    db_service = get_db_service()
    with db_service.with_session() as session:
        try:
            yield session
            session.commit()
        except Exception:
            logger.exception("An error occurred during the session scope.")
            session.rollback()
            raise


def get_cache_service() -> CacheService:
    """Retrieves the cache service from the service manager.

    Returns:
        The cache service instance.
    """
    from langflow.services.cache.factory import CacheServiceFactory

    return get_service(ServiceType.CACHE_SERVICE, CacheServiceFactory())


def get_shared_component_cache_service() -> CacheService:
<<<<<<< HEAD
    """
    Retrieves the cache service from the service manager.

    Returns:
        The cache service instance.
    """
    from langflow.services.shared_component_cache.factory import SharedComponentCacheServiceFactory

    return get_service(ServiceType.SHARED_COMPONENT_CACHE_SERVICE, SharedComponentCacheServiceFactory())  # type: ignore


def get_session_service() -> SessionService:
=======
    """Retrieves the cache service from the service manager.

    Returns:
        The cache service instance.
>>>>>>> 9e278835
    """
    from langflow.services.shared_component_cache.factory import SharedComponentCacheServiceFactory

    return get_service(ServiceType.SHARED_COMPONENT_CACHE_SERVICE, SharedComponentCacheServiceFactory())


def get_session_service() -> SessionService:
    """Retrieves the session service from the service manager.

    Returns:
        The session service instance.
    """
    from langflow.services.session.factory import SessionServiceFactory

    return get_service(ServiceType.SESSION_SERVICE, SessionServiceFactory())


def get_task_service() -> TaskService:
    """Retrieves the TaskService instance from the service manager.

    Returns:
        The TaskService instance.

    """
    from langflow.services.task.factory import TaskServiceFactory

    return get_service(ServiceType.TASK_SERVICE, TaskServiceFactory())


def get_chat_service() -> ChatService:
    """Get the chat service instance.

    Returns:
        ChatService: The chat service instance.
    """
    return get_service(ServiceType.CHAT_SERVICE)


def get_store_service() -> StoreService:
    """Retrieves the StoreService instance from the service manager.

    Returns:
        StoreService: The StoreService instance.
    """
    return get_service(ServiceType.STORE_SERVICE)<|MERGE_RESOLUTION|>--- conflicted
+++ resolved
@@ -200,7 +200,17 @@
 
 
 def get_shared_component_cache_service() -> CacheService:
-<<<<<<< HEAD
+    """Retrieves the cache service from the service manager.
+
+    Returns:
+        The cache service instance.
+    """
+    from langflow.services.shared_component_cache.factory import SharedComponentCacheServiceFactory
+
+    return get_service(ServiceType.SHARED_COMPONENT_CACHE_SERVICE, SharedComponentCacheServiceFactory())
+
+
+def get_shared_component_cache_service() -> CacheService:
     """
     Retrieves the cache service from the service manager.
 
@@ -210,19 +220,6 @@
     from langflow.services.shared_component_cache.factory import SharedComponentCacheServiceFactory
 
     return get_service(ServiceType.SHARED_COMPONENT_CACHE_SERVICE, SharedComponentCacheServiceFactory())  # type: ignore
-
-
-def get_session_service() -> SessionService:
-=======
-    """Retrieves the cache service from the service manager.
-
-    Returns:
-        The cache service instance.
->>>>>>> 9e278835
-    """
-    from langflow.services.shared_component_cache.factory import SharedComponentCacheServiceFactory
-
-    return get_service(ServiceType.SHARED_COMPONENT_CACHE_SERVICE, SharedComponentCacheServiceFactory())
 
 
 def get_session_service() -> SessionService:
