from base64 import b64decode, b64encode
from typing import Union
from uuid import UUID

from kubernetes import client, config  # type: ignore
from kubernetes.client.rest import ApiException  # type: ignore
from loguru import logger
<<<<<<< HEAD
from uuid import UUID
=======
>>>>>>> 38134845


class KubernetesSecretManager:
    """
    A class for managing Kubernetes secrets.
    """

    def __init__(self, namespace: str = "langflow"):
        """
        Initialize the KubernetesSecretManager class.

        Args:
            namespace (str): The namespace in which to perform secret operations.
        """
        config.load_kube_config()
        self.namespace = namespace

        # initialize the Kubernetes API client
        self.core_api = client.CoreV1Api()

    def create_secret(self, name: str, data: dict, secret_type: str = "Opaque"):
        """
        Create a new secret in the specified namespace.

        Args:
            name (str): The name of the secret to create.
            data (dict): A dictionary containing the key-value pairs for the secret data.
            secret_type (str, optional): The type of secret to create. Defaults to 'Opaque'.

        Returns:
            V1Secret: The created secret object.
        """
        encoded_data = {k: b64encode(v.encode()).decode() for k, v in data.items()}

        secret_metadata = client.V1ObjectMeta(name=name)
        secret = client.V1Secret(
            api_version="v1", kind="Secret", metadata=secret_metadata, type=secret_type, data=encoded_data
        )

        return self.core_api.create_namespaced_secret(self.namespace, secret)

    def upsert_secret(self, secret_name: str, data: dict, secret_type: str = "Opaque"):
        """
        Upsert a secret in the specified namespace.
        If the secret doesn't exist, it will be created.
        If it exists, it will be updated with new data while preserving existing keys.

        :param secret_name: Name of the secret
        :param new_data: Dictionary containing new key-value pairs for the secret
        :return: Created or updated secret object
        """
        try:
            # Try to read the existing secret
            existing_secret = self.core_api.read_namespaced_secret(secret_name, self.namespace)

            # If secret exists, update it
            existing_data = {k: b64decode(v).decode() for k, v in existing_secret.data.items()}
            existing_data.update(data)

            # Encode all data to base64
            encoded_data = {k: b64encode(v.encode()).decode() for k, v in existing_data.items()}

            # Update the existing secret
            existing_secret.data = encoded_data
            return self.core_api.replace_namespaced_secret(secret_name, self.namespace, existing_secret)

        except ApiException as e:
            if e.status == 404:
                # Secret doesn't exist, create a new one
                return self.create_secret(secret_name, data)
            else:
                logger.error(f"Error upserting secret {secret_name}: {e}")
                raise

    def get_secret(self, name: str) -> dict | None:
        """
        Read a secret from the specified namespace.

        Args:
            name (str): The name of the secret to read.

        Returns:
            V1Secret: The secret object.
        """
        try:
            secret = self.core_api.read_namespaced_secret(name, self.namespace)
            return {k: b64decode(v).decode() for k, v in secret.data.items()}
        except ApiException as e:
            if e.status == 404:
                return None
            raise

    def update_secret(self, name: str, data: dict):
        """
        Update an existing secret in the specified namespace.

        Args:
            name (str): The name of the secret to update.
            data (dict): A dictionary containing the key-value pairs for the updated secret data.

        Returns:
            V1Secret: The updated secret object.
        """
        # Get the existing secret
        secret = self.core_api.read_namespaced_secret(name, self.namespace)
        if secret is None:
            raise ApiException(status=404, reason="Not Found", msg="Secret not found")

        # Update the secret data
        encoded_data = {k: b64encode(v.encode()).decode() for k, v in data.items()}
        secret.data.update(encoded_data)

        # Update the secret in Kubernetes
        return self.core_api.replace_namespaced_secret(name, self.namespace, secret)

    def delete_secret_key(self, name: str, key: str):
        """
        Delete a key from the specified secret in the namespace.

        Args:
            name (str): The name of the secret.
            key (str): The key to delete from the secret.

        Returns:
            V1Secret: The updated secret object.
        """
        # Get the existing secret
        secret = self.core_api.read_namespaced_secret(name, self.namespace)
        if secret is None:
            raise ApiException(status=404, reason="Not Found", msg="Secret not found")

        # Delete the key from the secret data
        if key in secret.data:
            del secret.data[key]
        else:
            raise ApiException(status=404, reason="Not Found", msg="Key not found in the secret")

        # Update the secret in Kubernetes
        return self.core_api.replace_namespaced_secret(name, self.namespace, secret)

    def delete_secret(self, name: str):
        """
        Delete a secret from the specified namespace.

        Args:
            name (str): The name of the secret to delete.

        Returns:
            V1Status: The status object indicating the success or failure of the operation.
        """
        return self.core_api.delete_namespaced_secret(name, self.namespace)


# utility function to encode user_id to base64 lower case and numbers only
# this is required by kubernetes secret name restrictions
def encode_user_id(user_id: UUID | str) -> str:
    # Handle UUID
    if isinstance(user_id, UUID):
        return f"uuid-{str(user_id).lower()}"[:253]

    # Convert string to lowercase
    id = str(user_id).lower()

    # If the user_id looks like an email, replace @ and . with allowed characters
    if "@" in id or "." in id:
        id = id.replace("@", "-at-").replace(".", "-dot-")

    # Encode the user_id to base64
    # encoded = base64.b64encode(user_id.encode("utf-8")).decode("utf-8")

    # Replace characters not allowed in Kubernetes names
    id = id.replace("+", "-").replace("/", "_").rstrip("=")

    # Ensure the name starts with an alphanumeric character
    if not id[0].isalnum():
        id = "a-" + id

    # Truncate to 253 characters (Kubernetes name length limit)
    id = id[:253]

    if not all(c.isalnum() or c in "-_" for c in id):
        raise ValueError(f"Invalid user_id: {id}")

    # Ensure the name ends with an alphanumeric character
    while not id[-1].isalnum():
        id = id[:-1]

    return id<|MERGE_RESOLUTION|>--- conflicted
+++ resolved
@@ -1,14 +1,9 @@
 from base64 import b64decode, b64encode
-from typing import Union
 from uuid import UUID
 
 from kubernetes import client, config  # type: ignore
 from kubernetes.client.rest import ApiException  # type: ignore
 from loguru import logger
-<<<<<<< HEAD
-from uuid import UUID
-=======
->>>>>>> 38134845
 
 
 class KubernetesSecretManager:
