--- conflicted
+++ resolved
@@ -97,8 +97,7 @@
             return FlowBase(**json_response).model_dump()
     except Exception as e:
         msg = f"Error retrieving flow: {e}"
-<<<<<<< HEAD
-        raise Exception(msg) from e
+        raise UploadError(msg) from e
 
 
 def replace_tweaks_with_env(tweaks: dict, env_vars: dict) -> dict:
@@ -125,9 +124,3 @@
             if env_value is not None:
                 tweaks[key] = env_value
     return tweaks
-=======
-        raise UploadError(msg) from e
-
-    msg = f"Error retrieving flow: {response.status_code}"
-    raise UploadError(msg)
->>>>>>> 3de5572c
