--- conflicted
+++ resolved
@@ -26,10 +26,7 @@
 from langflow.services.database.models.folder.model import Folder, FolderCreate
 from langflow.services.database.models.folder.utils import (
     create_default_folder_if_it_doesnt_exist,
-<<<<<<< HEAD
-=======
     get_default_folder_id,
->>>>>>> 54dd81a6
 )
 from langflow.services.database.models.user.crud import get_user_by_username
 from langflow.services.deps import (
@@ -618,14 +615,10 @@
 
                 existing = find_existing_flow(session, flow_id, flow_endpoint_name)
                 if existing:
-<<<<<<< HEAD
+                    logger.debug(f"Found existing flow: {existing.name}")
                     logger.info(
                         f"Updating existing flow: {flow_id} with endpoint name {flow_endpoint_name}"
                     )
-=======
-                    logger.debug(f"Found existing flow: {existing.name}")
-                    logger.info(f"Updating existing flow: {flow_id} with endpoint name {flow_endpoint_name}")
->>>>>>> 54dd81a6
                     for key, value in flow.items():
                         if hasattr(existing, key):
                             # flow dict from json and db representation are not 100% the same
@@ -642,17 +635,13 @@
 
                     session.add(existing)
                 else:
-<<<<<<< HEAD
                     logger.info(
                         f"Creating new flow: {flow_id} with endpoint name {flow_endpoint_name}"
                     )
-=======
-                    logger.info(f"Creating new flow: {flow_id} with endpoint name {flow_endpoint_name}")
 
                     # Current behavior loads all new flows into default folder
                     folder_id = get_default_folder_id(session, user_id)
 
->>>>>>> 54dd81a6
                     flow["user_id"] = user_id
                     flow["folder_id"] = folder_id
                     flow = Flow.model_validate(flow, from_attributes=True)
