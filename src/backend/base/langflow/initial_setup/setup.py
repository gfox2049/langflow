--- conflicted
+++ resolved
@@ -592,24 +592,13 @@
         return
 
     with session_scope() as session:
-<<<<<<< HEAD
         user_id = get_user_by_username(
             session, settings_service.auth_settings.SUPERUSER
         ).id
-        files = [
-            f
-            for f in os.listdir(flows_path)
-            if os.path.isfile(os.path.join(flows_path, f))
-        ]
-        for filename in files:
-            if not filename.endswith(".json"):
-=======
-        user_id = get_user_by_username(session, settings_service.auth_settings.SUPERUSER).id
         _flows_path = Path(flows_path)
         files = [f for f in _flows_path.iterdir() if f.is_file()]
         for f in files:
             if f.suffix != ".json":
->>>>>>> 8516f31d
                 continue
             logger.info(f"Loading flow from file: {f.name}")
             with f.open(encoding="utf-8") as file:
