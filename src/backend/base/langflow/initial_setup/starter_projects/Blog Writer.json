--- conflicted
+++ resolved
@@ -1078,11 +1078,7 @@
   "is_component": false,
   "last_tested_version": "1.0.17",
   "name": "Blog Writer",
-<<<<<<< HEAD
   "tags": [
     "chatbots"
   ]
-=======
-  "tags": ["chatbots"]
->>>>>>> eb53f666
 }