--- conflicted
+++ resolved
@@ -8,16 +8,12 @@
             "dataType": "URL",
             "id": "URL-46k0m",
             "name": "data",
-            "output_types": [
-              "Data"
-            ]
+            "output_types": ["Data"]
           },
           "targetHandle": {
             "fieldName": "data",
             "id": "ParseData-jUQRS",
-            "inputTypes": [
-              "Data"
-            ],
+            "inputTypes": ["Data"],
             "type": "other"
           }
         },
@@ -34,17 +30,12 @@
             "dataType": "ParseData",
             "id": "ParseData-jUQRS",
             "name": "text",
-            "output_types": [
-              "Message"
-            ]
+            "output_types": ["Message"]
           },
           "targetHandle": {
             "fieldName": "references",
             "id": "Prompt-Pf4QQ",
-            "inputTypes": [
-              "Message",
-              "Text"
-            ],
+            "inputTypes": ["Message", "Text"],
             "type": "str"
           }
         },
@@ -61,17 +52,12 @@
             "dataType": "TextInput",
             "id": "TextInput-slCbp",
             "name": "text",
-            "output_types": [
-              "Message"
-            ]
+            "output_types": ["Message"]
           },
           "targetHandle": {
             "fieldName": "instructions",
             "id": "Prompt-Pf4QQ",
-            "inputTypes": [
-              "Message",
-              "Text"
-            ],
+            "inputTypes": ["Message", "Text"],
             "type": "str"
           }
         },
@@ -88,16 +74,12 @@
             "dataType": "Prompt",
             "id": "Prompt-Pf4QQ",
             "name": "prompt",
-            "output_types": [
-              "Message"
-            ]
+            "output_types": ["Message"]
           },
           "targetHandle": {
             "fieldName": "input_value",
             "id": "OpenAIModel-o0Gr0",
-            "inputTypes": [
-              "Message"
-            ],
+            "inputTypes": ["Message"],
             "type": "str"
           }
         },
@@ -114,16 +96,12 @@
             "dataType": "OpenAIModel",
             "id": "OpenAIModel-o0Gr0",
             "name": "text_output",
-            "output_types": [
-              "Message"
-            ]
+            "output_types": ["Message"]
           },
           "targetHandle": {
             "fieldName": "input_value",
             "id": "ChatOutput-eIVde",
-            "inputTypes": [
-              "Message"
-            ],
+            "inputTypes": ["Message"],
             "type": "str"
           }
         },
@@ -141,9 +119,7 @@
           "display_name": "URL",
           "id": "URL-46k0m",
           "node": {
-            "base_classes": [
-              "Data"
-            ],
+            "base_classes": ["Data"],
             "beta": false,
             "conditional_paths": [],
             "custom_fields": {},
@@ -151,9 +127,7 @@
             "display_name": "URL",
             "documentation": "",
             "edited": false,
-            "field_order": [
-              "urls"
-            ],
+            "field_order": ["urls"],
             "frozen": false,
             "icon": "layout-template",
             "metadata": {},
@@ -165,9 +139,7 @@
                 "method": "fetch_content",
                 "name": "data",
                 "selected": "Data",
-                "types": [
-                  "Data"
-                ],
+                "types": ["Data"],
                 "value": "__UNDEFINED__"
               },
               {
@@ -176,9 +148,7 @@
                 "method": "fetch_content_text",
                 "name": "text",
                 "selected": "Message",
-                "types": [
-                  "Message"
-                ],
+                "types": ["Message"],
                 "value": "__UNDEFINED__"
               }
             ],
@@ -211,10 +181,7 @@
                 "dynamic": false,
                 "info": "Output format. Use 'Text' to extract the text from the HTML or 'Raw HTML' for the raw HTML content.",
                 "name": "format",
-                "options": [
-                  "Text",
-                  "Raw HTML"
-                ],
+                "options": ["Text", "Raw HTML"],
                 "placeholder": "",
                 "required": false,
                 "show": true,
@@ -228,9 +195,7 @@
                 "display_name": "URLs",
                 "dynamic": false,
                 "info": "Enter one or more URLs, by clicking the '+' button.",
-                "input_types": [
-                  "Message"
-                ],
+                "input_types": ["Message"],
                 "list": true,
                 "load_from_db": false,
                 "name": "urls",
@@ -241,10 +206,7 @@
                 "trace_as_input": true,
                 "trace_as_metadata": true,
                 "type": "str",
-                "value": [
-                  "langflow.org/",
-                  "docs.langflow.org/"
-                ]
+                "value": ["langflow.org/", "docs.langflow.org/"]
               }
             }
           },
@@ -271,9 +233,7 @@
           "display_name": "Parse Data",
           "id": "ParseData-jUQRS",
           "node": {
-            "base_classes": [
-              "Message"
-            ],
+            "base_classes": ["Message"],
             "beta": false,
             "conditional_paths": [],
             "custom_fields": {},
@@ -281,11 +241,7 @@
             "display_name": "Parse Data",
             "documentation": "",
             "edited": false,
-            "field_order": [
-              "data",
-              "template",
-              "sep"
-            ],
+            "field_order": ["data", "template", "sep"],
             "frozen": false,
             "icon": "braces",
             "metadata": {},
@@ -297,9 +253,7 @@
                 "method": "parse_data",
                 "name": "text",
                 "selected": "Message",
-                "types": [
-                  "Message"
-                ],
+                "types": ["Message"],
                 "value": "__UNDEFINED__"
               }
             ],
@@ -329,9 +283,7 @@
                 "display_name": "Data",
                 "dynamic": false,
                 "info": "The data to convert to text.",
-                "input_types": [
-                  "Data"
-                ],
+                "input_types": ["Data"],
                 "list": false,
                 "name": "data",
                 "placeholder": "",
@@ -364,9 +316,7 @@
                 "display_name": "Template",
                 "dynamic": false,
                 "info": "The template to use for formatting the data. It can contain the keys {text}, {data} or any other key in the Data.",
-                "input_types": [
-                  "Message"
-                ],
+                "input_types": ["Message"],
                 "list": false,
                 "load_from_db": false,
                 "multiline": true,
@@ -405,24 +355,17 @@
           "display_name": "Prompt",
           "id": "Prompt-Pf4QQ",
           "node": {
-            "base_classes": [
-              "Message"
-            ],
+            "base_classes": ["Message"],
             "beta": false,
             "conditional_paths": [],
             "custom_fields": {
-              "template": [
-                "references",
-                "instructions"
-              ]
+              "template": ["references", "instructions"]
             },
             "description": "Create a prompt template with dynamic variables.",
             "display_name": "Prompt",
             "documentation": "",
             "edited": false,
-            "field_order": [
-              "template"
-            ],
+            "field_order": ["template"],
             "frozen": false,
             "icon": "prompts",
             "metadata": {},
@@ -434,9 +377,7 @@
                 "method": "build_prompt",
                 "name": "prompt",
                 "selected": "Message",
-                "types": [
-                  "Message"
-                ],
+                "types": ["Message"],
                 "value": "__UNDEFINED__"
               }
             ],
@@ -469,10 +410,7 @@
                 "fileTypes": [],
                 "file_path": "",
                 "info": "",
-                "input_types": [
-                  "Message",
-                  "Text"
-                ],
+                "input_types": ["Message", "Text"],
                 "list": false,
                 "load_from_db": false,
                 "multiline": true,
@@ -493,10 +431,7 @@
                 "fileTypes": [],
                 "file_path": "",
                 "info": "",
-                "input_types": [
-                  "Message",
-                  "Text"
-                ],
+                "input_types": ["Message", "Text"],
                 "list": false,
                 "load_from_db": false,
                 "multiline": true,
@@ -550,9 +485,7 @@
           "display_name": "Instructions",
           "id": "TextInput-slCbp",
           "node": {
-            "base_classes": [
-              "Message"
-            ],
+            "base_classes": ["Message"],
             "beta": false,
             "conditional_paths": [],
             "custom_fields": {},
@@ -560,9 +493,7 @@
             "display_name": "Instructions",
             "documentation": "",
             "edited": false,
-            "field_order": [
-              "input_value"
-            ],
+            "field_order": ["input_value"],
             "frozen": false,
             "icon": "type",
             "output_types": [],
@@ -573,9 +504,7 @@
                 "method": "text_response",
                 "name": "text",
                 "selected": "Message",
-                "types": [
-                  "Message"
-                ],
+                "types": ["Message"],
                 "value": "__UNDEFINED__"
               }
             ],
@@ -606,9 +535,7 @@
                 "display_name": "Text",
                 "dynamic": false,
                 "info": "Text to be passed as input.",
-                "input_types": [
-                  "Message"
-                ],
+                "input_types": ["Message"],
                 "list": false,
                 "load_from_db": false,
                 "multiline": true,
@@ -647,9 +574,7 @@
           "display_name": "Chat Output",
           "id": "ChatOutput-eIVde",
           "node": {
-            "base_classes": [
-              "Message"
-            ],
+            "base_classes": ["Message"],
             "beta": false,
             "conditional_paths": [],
             "custom_fields": {},
@@ -676,9 +601,7 @@
                 "method": "message_response",
                 "name": "message",
                 "selected": "Message",
-                "types": [
-                  "Message"
-                ],
+                "types": ["Message"],
                 "value": "__UNDEFINED__"
               }
             ],
@@ -708,9 +631,7 @@
                 "display_name": "Data Template",
                 "dynamic": false,
                 "info": "Template to convert Data to Text. If left empty, it will be dynamically set to the Data's text key.",
-                "input_types": [
-                  "Message"
-                ],
+                "input_types": ["Message"],
                 "list": false,
                 "load_from_db": false,
                 "name": "data_template",
@@ -728,9 +649,7 @@
                 "display_name": "Text",
                 "dynamic": false,
                 "info": "Message to be passed as output.",
-                "input_types": [
-                  "Message"
-                ],
+                "input_types": ["Message"],
                 "list": false,
                 "load_from_db": false,
                 "name": "input_value",
@@ -749,10 +668,7 @@
                 "dynamic": false,
                 "info": "Type of sender.",
                 "name": "sender",
-                "options": [
-                  "Machine",
-                  "User"
-                ],
+                "options": ["Machine", "User"],
                 "placeholder": "",
                 "required": false,
                 "show": true,
@@ -766,9 +682,7 @@
                 "display_name": "Sender Name",
                 "dynamic": false,
                 "info": "Name of the sender.",
-                "input_types": [
-                  "Message"
-                ],
+                "input_types": ["Message"],
                 "list": false,
                 "load_from_db": false,
                 "name": "sender_name",
@@ -786,9 +700,7 @@
                 "display_name": "Session ID",
                 "dynamic": false,
                 "info": "The session ID of the chat. If empty, the current session ID parameter will be used.",
-                "input_types": [
-                  "Message"
-                ],
+                "input_types": ["Message"],
                 "list": false,
                 "load_from_db": false,
                 "name": "session_id",
@@ -842,10 +754,7 @@
           "display_name": "OpenAI",
           "id": "OpenAIModel-o0Gr0",
           "node": {
-            "base_classes": [
-              "LanguageModel",
-              "Message"
-            ],
+            "base_classes": ["LanguageModel", "Message"],
             "beta": false,
             "conditional_paths": [],
             "custom_fields": {},
@@ -877,15 +786,9 @@
                 "display_name": "Text",
                 "method": "text_response",
                 "name": "text_output",
-                "required_inputs": [
-                  "input_value",
-                  "stream",
-                  "system_message"
-                ],
+                "required_inputs": ["input_value", "stream", "system_message"],
                 "selected": "Message",
-                "types": [
-                  "Message"
-                ],
+                "types": ["Message"],
                 "value": "__UNDEFINED__"
               },
               {
@@ -905,9 +808,7 @@
                   "temperature"
                 ],
                 "selected": "LanguageModel",
-                "types": [
-                  "LanguageModel"
-                ],
+                "types": ["LanguageModel"],
                 "value": "__UNDEFINED__"
               }
             ],
@@ -920,9 +821,7 @@
                 "display_name": "OpenAI API Key",
                 "dynamic": false,
                 "info": "The OpenAI API Key to use for the OpenAI model.",
-                "input_types": [
-                  "Message"
-                ],
+                "input_types": ["Message"],
                 "load_from_db": true,
                 "name": "api_key",
                 "password": true,
@@ -949,20 +848,14 @@
                 "show": true,
                 "title_case": false,
                 "type": "code",
-<<<<<<< HEAD
-                "value": "import operator\nfrom functools import reduce\n\nfrom langchain_openai import ChatOpenAI\nfrom pydantic.v1 import SecretStr\n\nfrom langflow.base.models.model import LCModelComponent\nfrom langflow.base.models.openai_constants import OPENAI_MODEL_NAMES\nfrom langflow.field_typing import LanguageModel\nfrom langflow.field_typing.range_spec import RangeSpec\nfrom langflow.inputs import (\n    BoolInput,\n    DictInput,\n    DropdownInput,\n    FloatInput,\n    IntInput,\n    SecretStrInput,\n    StrInput,\n)\nfrom langflow.inputs.inputs import HandleInput\n\n\nclass OpenAIModelComponent(LCModelComponent):\n    display_name = \"OpenAI\"\n    description = \"Generates text using OpenAI LLMs.\"\n    icon = \"OpenAI\"\n    name = \"OpenAIModel\"\n\n    inputs = LCModelComponent._base_inputs + [\n        IntInput(\n            name=\"max_tokens\",\n            display_name=\"Max Tokens\",\n            advanced=True,\n            info=\"The maximum number of tokens to generate. Set to 0 for unlimited tokens.\",\n            range_spec=RangeSpec(min=0, max=128000),\n        ),\n        DictInput(name=\"model_kwargs\", display_name=\"Model Kwargs\", advanced=True),\n        BoolInput(\n            name=\"json_mode\",\n            display_name=\"JSON Mode\",\n            advanced=True,\n            info=\"If True, it will output JSON regardless of passing a schema.\",\n        ),\n        DictInput(\n            name=\"output_schema\",\n            is_list=True,\n            display_name=\"Schema\",\n            advanced=True,\n            info=\"The schema for the Output of the model. You must pass the word JSON in the prompt. If left blank, JSON mode will be disabled.\",\n        ),\n        DropdownInput(\n            name=\"model_name\",\n            display_name=\"Model Name\",\n            advanced=False,\n            options=OPENAI_MODEL_NAMES,\n            value=OPENAI_MODEL_NAMES[0],\n        ),\n        StrInput(\n            name=\"openai_api_base\",\n            display_name=\"OpenAI API Base\",\n            advanced=True,\n            info=\"The base URL of the OpenAI API. Defaults to https://api.openai.com/v1. You can change this to use other APIs like JinaChat, LocalAI and Prem.\",\n        ),\n        SecretStrInput(\n            name=\"api_key\",\n            display_name=\"OpenAI API Key\",\n            info=\"The OpenAI API Key to use for the OpenAI model.\",\n            advanced=False,\n            value=\"OPENAI_API_KEY\",\n        ),\n        FloatInput(name=\"temperature\", display_name=\"Temperature\", value=0.1),\n        IntInput(\n            name=\"seed\",\n            display_name=\"Seed\",\n            info=\"The seed controls the reproducibility of the job.\",\n            advanced=True,\n            value=1,\n        ),\n        HandleInput(\n            name=\"output_parser\",\n            display_name=\"Output Parser\",\n            info=\"The parser to use to parse the output of the model\",\n            advanced=True,\n            input_types=[\"OutputParser\"],\n        ),\n    ]\n\n    def build_model(self) -> LanguageModel:  # type: ignore[type-var]\n        # self.output_schema is a list of dictionaries\n        # let's convert it to a dictionary\n        output_schema_dict: dict[str, str] = reduce(operator.ior, self.output_schema or {}, {})\n        openai_api_key = self.api_key\n        temperature = self.temperature\n        model_name: str = self.model_name\n        max_tokens = self.max_tokens\n        model_kwargs = self.model_kwargs or {}\n        openai_api_base = self.openai_api_base or \"https://api.openai.com/v1\"\n        json_mode = bool(output_schema_dict) or self.json_mode\n        seed = self.seed\n\n        if openai_api_key:\n            api_key = SecretStr(openai_api_key)\n        else:\n            api_key = None\n        output = ChatOpenAI(\n            max_tokens=max_tokens or None,\n            model_kwargs=model_kwargs,\n            model=model_name,\n            base_url=openai_api_base,\n            api_key=api_key,\n            temperature=temperature if temperature is not None else 0.1,\n            seed=seed,\n        )\n        if json_mode:\n            if output_schema_dict:\n                output = output.with_structured_output(schema=output_schema_dict, method=\"json_mode\")  # type: ignore\n            else:\n                output = output.bind(response_format={\"type\": \"json_object\"})  # type: ignore\n\n        return output  # type: ignore\n\n    def _get_exception_message(self, e: Exception):\n        \"\"\"\n        Get a message from an OpenAI exception.\n\n        Args:\n            exception (Exception): The exception to get the message from.\n\n        Returns:\n            str: The message from the exception.\n        \"\"\"\n\n        try:\n            from openai import BadRequestError\n        except ImportError:\n            return\n        if isinstance(e, BadRequestError):\n            message = e.body.get(\"message\")  # type: ignore\n            if message:\n                return message\n        return\n"
-=======
                 "value": "import operator\nfrom functools import reduce\n\nfrom langchain_openai import ChatOpenAI\nfrom pydantic.v1 import SecretStr\n\nfrom langflow.base.models.model import LCModelComponent\nfrom langflow.base.models.openai_constants import OPENAI_MODEL_NAMES\nfrom langflow.field_typing import LanguageModel\nfrom langflow.field_typing.range_spec import RangeSpec\nfrom langflow.inputs import (\n    BoolInput,\n    DictInput,\n    DropdownInput,\n    FloatInput,\n    IntInput,\n    SecretStrInput,\n    StrInput,\n)\nfrom langflow.inputs.inputs import HandleInput\n\n\nclass OpenAIModelComponent(LCModelComponent):\n    display_name = \"OpenAI\"\n    description = \"Generates text using OpenAI LLMs.\"\n    icon = \"OpenAI\"\n    name = \"OpenAIModel\"\n\n    inputs = LCModelComponent._base_inputs + [\n        IntInput(\n            name=\"max_tokens\",\n            display_name=\"Max Tokens\",\n            advanced=True,\n            info=\"The maximum number of tokens to generate. Set to 0 for unlimited tokens.\",\n            range_spec=RangeSpec(min=0, max=128000),\n        ),\n        DictInput(name=\"model_kwargs\", display_name=\"Model Kwargs\", advanced=True),\n        BoolInput(\n            name=\"json_mode\",\n            display_name=\"JSON Mode\",\n            advanced=True,\n            info=\"If True, it will output JSON regardless of passing a schema.\",\n        ),\n        DictInput(\n            name=\"output_schema\",\n            is_list=True,\n            display_name=\"Schema\",\n            advanced=True,\n            info=\"The schema for the Output of the model. \"\n            \"You must pass the word JSON in the prompt. \"\n            \"If left blank, JSON mode will be disabled.\",\n        ),\n        DropdownInput(\n            name=\"model_name\",\n            display_name=\"Model Name\",\n            advanced=False,\n            options=OPENAI_MODEL_NAMES,\n            value=OPENAI_MODEL_NAMES[0],\n        ),\n        StrInput(\n            name=\"openai_api_base\",\n            display_name=\"OpenAI API Base\",\n            advanced=True,\n            info=\"The base URL of the OpenAI API. \"\n            \"Defaults to https://api.openai.com/v1. \"\n            \"You can change this to use other APIs like JinaChat, LocalAI and Prem.\",\n        ),\n        SecretStrInput(\n            name=\"api_key\",\n            display_name=\"OpenAI API Key\",\n            info=\"The OpenAI API Key to use for the OpenAI model.\",\n            advanced=False,\n            value=\"OPENAI_API_KEY\",\n        ),\n        FloatInput(name=\"temperature\", display_name=\"Temperature\", value=0.1),\n        IntInput(\n            name=\"seed\",\n            display_name=\"Seed\",\n            info=\"The seed controls the reproducibility of the job.\",\n            advanced=True,\n            value=1,\n        ),\n        HandleInput(\n            name=\"output_parser\",\n            display_name=\"Output Parser\",\n            info=\"The parser to use to parse the output of the model\",\n            advanced=True,\n            input_types=[\"OutputParser\"],\n        ),\n    ]\n\n    def build_model(self) -> LanguageModel:  # type: ignore[type-var]\n        # self.output_schema is a list of dictionaries\n        # let's convert it to a dictionary\n        output_schema_dict: dict[str, str] = reduce(operator.ior, self.output_schema or {}, {})\n        openai_api_key = self.api_key\n        temperature = self.temperature\n        model_name: str = self.model_name\n        max_tokens = self.max_tokens\n        model_kwargs = self.model_kwargs or {}\n        openai_api_base = self.openai_api_base or \"https://api.openai.com/v1\"\n        json_mode = bool(output_schema_dict) or self.json_mode\n        seed = self.seed\n\n        api_key = SecretStr(openai_api_key) if openai_api_key else None\n        output = ChatOpenAI(\n            max_tokens=max_tokens or None,\n            model_kwargs=model_kwargs,\n            model=model_name,\n            base_url=openai_api_base,\n            api_key=api_key,\n            temperature=temperature if temperature is not None else 0.1,\n            seed=seed,\n        )\n        if json_mode:\n            if output_schema_dict:\n                output = output.with_structured_output(schema=output_schema_dict, method=\"json_mode\")  # type: ignore\n            else:\n                output = output.bind(response_format={\"type\": \"json_object\"})  # type: ignore\n\n        return output  # type: ignore\n\n    def _get_exception_message(self, e: Exception):\n        \"\"\"\n        Get a message from an OpenAI exception.\n\n        Args:\n            exception (Exception): The exception to get the message from.\n\n        Returns:\n            str: The message from the exception.\n        \"\"\"\n\n        try:\n            from openai import BadRequestError\n        except ImportError:\n            return None\n        if isinstance(e, BadRequestError):\n            message = e.body.get(\"message\")  # type: ignore\n            if message:\n                return message\n        return None\n"
->>>>>>> b6546e45
               },
               "input_value": {
                 "advanced": false,
                 "display_name": "Input",
                 "dynamic": false,
                 "info": "",
-                "input_types": [
-                  "Message"
-                ],
+                "input_types": ["Message"],
                 "list": false,
                 "load_from_db": false,
                 "name": "input_value",
@@ -1065,9 +958,7 @@
                 "display_name": "Output Parser",
                 "dynamic": false,
                 "info": "The parser to use to parse the output of the model",
-                "input_types": [
-                  "OutputParser"
-                ],
+                "input_types": ["OutputParser"],
                 "list": false,
                 "name": "output_parser",
                 "placeholder": "",
