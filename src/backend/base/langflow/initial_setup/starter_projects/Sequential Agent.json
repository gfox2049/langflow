{
  "data": {
    "edges": [
      {
        "className": "",
        "data": {
          "sourceHandle": {
            "dataType": "SequentialCrewComponent",
            "id": "SequentialCrewComponent-3dbbB",
            "name": "output",
            "output_types": [
              "Message"
            ]
          },
          "targetHandle": {
            "fieldName": "input_value",
            "id": "ChatOutput-nwCjg",
            "inputTypes": [
              "Message"
            ],
            "type": "str"
          }
        },
        "id": "reactflow__edge-SequentialCrewComponent-3dbbB{œdataTypeœ:œSequentialCrewComponentœ,œidœ:œSequentialCrewComponent-3dbbBœ,œnameœ:œoutputœ,œoutput_typesœ:[œMessageœ]}-ChatOutput-nwCjg{œfieldNameœ:œinput_valueœ,œidœ:œChatOutput-nwCjgœ,œinputTypesœ:[œMessageœ],œtypeœ:œstrœ}",
        "source": "SequentialCrewComponent-3dbbB",
        "sourceHandle": "{œdataTypeœ: œSequentialCrewComponentœ, œidœ: œSequentialCrewComponent-3dbbBœ, œnameœ: œoutputœ, œoutput_typesœ: [œMessageœ]}",
        "target": "ChatOutput-nwCjg",
        "targetHandle": "{œfieldNameœ: œinput_valueœ, œidœ: œChatOutput-nwCjgœ, œinputTypesœ: [œMessageœ], œtypeœ: œstrœ}"
      },
      {
        "className": "",
        "data": {
          "sourceHandle": {
            "dataType": "TextInput",
            "id": "TextInput-6QUGr",
            "name": "text",
            "output_types": [
              "Message"
            ]
          },
          "targetHandle": {
            "fieldName": "topic",
            "id": "Prompt-GOdlL",
            "inputTypes": [
              "Message",
              "Text"
            ],
            "type": "str"
          }
        },
        "id": "reactflow__edge-TextInput-6QUGr{œdataTypeœ:œTextInputœ,œidœ:œTextInput-6QUGrœ,œnameœ:œtextœ,œoutput_typesœ:[œMessageœ]}-Prompt-GOdlL{œfieldNameœ:œtopicœ,œidœ:œPrompt-GOdlLœ,œinputTypesœ:[œMessageœ,œTextœ],œtypeœ:œstrœ}",
        "source": "TextInput-6QUGr",
        "sourceHandle": "{œdataTypeœ: œTextInputœ, œidœ: œTextInput-6QUGrœ, œnameœ: œtextœ, œoutput_typesœ: [œMessageœ]}",
        "target": "Prompt-GOdlL",
        "targetHandle": "{œfieldNameœ: œtopicœ, œidœ: œPrompt-GOdlLœ, œinputTypesœ: [œMessageœ, œTextœ], œtypeœ: œstrœ}"
      },
      {
        "className": "",
        "data": {
          "sourceHandle": {
            "dataType": "TextInput",
            "id": "TextInput-6QUGr",
            "name": "text",
            "output_types": [
              "Message"
            ]
          },
          "targetHandle": {
            "fieldName": "topic",
            "id": "Prompt-824D7",
            "inputTypes": [
              "Message",
              "Text"
            ],
            "type": "str"
          }
        },
        "id": "reactflow__edge-TextInput-6QUGr{œdataTypeœ:œTextInputœ,œidœ:œTextInput-6QUGrœ,œnameœ:œtextœ,œoutput_typesœ:[œMessageœ]}-Prompt-824D7{œfieldNameœ:œtopicœ,œidœ:œPrompt-824D7œ,œinputTypesœ:[œMessageœ,œTextœ],œtypeœ:œstrœ}",
        "source": "TextInput-6QUGr",
        "sourceHandle": "{œdataTypeœ: œTextInputœ, œidœ: œTextInput-6QUGrœ, œnameœ: œtextœ, œoutput_typesœ: [œMessageœ]}",
        "target": "Prompt-824D7",
        "targetHandle": "{œfieldNameœ: œtopicœ, œidœ: œPrompt-824D7œ, œinputTypesœ: [œMessageœ, œTextœ], œtypeœ: œstrœ}"
      },
      {
        "className": "",
        "data": {
          "sourceHandle": {
            "dataType": "TextInput",
            "id": "TextInput-6QUGr",
            "name": "text",
            "output_types": [
              "Message"
            ]
          },
          "targetHandle": {
            "fieldName": "topic",
            "id": "Prompt-0vHob",
            "inputTypes": [
              "Message",
              "Text"
            ],
            "type": "str"
          }
        },
        "id": "reactflow__edge-TextInput-6QUGr{œdataTypeœ:œTextInputœ,œidœ:œTextInput-6QUGrœ,œnameœ:œtextœ,œoutput_typesœ:[œMessageœ]}-Prompt-0vHob{œfieldNameœ:œtopicœ,œidœ:œPrompt-0vHobœ,œinputTypesœ:[œMessageœ,œTextœ],œtypeœ:œstrœ}",
        "source": "TextInput-6QUGr",
        "sourceHandle": "{œdataTypeœ: œTextInputœ, œidœ: œTextInput-6QUGrœ, œnameœ: œtextœ, œoutput_typesœ: [œMessageœ]}",
        "target": "Prompt-0vHob",
        "targetHandle": "{œfieldNameœ: œtopicœ, œidœ: œPrompt-0vHobœ, œinputTypesœ: [œMessageœ, œTextœ], œtypeœ: œstrœ}"
      },
      {
        "className": "",
        "data": {
          "sourceHandle": {
            "dataType": "Prompt",
            "id": "Prompt-GOdlL",
            "name": "prompt",
            "output_types": [
              "Message"
            ]
          },
          "targetHandle": {
            "fieldName": "task_description",
            "id": "SequentialTaskAgentComponent-GWMA1",
            "inputTypes": [
              "Message"
            ],
            "type": "str"
          }
        },
        "id": "reactflow__edge-Prompt-GOdlL{œdataTypeœ:œPromptœ,œidœ:œPrompt-GOdlLœ,œnameœ:œpromptœ,œoutput_typesœ:[œMessageœ]}-SequentialTaskAgentComponent-GWMA1{œfieldNameœ:œtask_descriptionœ,œidœ:œSequentialTaskAgentComponent-GWMA1œ,œinputTypesœ:[œMessageœ],œtypeœ:œstrœ}",
        "source": "Prompt-GOdlL",
        "sourceHandle": "{œdataTypeœ: œPromptœ, œidœ: œPrompt-GOdlLœ, œnameœ: œpromptœ, œoutput_typesœ: [œMessageœ]}",
        "target": "SequentialTaskAgentComponent-GWMA1",
        "targetHandle": "{œfieldNameœ: œtask_descriptionœ, œidœ: œSequentialTaskAgentComponent-GWMA1œ, œinputTypesœ: [œMessageœ], œtypeœ: œstrœ}"
      },
      {
        "className": "",
        "data": {
          "sourceHandle": {
            "dataType": "OpenAIModel",
            "id": "OpenAIModel-lQ5HF",
            "name": "model_output",
            "output_types": [
              "LanguageModel"
            ]
          },
          "targetHandle": {
            "fieldName": "llm",
            "id": "SequentialTaskAgentComponent-GWMA1",
            "inputTypes": [
              "LanguageModel"
            ],
            "type": "other"
          }
        },
        "id": "reactflow__edge-OpenAIModel-lQ5HF{œdataTypeœ:œOpenAIModelœ,œidœ:œOpenAIModel-lQ5HFœ,œnameœ:œmodel_outputœ,œoutput_typesœ:[œLanguageModelœ]}-SequentialTaskAgentComponent-GWMA1{œfieldNameœ:œllmœ,œidœ:œSequentialTaskAgentComponent-GWMA1œ,œinputTypesœ:[œLanguageModelœ],œtypeœ:œotherœ}",
        "source": "OpenAIModel-lQ5HF",
        "sourceHandle": "{œdataTypeœ: œOpenAIModelœ, œidœ: œOpenAIModel-lQ5HFœ, œnameœ: œmodel_outputœ, œoutput_typesœ: [œLanguageModelœ]}",
        "target": "SequentialTaskAgentComponent-GWMA1",
        "targetHandle": "{œfieldNameœ: œllmœ, œidœ: œSequentialTaskAgentComponent-GWMA1œ, œinputTypesœ: [œLanguageModelœ], œtypeœ: œotherœ}"
      },
      {
        "data": {
          "sourceHandle": {
            "dataType": "OpenAIModel",
            "id": "OpenAIModel-lQ5HF",
            "name": "model_output",
            "output_types": [
              "LanguageModel"
            ]
          },
          "targetHandle": {
            "fieldName": "llm",
            "id": "SequentialTaskAgentComponent-5i4Wg",
            "inputTypes": [
              "LanguageModel"
            ],
            "type": "other"
          }
        },
        "id": "reactflow__edge-OpenAIModel-lQ5HF{œdataTypeœ:œOpenAIModelœ,œidœ:œOpenAIModel-lQ5HFœ,œnameœ:œmodel_outputœ,œoutput_typesœ:[œLanguageModelœ]}-SequentialTaskAgentComponent-5i4Wg{œfieldNameœ:œllmœ,œidœ:œSequentialTaskAgentComponent-5i4Wgœ,œinputTypesœ:[œLanguageModelœ],œtypeœ:œotherœ}",
        "source": "OpenAIModel-lQ5HF",
        "sourceHandle": "{œdataTypeœ: œOpenAIModelœ, œidœ: œOpenAIModel-lQ5HFœ, œnameœ: œmodel_outputœ, œoutput_typesœ: [œLanguageModelœ]}",
        "target": "SequentialTaskAgentComponent-5i4Wg",
        "targetHandle": "{œfieldNameœ: œllmœ, œidœ: œSequentialTaskAgentComponent-5i4Wgœ, œinputTypesœ: [œLanguageModelœ], œtypeœ: œotherœ}"
      },
      {
        "data": {
          "sourceHandle": {
            "dataType": "Prompt",
            "id": "Prompt-824D7",
            "name": "prompt",
            "output_types": [
              "Message"
            ]
          },
          "targetHandle": {
            "fieldName": "task_description",
            "id": "SequentialTaskAgentComponent-5i4Wg",
            "inputTypes": [
              "Message"
            ],
            "type": "str"
          }
        },
        "id": "reactflow__edge-Prompt-824D7{œdataTypeœ:œPromptœ,œidœ:œPrompt-824D7œ,œnameœ:œpromptœ,œoutput_typesœ:[œMessageœ]}-SequentialTaskAgentComponent-5i4Wg{œfieldNameœ:œtask_descriptionœ,œidœ:œSequentialTaskAgentComponent-5i4Wgœ,œinputTypesœ:[œMessageœ],œtypeœ:œstrœ}",
        "source": "Prompt-824D7",
        "sourceHandle": "{œdataTypeœ: œPromptœ, œidœ: œPrompt-824D7œ, œnameœ: œpromptœ, œoutput_typesœ: [œMessageœ]}",
        "target": "SequentialTaskAgentComponent-5i4Wg",
        "targetHandle": "{œfieldNameœ: œtask_descriptionœ, œidœ: œSequentialTaskAgentComponent-5i4Wgœ, œinputTypesœ: [œMessageœ], œtypeœ: œstrœ}"
      },
      {
        "data": {
          "sourceHandle": {
            "dataType": "SequentialTaskAgentComponent",
            "id": "SequentialTaskAgentComponent-GWMA1",
            "name": "task_output",
            "output_types": [
              "SequentialTask"
            ]
          },
          "targetHandle": {
            "fieldName": "previous_task",
            "id": "SequentialTaskAgentComponent-5i4Wg",
            "inputTypes": [
              "SequentialTask"
            ],
            "type": "other"
          }
        },
        "id": "reactflow__edge-SequentialTaskAgentComponent-GWMA1{œdataTypeœ:œSequentialTaskAgentComponentœ,œidœ:œSequentialTaskAgentComponent-GWMA1œ,œnameœ:œtask_outputœ,œoutput_typesœ:[œSequentialTaskœ]}-SequentialTaskAgentComponent-5i4Wg{œfieldNameœ:œprevious_taskœ,œidœ:œSequentialTaskAgentComponent-5i4Wgœ,œinputTypesœ:[œSequentialTaskœ],œtypeœ:œotherœ}",
        "source": "SequentialTaskAgentComponent-GWMA1",
        "sourceHandle": "{œdataTypeœ: œSequentialTaskAgentComponentœ, œidœ: œSequentialTaskAgentComponent-GWMA1œ, œnameœ: œtask_outputœ, œoutput_typesœ: [œSequentialTaskœ]}",
        "target": "SequentialTaskAgentComponent-5i4Wg",
        "targetHandle": "{œfieldNameœ: œprevious_taskœ, œidœ: œSequentialTaskAgentComponent-5i4Wgœ, œinputTypesœ: [œSequentialTaskœ], œtypeœ: œotherœ}"
      },
      {
        "data": {
          "sourceHandle": {
            "dataType": "SequentialTaskAgentComponent",
            "id": "SequentialTaskAgentComponent-5i4Wg",
            "name": "task_output",
            "output_types": [
              "SequentialTask"
            ]
          },
          "targetHandle": {
            "fieldName": "previous_task",
            "id": "SequentialTaskAgentComponent-TPEWE",
            "inputTypes": [
              "SequentialTask"
            ],
            "type": "other"
          }
        },
        "id": "reactflow__edge-SequentialTaskAgentComponent-5i4Wg{œdataTypeœ:œSequentialTaskAgentComponentœ,œidœ:œSequentialTaskAgentComponent-5i4Wgœ,œnameœ:œtask_outputœ,œoutput_typesœ:[œSequentialTaskœ]}-SequentialTaskAgentComponent-TPEWE{œfieldNameœ:œprevious_taskœ,œidœ:œSequentialTaskAgentComponent-TPEWEœ,œinputTypesœ:[œSequentialTaskœ],œtypeœ:œotherœ}",
        "source": "SequentialTaskAgentComponent-5i4Wg",
        "sourceHandle": "{œdataTypeœ: œSequentialTaskAgentComponentœ, œidœ: œSequentialTaskAgentComponent-5i4Wgœ, œnameœ: œtask_outputœ, œoutput_typesœ: [œSequentialTaskœ]}",
        "target": "SequentialTaskAgentComponent-TPEWE",
        "targetHandle": "{œfieldNameœ: œprevious_taskœ, œidœ: œSequentialTaskAgentComponent-TPEWEœ, œinputTypesœ: [œSequentialTaskœ], œtypeœ: œotherœ}"
      },
      {
        "data": {
          "sourceHandle": {
            "dataType": "Prompt",
            "id": "Prompt-0vHob",
            "name": "prompt",
            "output_types": [
              "Message"
            ]
          },
          "targetHandle": {
            "fieldName": "task_description",
            "id": "SequentialTaskAgentComponent-TPEWE",
            "inputTypes": [
              "Message"
            ],
            "type": "str"
          }
        },
        "id": "reactflow__edge-Prompt-0vHob{œdataTypeœ:œPromptœ,œidœ:œPrompt-0vHobœ,œnameœ:œpromptœ,œoutput_typesœ:[œMessageœ]}-SequentialTaskAgentComponent-TPEWE{œfieldNameœ:œtask_descriptionœ,œidœ:œSequentialTaskAgentComponent-TPEWEœ,œinputTypesœ:[œMessageœ],œtypeœ:œstrœ}",
        "source": "Prompt-0vHob",
        "sourceHandle": "{œdataTypeœ: œPromptœ, œidœ: œPrompt-0vHobœ, œnameœ: œpromptœ, œoutput_typesœ: [œMessageœ]}",
        "target": "SequentialTaskAgentComponent-TPEWE",
        "targetHandle": "{œfieldNameœ: œtask_descriptionœ, œidœ: œSequentialTaskAgentComponent-TPEWEœ, œinputTypesœ: [œMessageœ], œtypeœ: œstrœ}"
      },
      {
        "data": {
          "sourceHandle": {
            "dataType": "SequentialTaskAgentComponent",
            "id": "SequentialTaskAgentComponent-TPEWE",
            "name": "task_output",
            "output_types": [
              "SequentialTask"
            ]
          },
          "targetHandle": {
            "fieldName": "tasks",
            "id": "SequentialCrewComponent-3dbbB",
            "inputTypes": [
              "SequentialTask"
            ],
            "type": "other"
          }
        },
        "id": "reactflow__edge-SequentialTaskAgentComponent-TPEWE{œdataTypeœ:œSequentialTaskAgentComponentœ,œidœ:œSequentialTaskAgentComponent-TPEWEœ,œnameœ:œtask_outputœ,œoutput_typesœ:[œSequentialTaskœ]}-SequentialCrewComponent-3dbbB{œfieldNameœ:œtasksœ,œidœ:œSequentialCrewComponent-3dbbBœ,œinputTypesœ:[œSequentialTaskœ],œtypeœ:œotherœ}",
        "source": "SequentialTaskAgentComponent-TPEWE",
        "sourceHandle": "{œdataTypeœ: œSequentialTaskAgentComponentœ, œidœ: œSequentialTaskAgentComponent-TPEWEœ, œnameœ: œtask_outputœ, œoutput_typesœ: [œSequentialTaskœ]}",
        "target": "SequentialCrewComponent-3dbbB",
        "targetHandle": "{œfieldNameœ: œtasksœ, œidœ: œSequentialCrewComponent-3dbbBœ, œinputTypesœ: [œSequentialTaskœ], œtypeœ: œotherœ}"
      },
      {
        "data": {
          "sourceHandle": {
            "dataType": "OpenAIModel",
            "id": "OpenAIModel-lQ5HF",
            "name": "model_output",
            "output_types": [
              "LanguageModel"
            ]
          },
          "targetHandle": {
            "fieldName": "llm",
            "id": "SequentialTaskAgentComponent-TPEWE",
            "inputTypes": [
              "LanguageModel"
            ],
            "type": "other"
          }
        },
        "id": "reactflow__edge-OpenAIModel-lQ5HF{œdataTypeœ:œOpenAIModelœ,œidœ:œOpenAIModel-lQ5HFœ,œnameœ:œmodel_outputœ,œoutput_typesœ:[œLanguageModelœ]}-SequentialTaskAgentComponent-TPEWE{œfieldNameœ:œllmœ,œidœ:œSequentialTaskAgentComponent-TPEWEœ,œinputTypesœ:[œLanguageModelœ],œtypeœ:œotherœ}",
        "source": "OpenAIModel-lQ5HF",
        "sourceHandle": "{œdataTypeœ: œOpenAIModelœ, œidœ: œOpenAIModel-lQ5HFœ, œnameœ: œmodel_outputœ, œoutput_typesœ: [œLanguageModelœ]}",
        "target": "SequentialTaskAgentComponent-TPEWE",
        "targetHandle": "{œfieldNameœ: œllmœ, œidœ: œSequentialTaskAgentComponent-TPEWEœ, œinputTypesœ: [œLanguageModelœ], œtypeœ: œotherœ}"
      },
      {
        "data": {
          "sourceHandle": {
            "dataType": "YFinanceTool",
            "id": "YFinanceTool-Asoka",
            "name": "tool",
            "output_types": [
              "Tool"
            ]
          },
          "targetHandle": {
            "fieldName": "tools",
            "id": "SequentialTaskAgentComponent-GWMA1",
            "inputTypes": [
              "Tool"
            ],
            "type": "other"
          }
        },
        "id": "reactflow__edge-YFinanceTool-Asoka{œdataTypeœ:œYFinanceToolœ,œidœ:œYFinanceTool-Asokaœ,œnameœ:œtoolœ,œoutput_typesœ:[œToolœ]}-SequentialTaskAgentComponent-GWMA1{œfieldNameœ:œtoolsœ,œidœ:œSequentialTaskAgentComponent-GWMA1œ,œinputTypesœ:[œToolœ],œtypeœ:œotherœ}",
        "source": "YFinanceTool-Asoka",
        "sourceHandle": "{œdataTypeœ: œYFinanceToolœ, œidœ: œYFinanceTool-Asokaœ, œnameœ: œtoolœ, œoutput_typesœ: [œToolœ]}",
        "target": "SequentialTaskAgentComponent-GWMA1",
        "targetHandle": "{œfieldNameœ: œtoolsœ, œidœ: œSequentialTaskAgentComponent-GWMA1œ, œinputTypesœ: [œToolœ], œtypeœ: œotherœ}"
      }
    ],
    "nodes": [
      {
        "data": {
          "description": "Represents a group of agents, defining how they should collaborate and the tasks they should perform.",
          "display_name": "Sequential Crew",
          "id": "SequentialCrewComponent-3dbbB",
          "node": {
            "base_classes": [
              "Message"
            ],
            "beta": false,
            "conditional_paths": [],
            "custom_fields": {},
            "description": "Represents a group of agents with tasks that are executed sequentially.",
            "display_name": "Sequential Crew",
            "documentation": "https://docs.crewai.com/how-to/LLM-Connections/",
            "edited": false,
            "field_order": [
              "verbose",
              "memory",
              "use_cache",
              "max_rpm",
              "share_crew",
              "function_calling_llm",
              "tasks"
            ],
            "frozen": false,
            "icon": "CrewAI",
            "legacy": false,
            "lf_version": "1.0.15",
            "metadata": {},
            "output_types": [],
            "outputs": [
              {
                "cache": true,
                "display_name": "Output",
                "method": "build_output",
                "name": "output",
                "required_inputs": [],
                "selected": "Message",
                "types": [
                  "Message"
                ],
                "value": "__UNDEFINED__"
              }
            ],
            "pinned": false,
            "template": {
              "_type": "Component",
              "code": {
                "advanced": true,
                "dynamic": true,
                "fileTypes": [],
                "file_path": "",
                "info": "",
                "list": false,
                "load_from_db": false,
                "multiline": true,
                "name": "code",
                "password": false,
                "placeholder": "",
                "required": true,
                "show": true,
                "title_case": false,
                "type": "code",
                "value": "from crewai import Agent, Crew, Process, Task\n\nfrom langflow.base.agents.crewai.crew import BaseCrewComponent\nfrom langflow.io import HandleInput\nfrom langflow.schema.message import Message\n\n\nclass SequentialCrewComponent(BaseCrewComponent):\n    display_name: str = \"Sequential Crew\"\n    description: str = \"Represents a group of agents with tasks that are executed sequentially.\"\n    documentation: str = \"https://docs.crewai.com/how-to/Sequential/\"\n    icon = \"CrewAI\"\n\n    inputs = [\n        *BaseCrewComponent._base_inputs,\n        HandleInput(name=\"tasks\", display_name=\"Tasks\", input_types=[\"SequentialTask\"], is_list=True),\n    ]\n\n    def get_tasks_and_agents(self) -> tuple[list[Task], list[Agent]]:\n        return self.tasks, [task.agent for task in self.tasks]\n\n    def build_crew(self) -> Message:\n        tasks, agents = self.get_tasks_and_agents()\n        return Crew(\n            agents=agents,\n            tasks=tasks,\n            process=Process.sequential,\n            verbose=self.verbose,\n            memory=self.memory,\n            cache=self.use_cache,\n            max_rpm=self.max_rpm,\n            share_crew=self.share_crew,\n            function_calling_llm=self.function_calling_llm,\n            step_callback=self.get_step_callback(),\n            task_callback=self.get_task_callback(),\n        )\n"
              },
              "function_calling_llm": {
                "advanced": true,
                "display_name": "Function Calling LLM",
                "dynamic": false,
                "info": "Turns the ReAct CrewAI agent into a function-calling agent",
                "input_types": [
                  "LanguageModel"
                ],
                "list": false,
                "name": "function_calling_llm",
                "placeholder": "",
                "required": false,
                "show": true,
                "title_case": false,
                "trace_as_metadata": true,
                "type": "other",
                "value": ""
              },
              "max_rpm": {
                "advanced": true,
                "display_name": "Max RPM",
                "dynamic": false,
                "info": "",
                "list": false,
                "name": "max_rpm",
                "placeholder": "",
                "required": false,
                "show": true,
                "title_case": false,
                "trace_as_metadata": true,
                "type": "int",
                "value": 100
              },
              "memory": {
                "advanced": true,
                "display_name": "Memory",
                "dynamic": false,
                "info": "",
                "list": false,
                "name": "memory",
                "placeholder": "",
                "required": false,
                "show": true,
                "title_case": false,
                "trace_as_metadata": true,
                "type": "bool",
                "value": false
              },
              "share_crew": {
                "advanced": true,
                "display_name": "Share Crew",
                "dynamic": false,
                "info": "",
                "list": false,
                "name": "share_crew",
                "placeholder": "",
                "required": false,
                "show": true,
                "title_case": false,
                "trace_as_metadata": true,
                "type": "bool",
                "value": false
              },
              "tasks": {
                "advanced": false,
                "display_name": "Tasks",
                "dynamic": false,
                "info": "",
                "input_types": [
                  "SequentialTask"
                ],
                "list": true,
                "name": "tasks",
                "placeholder": "",
                "required": false,
                "show": true,
                "title_case": false,
                "trace_as_metadata": true,
                "type": "other",
                "value": ""
              },
              "use_cache": {
                "advanced": true,
                "display_name": "Cache",
                "dynamic": false,
                "info": "",
                "list": false,
                "name": "use_cache",
                "placeholder": "",
                "required": false,
                "show": true,
                "title_case": false,
                "trace_as_metadata": true,
                "type": "bool",
                "value": true
              },
              "verbose": {
                "advanced": true,
                "display_name": "Verbose",
                "dynamic": false,
                "info": "",
                "list": false,
                "name": "verbose",
                "placeholder": "",
                "required": false,
                "show": true,
                "title_case": false,
                "trace_as_metadata": true,
                "type": "int",
                "value": 0
              }
            }
          },
          "type": "SequentialCrewComponent"
        },
        "dragging": false,
        "height": 284,
        "id": "SequentialCrewComponent-3dbbB",
        "position": {
          "x": 1452.9740869513873,
          "y": 217.5447804074488
        },
        "positionAbsolute": {
          "x": 1452.9740869513873,
          "y": 217.5447804074488
        },
        "selected": false,
        "type": "genericNode",
        "width": 384
      },
      {
        "data": {
          "id": "OpenAIModel-lQ5HF",
          "node": {
            "base_classes": [
              "LanguageModel",
              "Message"
            ],
            "beta": false,
            "conditional_paths": [],
            "custom_fields": {},
            "description": "Generates text using OpenAI LLMs.",
            "display_name": "OpenAI",
            "documentation": "",
            "edited": false,
            "field_order": [
              "input_value",
              "max_tokens",
              "model_kwargs",
              "json_mode",
              "output_schema",
              "model_name",
              "openai_api_base",
              "openai_api_key",
              "temperature",
              "stream",
              "system_message",
              "seed"
            ],
            "frozen": false,
            "icon": "OpenAI",
            "legacy": false,
            "lf_version": "1.0.15",
            "metadata": {},
            "output_types": [],
            "outputs": [
              {
                "cache": true,
                "display_name": "Text",
                "method": "text_response",
                "name": "text_output",
                "required_inputs": [
                  "input_value",
                  "stream",
                  "system_message"
                ],
                "selected": "Message",
                "types": [
                  "Message"
                ],
                "value": "__UNDEFINED__"
              },
              {
                "cache": true,
                "display_name": "Language Model",
                "method": "build_model",
                "name": "model_output",
                "required_inputs": [
                  "api_key",
                  "json_mode",
                  "max_tokens",
                  "model_kwargs",
                  "model_name",
                  "openai_api_base",
                  "output_schema",
                  "seed",
                  "temperature"
                ],
                "selected": "LanguageModel",
                "types": [
                  "LanguageModel"
                ],
                "value": "__UNDEFINED__"
              }
            ],
            "pinned": false,
            "template": {
              "_type": "Component",
              "api_key": {
                "_input_type": "SecretStrInput",
                "advanced": false,
                "display_name": "OpenAI API Key",
                "dynamic": false,
                "info": "The OpenAI API Key to use for the OpenAI model.",
                "input_types": [
                  "Message"
                ],
                "load_from_db": true,
                "name": "api_key",
                "password": true,
                "placeholder": "",
                "required": false,
                "show": true,
                "title_case": false,
                "type": "str",
                "value": ""
              },
              "code": {
                "advanced": true,
                "dynamic": true,
                "fileTypes": [],
                "file_path": "",
                "info": "",
                "list": false,
                "load_from_db": false,
                "multiline": true,
                "name": "code",
                "password": false,
                "placeholder": "",
                "required": true,
                "show": true,
                "title_case": false,
                "type": "code",
                "value": "import operator\nfrom functools import reduce\n\nfrom langchain_openai import ChatOpenAI\nfrom pydantic.v1 import SecretStr\n\nfrom langflow.base.models.model import LCModelComponent\nfrom langflow.base.models.openai_constants import OPENAI_MODEL_NAMES\nfrom langflow.field_typing import LanguageModel\nfrom langflow.field_typing.range_spec import RangeSpec\nfrom langflow.inputs import BoolInput, DictInput, DropdownInput, FloatInput, IntInput, SecretStrInput, StrInput\nfrom langflow.inputs.inputs import HandleInput\n\n\nclass OpenAIModelComponent(LCModelComponent):\n    display_name = \"OpenAI\"\n    description = \"Generates text using OpenAI LLMs.\"\n    icon = \"OpenAI\"\n    name = \"OpenAIModel\"\n\n    inputs = [\n        *LCModelComponent._base_inputs,\n        IntInput(\n            name=\"max_tokens\",\n            display_name=\"Max Tokens\",\n            advanced=True,\n            info=\"The maximum number of tokens to generate. Set to 0 for unlimited tokens.\",\n            range_spec=RangeSpec(min=0, max=128000),\n        ),\n        DictInput(name=\"model_kwargs\", display_name=\"Model Kwargs\", advanced=True),\n        BoolInput(\n            name=\"json_mode\",\n            display_name=\"JSON Mode\",\n            advanced=True,\n            info=\"If True, it will output JSON regardless of passing a schema.\",\n        ),\n        DictInput(\n            name=\"output_schema\",\n            is_list=True,\n            display_name=\"Schema\",\n            advanced=True,\n            info=\"The schema for the Output of the model. \"\n            \"You must pass the word JSON in the prompt. \"\n            \"If left blank, JSON mode will be disabled. [DEPRECATED]\",\n        ),\n        DropdownInput(\n            name=\"model_name\",\n            display_name=\"Model Name\",\n            advanced=False,\n            options=OPENAI_MODEL_NAMES,\n            value=OPENAI_MODEL_NAMES[0],\n        ),\n        StrInput(\n            name=\"openai_api_base\",\n            display_name=\"OpenAI API Base\",\n            advanced=True,\n            info=\"The base URL of the OpenAI API. \"\n            \"Defaults to https://api.openai.com/v1. \"\n            \"You can change this to use other APIs like JinaChat, LocalAI and Prem.\",\n        ),\n        SecretStrInput(\n            name=\"api_key\",\n            display_name=\"OpenAI API Key\",\n            info=\"The OpenAI API Key to use for the OpenAI model.\",\n            advanced=False,\n            value=\"OPENAI_API_KEY\",\n        ),\n        FloatInput(name=\"temperature\", display_name=\"Temperature\", value=0.1),\n        IntInput(\n            name=\"seed\",\n            display_name=\"Seed\",\n            info=\"The seed controls the reproducibility of the job.\",\n            advanced=True,\n            value=1,\n        ),\n        HandleInput(\n            name=\"output_parser\",\n            display_name=\"Output Parser\",\n            info=\"The parser to use to parse the output of the model\",\n            advanced=True,\n            input_types=[\"OutputParser\"],\n        ),\n    ]\n\n    def build_model(self) -> LanguageModel:  # type: ignore[type-var]\n        # self.output_schema is a list of dictionaries\n        # let's convert it to a dictionary\n        output_schema_dict: dict[str, str] = reduce(operator.ior, self.output_schema or {}, {})\n        openai_api_key = self.api_key\n        temperature = self.temperature\n        model_name: str = self.model_name\n        max_tokens = self.max_tokens\n        model_kwargs = self.model_kwargs or {}\n        openai_api_base = self.openai_api_base or \"https://api.openai.com/v1\"\n        json_mode = bool(output_schema_dict) or self.json_mode\n        seed = self.seed\n\n        api_key = SecretStr(openai_api_key).get_secret_value() if openai_api_key else None\n        output = ChatOpenAI(\n            max_tokens=max_tokens or None,\n            model_kwargs=model_kwargs,\n            model=model_name,\n            base_url=openai_api_base,\n            api_key=api_key,\n            temperature=temperature if temperature is not None else 0.1,\n            seed=seed,\n        )\n        if json_mode:\n            if output_schema_dict:\n                output = output.with_structured_output(schema=output_schema_dict, method=\"json_mode\")\n            else:\n                output = output.bind(response_format={\"type\": \"json_object\"})\n\n        return output\n\n    def _get_exception_message(self, e: Exception):\n        \"\"\"Get a message from an OpenAI exception.\n\n        Args:\n            e (Exception): The exception to get the message from.\n\n        Returns:\n            str: The message from the exception.\n        \"\"\"\n        try:\n            from openai import BadRequestError\n        except ImportError:\n            return None\n        if isinstance(e, BadRequestError):\n            message = e.body.get(\"message\")\n            if message:\n                return message\n        return None\n"
              },
              "input_value": {
                "advanced": false,
                "display_name": "Input",
                "dynamic": false,
                "info": "",
                "input_types": [
                  "Message"
                ],
                "list": false,
                "load_from_db": false,
                "name": "input_value",
                "placeholder": "",
                "required": false,
                "show": true,
                "title_case": false,
                "trace_as_input": true,
                "trace_as_metadata": true,
                "type": "str",
                "value": ""
              },
              "json_mode": {
                "advanced": true,
                "display_name": "JSON Mode",
                "dynamic": false,
                "info": "If True, it will output JSON regardless of passing a schema.",
                "list": false,
                "name": "json_mode",
                "placeholder": "",
                "required": false,
                "show": true,
                "title_case": false,
                "trace_as_metadata": true,
                "type": "bool",
                "value": false
              },
              "max_tokens": {
                "advanced": true,
                "display_name": "Max Tokens",
                "dynamic": false,
                "info": "The maximum number of tokens to generate. Set to 0 for unlimited tokens.",
                "list": false,
                "name": "max_tokens",
                "placeholder": "",
                "required": false,
                "show": true,
                "title_case": false,
                "trace_as_metadata": true,
                "type": "int",
                "value": ""
              },
              "model_kwargs": {
                "advanced": true,
                "display_name": "Model Kwargs",
                "dynamic": false,
                "info": "",
                "list": false,
                "name": "model_kwargs",
                "placeholder": "",
                "required": false,
                "show": true,
                "title_case": false,
                "trace_as_input": true,
                "type": "dict",
                "value": {}
              },
              "model_name": {
                "advanced": false,
                "display_name": "Model Name",
                "dynamic": false,
                "info": "",
                "name": "model_name",
                "options": [
                  "gpt-4o-mini",
                  "gpt-4o",
                  "gpt-4-turbo",
                  "gpt-4-turbo-preview",
                  "gpt-4",
                  "gpt-3.5-turbo",
                  "gpt-3.5-turbo-0125"
                ],
                "placeholder": "",
                "required": false,
                "show": true,
                "title_case": false,
                "trace_as_metadata": true,
                "type": "str",
                "value": "gpt-3.5-turbo"
              },
              "openai_api_base": {
                "advanced": true,
                "display_name": "OpenAI API Base",
                "dynamic": false,
                "info": "The base URL of the OpenAI API. Defaults to https://api.openai.com/v1. You can change this to use other APIs like JinaChat, LocalAI and Prem.",
                "list": false,
                "load_from_db": false,
                "name": "openai_api_base",
                "placeholder": "",
                "required": false,
                "show": true,
                "title_case": false,
                "trace_as_metadata": true,
                "type": "str",
                "value": ""
              },
              "output_parser": {
                "_input_type": "HandleInput",
                "advanced": true,
                "display_name": "Output Parser",
                "dynamic": false,
                "info": "The parser to use to parse the output of the model",
                "input_types": [
                  "OutputParser"
                ],
                "list": false,
                "name": "output_parser",
                "placeholder": "",
                "required": false,
                "show": true,
                "title_case": false,
                "trace_as_metadata": true,
                "type": "other",
                "value": ""
              },
              "output_schema": {
                "advanced": true,
                "display_name": "Schema",
                "dynamic": false,
                "info": "The schema for the Output of the model. You must pass the word JSON in the prompt. If left blank, JSON mode will be disabled. [DEPRECATED]",
                "list": true,
                "name": "output_schema",
                "placeholder": "",
                "required": false,
                "show": true,
                "title_case": false,
                "trace_as_input": true,
                "type": "dict",
                "value": {}
              },
              "seed": {
                "advanced": true,
                "display_name": "Seed",
                "dynamic": false,
                "info": "The seed controls the reproducibility of the job.",
                "list": false,
                "name": "seed",
                "placeholder": "",
                "required": false,
                "show": true,
                "title_case": false,
                "trace_as_metadata": true,
                "type": "int",
                "value": 1
              },
              "stream": {
                "advanced": true,
                "display_name": "Stream",
                "dynamic": false,
                "info": "Stream the response from the model. Streaming works only in Chat.",
                "list": false,
                "name": "stream",
                "placeholder": "",
                "required": false,
                "show": true,
                "title_case": false,
                "trace_as_metadata": true,
                "type": "bool",
                "value": false
              },
              "system_message": {
                "advanced": true,
                "display_name": "System Message",
                "dynamic": false,
                "info": "System message to pass to the model.",
                "list": false,
                "load_from_db": false,
                "name": "system_message",
                "placeholder": "",
                "required": false,
                "show": true,
                "title_case": false,
                "trace_as_metadata": true,
                "type": "str",
                "value": ""
              },
              "temperature": {
                "advanced": false,
                "display_name": "Temperature",
                "dynamic": false,
                "info": "",
                "list": false,
                "name": "temperature",
                "placeholder": "",
                "required": false,
                "show": true,
                "title_case": false,
                "trace_as_metadata": true,
                "type": "float",
                "value": 0.1
              }
            }
          },
          "type": "OpenAIModel"
        },
        "dragging": false,
        "height": 601,
        "id": "OpenAIModel-lQ5HF",
        "position": {
          "x": -2046.2369515771168,
          "y": -396.97559934517443
        },
        "positionAbsolute": {
          "x": -2046.2369515771168,
          "y": -396.97559934517443
        },
        "selected": false,
        "type": "genericNode",
        "width": 384
      },
      {
        "data": {
          "description": "Display a chat message in the Playground.",
          "display_name": "Chat Output",
          "id": "ChatOutput-nwCjg",
          "node": {
            "base_classes": [
              "Message"
            ],
            "beta": false,
            "conditional_paths": [],
            "custom_fields": {},
            "description": "Display a chat message in the Playground.",
            "display_name": "Chat Output",
            "documentation": "",
            "edited": false,
            "field_order": [
              "input_value",
              "should_store_message",
              "sender",
              "sender_name",
              "session_id",
              "data_template"
            ],
            "frozen": false,
<<<<<<< HEAD
            "icon": "ChatOutput",
            "legacy": false,
=======
            "icon": "MessagesSquare",
>>>>>>> 099a057d
            "lf_version": "1.0.15",
            "metadata": {},
            "output_types": [],
            "outputs": [
              {
                "cache": true,
                "display_name": "Message",
                "method": "message_response",
                "name": "message",
                "selected": "Message",
                "types": [
                  "Message"
                ],
                "value": "__UNDEFINED__"
              }
            ],
            "pinned": false,
            "template": {
              "_type": "Component",
              "code": {
                "advanced": true,
                "dynamic": true,
                "fileTypes": [],
                "file_path": "",
                "info": "",
                "list": false,
                "load_from_db": false,
                "multiline": true,
                "name": "code",
                "password": false,
                "placeholder": "",
                "required": true,
                "show": true,
                "title_case": false,
                "type": "code",
                "value": "from langflow.base.io.chat import ChatComponent\nfrom langflow.inputs import BoolInput\nfrom langflow.io import DropdownInput, MessageTextInput, Output\nfrom langflow.schema.message import Message\nfrom langflow.utils.constants import MESSAGE_SENDER_AI, MESSAGE_SENDER_NAME_AI, MESSAGE_SENDER_USER\n\n\nclass ChatOutput(ChatComponent):\n    display_name = \"Chat Output\"\n    description = \"Display a chat message in the Playground.\"\n    icon = \"MessagesSquare\"\n    name = \"ChatOutput\"\n\n    inputs = [\n        MessageTextInput(\n            name=\"input_value\",\n            display_name=\"Text\",\n            info=\"Message to be passed as output.\",\n        ),\n        BoolInput(\n            name=\"should_store_message\",\n            display_name=\"Store Messages\",\n            info=\"Store the message in the history.\",\n            value=True,\n            advanced=True,\n        ),\n        DropdownInput(\n            name=\"sender\",\n            display_name=\"Sender Type\",\n            options=[MESSAGE_SENDER_AI, MESSAGE_SENDER_USER],\n            value=MESSAGE_SENDER_AI,\n            advanced=True,\n            info=\"Type of sender.\",\n        ),\n        MessageTextInput(\n            name=\"sender_name\",\n            display_name=\"Sender Name\",\n            info=\"Name of the sender.\",\n            value=MESSAGE_SENDER_NAME_AI,\n            advanced=True,\n        ),\n        MessageTextInput(\n            name=\"session_id\",\n            display_name=\"Session ID\",\n            info=\"The session ID of the chat. If empty, the current session ID parameter will be used.\",\n            advanced=True,\n        ),\n        MessageTextInput(\n            name=\"data_template\",\n            display_name=\"Data Template\",\n            value=\"{text}\",\n            advanced=True,\n            info=\"Template to convert Data to Text. If left empty, it will be dynamically set to the Data's text key.\",\n        ),\n    ]\n    outputs = [\n        Output(display_name=\"Message\", name=\"message\", method=\"message_response\"),\n    ]\n\n    def message_response(self) -> Message:\n        message = Message(\n            text=self.input_value,\n            sender=self.sender,\n            sender_name=self.sender_name,\n            session_id=self.session_id,\n        )\n        if self.session_id and isinstance(message, Message) and self.should_store_message:\n            stored_message = self.store_message(\n                message,\n            )\n            self.message.value = stored_message\n            message = stored_message\n\n        self.status = message\n        return message\n"
              },
              "data_template": {
                "advanced": true,
                "display_name": "Data Template",
                "dynamic": false,
                "info": "Template to convert Data to Text. If left empty, it will be dynamically set to the Data's text key.",
                "input_types": [
                  "Message"
                ],
                "list": false,
                "load_from_db": false,
                "name": "data_template",
                "placeholder": "",
                "required": false,
                "show": true,
                "title_case": false,
                "trace_as_input": true,
                "trace_as_metadata": true,
                "type": "str",
                "value": "{text}"
              },
              "input_value": {
                "advanced": false,
                "display_name": "Text",
                "dynamic": false,
                "info": "Message to be passed as output.",
                "input_types": [
                  "Message"
                ],
                "list": false,
                "load_from_db": false,
                "name": "input_value",
                "placeholder": "",
                "required": false,
                "show": true,
                "title_case": false,
                "trace_as_input": true,
                "trace_as_metadata": true,
                "type": "str",
                "value": ""
              },
              "sender": {
                "advanced": true,
                "display_name": "Sender Type",
                "dynamic": false,
                "info": "Type of sender.",
                "name": "sender",
                "options": [
                  "Machine",
                  "User"
                ],
                "placeholder": "",
                "required": false,
                "show": true,
                "title_case": false,
                "trace_as_metadata": true,
                "type": "str",
                "value": "Machine"
              },
              "sender_name": {
                "advanced": true,
                "display_name": "Sender Name",
                "dynamic": false,
                "info": "Name of the sender.",
                "input_types": [
                  "Message"
                ],
                "list": false,
                "load_from_db": false,
                "name": "sender_name",
                "placeholder": "",
                "required": false,
                "show": true,
                "title_case": false,
                "trace_as_input": true,
                "trace_as_metadata": true,
                "type": "str",
                "value": "AI"
              },
              "session_id": {
                "advanced": true,
                "display_name": "Session ID",
                "dynamic": false,
                "info": "The session ID of the chat. If empty, the current session ID parameter will be used.",
                "input_types": [
                  "Message"
                ],
                "list": false,
                "load_from_db": false,
                "name": "session_id",
                "placeholder": "",
                "required": false,
                "show": true,
                "title_case": false,
                "trace_as_input": true,
                "trace_as_metadata": true,
                "type": "str",
                "value": ""
              },
              "should_store_message": {
                "advanced": true,
                "display_name": "Store Messages",
                "dynamic": false,
                "info": "Store the message in the history.",
                "list": false,
                "name": "should_store_message",
                "placeholder": "",
                "required": false,
                "show": true,
                "title_case": false,
                "trace_as_metadata": true,
                "type": "bool",
                "value": true
              }
            }
          },
          "type": "ChatOutput"
        },
        "dragging": false,
        "height": 298,
        "id": "ChatOutput-nwCjg",
        "position": {
          "x": 1938.1856451557874,
          "y": 227.4117341237682
        },
        "selected": false,
        "type": "genericNode",
        "width": 384
      },
      {
        "data": {
          "id": "TextInput-6QUGr",
          "node": {
            "base_classes": [
              "Message"
            ],
            "beta": false,
            "conditional_paths": [],
            "custom_fields": {},
            "description": "Get text inputs from the Playground.",
            "display_name": "Topic",
            "documentation": "",
            "edited": false,
            "field_order": [
              "input_value"
            ],
            "frozen": false,
            "icon": "type",
            "lf_version": "1.0.15",
            "output_types": [],
            "outputs": [
              {
                "cache": true,
                "display_name": "Text",
                "method": "text_response",
                "name": "text",
                "selected": "Message",
                "types": [
                  "Message"
                ],
                "value": "__UNDEFINED__"
              }
            ],
            "pinned": false,
            "template": {
              "_type": "Component",
              "code": {
                "advanced": true,
                "dynamic": true,
                "fileTypes": [],
                "file_path": "",
                "info": "",
                "list": false,
                "load_from_db": false,
                "multiline": true,
                "name": "code",
                "password": false,
                "placeholder": "",
                "required": true,
                "show": true,
                "title_case": false,
                "type": "code",
                "value": "from langflow.base.io.text import TextComponent\nfrom langflow.io import MessageTextInput, Output\nfrom langflow.schema.message import Message\n\n\nclass TextInputComponent(TextComponent):\n    display_name = \"Text Input\"\n    description = \"Get text inputs from the Playground.\"\n    icon = \"type\"\n    name = \"TextInput\"\n\n    inputs = [\n        MessageTextInput(\n            name=\"input_value\",\n            display_name=\"Text\",\n            info=\"Text to be passed as input.\",\n        ),\n    ]\n    outputs = [\n        Output(display_name=\"Text\", name=\"text\", method=\"text_response\"),\n    ]\n\n    def text_response(self) -> Message:\n        message = Message(\n            text=self.input_value,\n        )\n        return message\n"
              },
              "input_value": {
                "advanced": false,
                "display_name": "Text",
                "dynamic": false,
                "info": "Text to be passed as input.",
                "input_types": [
                  "Message"
                ],
                "list": false,
                "load_from_db": false,
                "name": "input_value",
                "placeholder": "",
                "required": false,
                "show": true,
                "title_case": false,
                "trace_as_input": true,
                "trace_as_metadata": true,
                "type": "str",
                "value": "Agile"
              }
            }
          },
          "type": "TextInput"
        },
        "dragging": false,
        "height": 298,
        "id": "TextInput-6QUGr",
        "position": {
          "x": -2044.1039646921665,
          "y": 291.77565151149054
        },
        "positionAbsolute": {
          "x": -2044.1039646921665,
          "y": 291.77565151149054
        },
        "selected": false,
        "type": "genericNode",
        "width": 384
      },
      {
        "data": {
          "description": "Create a prompt template with dynamic variables.",
          "display_name": "Prompt",
          "id": "Prompt-GOdlL",
          "node": {
            "base_classes": [
              "Message"
            ],
            "beta": false,
            "conditional_paths": [],
            "custom_fields": {
              "template": [
                "topic"
              ]
            },
            "description": "Create a prompt template with dynamic variables.",
            "display_name": "Prompt",
            "documentation": "",
            "edited": false,
            "field_order": [
              "template"
            ],
            "frozen": false,
            "icon": "prompts",
            "legacy": false,
            "lf_version": "1.0.15",
            "metadata": {},
            "output_types": [],
            "outputs": [
              {
                "cache": true,
                "display_name": "Prompt Message",
                "method": "build_prompt",
                "name": "prompt",
                "selected": "Message",
                "types": [
                  "Message"
                ],
                "value": "__UNDEFINED__"
              }
            ],
            "pinned": false,
            "template": {
              "_type": "Component",
              "code": {
                "advanced": true,
                "dynamic": true,
                "fileTypes": [],
                "file_path": "",
                "info": "",
                "list": false,
                "load_from_db": false,
                "multiline": true,
                "name": "code",
                "password": false,
                "placeholder": "",
                "required": true,
                "show": true,
                "title_case": false,
                "type": "code",
                "value": "from langflow.base.prompts.api_utils import process_prompt_template\nfrom langflow.custom import Component\nfrom langflow.inputs.inputs import DefaultPromptField\nfrom langflow.io import Output, PromptInput\nfrom langflow.schema.message import Message\nfrom langflow.template.utils import update_template_values\n\n\nclass PromptComponent(Component):\n    display_name: str = \"Prompt\"\n    description: str = \"Create a prompt template with dynamic variables.\"\n    icon = \"prompts\"\n    trace_type = \"prompt\"\n    name = \"Prompt\"\n\n    inputs = [\n        PromptInput(name=\"template\", display_name=\"Template\"),\n    ]\n\n    outputs = [\n        Output(display_name=\"Prompt Message\", name=\"prompt\", method=\"build_prompt\"),\n    ]\n\n    async def build_prompt(\n        self,\n    ) -> Message:\n        prompt = await Message.from_template_and_variables(**self._attributes)\n        self.status = prompt.text\n        return prompt\n\n    def _update_template(self, frontend_node: dict):\n        prompt_template = frontend_node[\"template\"][\"template\"][\"value\"]\n        custom_fields = frontend_node[\"custom_fields\"]\n        frontend_node_template = frontend_node[\"template\"]\n        _ = process_prompt_template(\n            template=prompt_template,\n            name=\"template\",\n            custom_fields=custom_fields,\n            frontend_node_template=frontend_node_template,\n        )\n        return frontend_node\n\n    def post_code_processing(self, new_frontend_node: dict, current_frontend_node: dict):\n        \"\"\"This function is called after the code validation is done.\"\"\"\n        frontend_node = super().post_code_processing(new_frontend_node, current_frontend_node)\n        template = frontend_node[\"template\"][\"template\"][\"value\"]\n        # Kept it duplicated for backwards compatibility\n        _ = process_prompt_template(\n            template=template,\n            name=\"template\",\n            custom_fields=frontend_node[\"custom_fields\"],\n            frontend_node_template=frontend_node[\"template\"],\n        )\n        # Now that template is updated, we need to grab any values that were set in the current_frontend_node\n        # and update the frontend_node with those values\n        update_template_values(new_template=frontend_node, previous_template=current_frontend_node[\"template\"])\n        return frontend_node\n\n    def _get_fallback_input(self, **kwargs):\n        return DefaultPromptField(**kwargs)\n"
              },
              "template": {
                "advanced": false,
                "display_name": "Template",
                "dynamic": false,
                "info": "",
                "list": false,
                "load_from_db": false,
                "name": "template",
                "placeholder": "",
                "required": false,
                "show": true,
                "title_case": false,
                "trace_as_input": true,
                "type": "prompt",
                "value": "Topic: {topic}\n\nBuild a document about this document."
              },
              "topic": {
                "advanced": false,
                "display_name": "topic",
                "dynamic": false,
                "field_type": "str",
                "fileTypes": [],
                "file_path": "",
                "info": "",
                "input_types": [
                  "Message",
                  "Text"
                ],
                "list": false,
                "load_from_db": false,
                "multiline": true,
                "name": "topic",
                "password": false,
                "placeholder": "",
                "required": false,
                "show": true,
                "title_case": false,
                "type": "str",
                "value": ""
              }
            }
          },
          "type": "Prompt"
        },
        "dragging": false,
        "height": 412,
        "id": "Prompt-GOdlL",
        "position": {
          "x": -1154.4124217561132,
          "y": 813.2475923059123
        },
        "positionAbsolute": {
          "x": -1154.4124217561132,
          "y": 813.2475923059123
        },
        "selected": false,
        "type": "genericNode",
        "width": 384
      },
      {
        "data": {
          "description": "Create a prompt template with dynamic variables.",
          "display_name": "Prompt",
          "id": "Prompt-824D7",
          "node": {
            "base_classes": [
              "Message"
            ],
            "beta": false,
            "conditional_paths": [],
            "custom_fields": {
              "template": [
                "topic"
              ]
            },
            "description": "Create a prompt template with dynamic variables.",
            "display_name": "Prompt",
            "documentation": "",
            "edited": false,
            "field_order": [
              "template"
            ],
            "frozen": false,
            "icon": "prompts",
            "legacy": false,
            "lf_version": "1.0.15",
            "metadata": {},
            "output_types": [],
            "outputs": [
              {
                "cache": true,
                "display_name": "Prompt Message",
                "method": "build_prompt",
                "name": "prompt",
                "selected": "Message",
                "types": [
                  "Message"
                ],
                "value": "__UNDEFINED__"
              }
            ],
            "pinned": false,
            "template": {
              "_type": "Component",
              "code": {
                "advanced": true,
                "dynamic": true,
                "fileTypes": [],
                "file_path": "",
                "info": "",
                "list": false,
                "load_from_db": false,
                "multiline": true,
                "name": "code",
                "password": false,
                "placeholder": "",
                "required": true,
                "show": true,
                "title_case": false,
                "type": "code",
                "value": "from langflow.base.prompts.api_utils import process_prompt_template\nfrom langflow.custom import Component\nfrom langflow.inputs.inputs import DefaultPromptField\nfrom langflow.io import Output, PromptInput\nfrom langflow.schema.message import Message\nfrom langflow.template.utils import update_template_values\n\n\nclass PromptComponent(Component):\n    display_name: str = \"Prompt\"\n    description: str = \"Create a prompt template with dynamic variables.\"\n    icon = \"prompts\"\n    trace_type = \"prompt\"\n    name = \"Prompt\"\n\n    inputs = [\n        PromptInput(name=\"template\", display_name=\"Template\"),\n    ]\n\n    outputs = [\n        Output(display_name=\"Prompt Message\", name=\"prompt\", method=\"build_prompt\"),\n    ]\n\n    async def build_prompt(\n        self,\n    ) -> Message:\n        prompt = await Message.from_template_and_variables(**self._attributes)\n        self.status = prompt.text\n        return prompt\n\n    def _update_template(self, frontend_node: dict):\n        prompt_template = frontend_node[\"template\"][\"template\"][\"value\"]\n        custom_fields = frontend_node[\"custom_fields\"]\n        frontend_node_template = frontend_node[\"template\"]\n        _ = process_prompt_template(\n            template=prompt_template,\n            name=\"template\",\n            custom_fields=custom_fields,\n            frontend_node_template=frontend_node_template,\n        )\n        return frontend_node\n\n    def post_code_processing(self, new_frontend_node: dict, current_frontend_node: dict):\n        \"\"\"This function is called after the code validation is done.\"\"\"\n        frontend_node = super().post_code_processing(new_frontend_node, current_frontend_node)\n        template = frontend_node[\"template\"][\"template\"][\"value\"]\n        # Kept it duplicated for backwards compatibility\n        _ = process_prompt_template(\n            template=template,\n            name=\"template\",\n            custom_fields=frontend_node[\"custom_fields\"],\n            frontend_node_template=frontend_node[\"template\"],\n        )\n        # Now that template is updated, we need to grab any values that were set in the current_frontend_node\n        # and update the frontend_node with those values\n        update_template_values(new_template=frontend_node, previous_template=current_frontend_node[\"template\"])\n        return frontend_node\n\n    def _get_fallback_input(self, **kwargs):\n        return DefaultPromptField(**kwargs)\n"
              },
              "template": {
                "advanced": false,
                "display_name": "Template",
                "dynamic": false,
                "info": "",
                "list": false,
                "load_from_db": false,
                "name": "template",
                "placeholder": "",
                "required": false,
                "show": true,
                "title_case": false,
                "trace_as_input": true,
                "type": "prompt",
                "value": "Topic: {topic}\n\nRevise this document."
              },
              "topic": {
                "advanced": false,
                "display_name": "topic",
                "dynamic": false,
                "field_type": "str",
                "fileTypes": [],
                "file_path": "",
                "info": "",
                "input_types": [
                  "Message",
                  "Text"
                ],
                "list": false,
                "load_from_db": false,
                "multiline": true,
                "name": "topic",
                "password": false,
                "placeholder": "",
                "required": false,
                "show": true,
                "title_case": false,
                "type": "str",
                "value": ""
              }
            }
          },
          "type": "Prompt"
        },
        "dragging": false,
        "height": 412,
        "id": "Prompt-824D7",
        "position": {
          "x": -369.56336473301,
          "y": 790.2887357303061
        },
        "positionAbsolute": {
          "x": -369.56336473301,
          "y": 790.2887357303061
        },
        "selected": false,
        "type": "genericNode",
        "width": 384
      },
      {
        "data": {
          "description": "Create a prompt template with dynamic variables.",
          "display_name": "Prompt",
          "id": "Prompt-0vHob",
          "node": {
            "base_classes": [
              "Message"
            ],
            "beta": false,
            "conditional_paths": [],
            "custom_fields": {
              "template": [
                "topic"
              ]
            },
            "description": "Create a prompt template with dynamic variables.",
            "display_name": "Prompt",
            "documentation": "",
            "edited": false,
            "field_order": [
              "template"
            ],
            "frozen": false,
            "icon": "prompts",
            "legacy": false,
            "lf_version": "1.0.15",
            "metadata": {},
            "output_types": [],
            "outputs": [
              {
                "cache": true,
                "display_name": "Prompt Message",
                "method": "build_prompt",
                "name": "prompt",
                "selected": "Message",
                "types": [
                  "Message"
                ],
                "value": "__UNDEFINED__"
              }
            ],
            "pinned": false,
            "template": {
              "_type": "Component",
              "code": {
                "advanced": true,
                "dynamic": true,
                "fileTypes": [],
                "file_path": "",
                "info": "",
                "list": false,
                "load_from_db": false,
                "multiline": true,
                "name": "code",
                "password": false,
                "placeholder": "",
                "required": true,
                "show": true,
                "title_case": false,
                "type": "code",
                "value": "from langflow.base.prompts.api_utils import process_prompt_template\nfrom langflow.custom import Component\nfrom langflow.inputs.inputs import DefaultPromptField\nfrom langflow.io import Output, PromptInput\nfrom langflow.schema.message import Message\nfrom langflow.template.utils import update_template_values\n\n\nclass PromptComponent(Component):\n    display_name: str = \"Prompt\"\n    description: str = \"Create a prompt template with dynamic variables.\"\n    icon = \"prompts\"\n    trace_type = \"prompt\"\n    name = \"Prompt\"\n\n    inputs = [\n        PromptInput(name=\"template\", display_name=\"Template\"),\n    ]\n\n    outputs = [\n        Output(display_name=\"Prompt Message\", name=\"prompt\", method=\"build_prompt\"),\n    ]\n\n    async def build_prompt(\n        self,\n    ) -> Message:\n        prompt = await Message.from_template_and_variables(**self._attributes)\n        self.status = prompt.text\n        return prompt\n\n    def _update_template(self, frontend_node: dict):\n        prompt_template = frontend_node[\"template\"][\"template\"][\"value\"]\n        custom_fields = frontend_node[\"custom_fields\"]\n        frontend_node_template = frontend_node[\"template\"]\n        _ = process_prompt_template(\n            template=prompt_template,\n            name=\"template\",\n            custom_fields=custom_fields,\n            frontend_node_template=frontend_node_template,\n        )\n        return frontend_node\n\n    def post_code_processing(self, new_frontend_node: dict, current_frontend_node: dict):\n        \"\"\"This function is called after the code validation is done.\"\"\"\n        frontend_node = super().post_code_processing(new_frontend_node, current_frontend_node)\n        template = frontend_node[\"template\"][\"template\"][\"value\"]\n        # Kept it duplicated for backwards compatibility\n        _ = process_prompt_template(\n            template=template,\n            name=\"template\",\n            custom_fields=frontend_node[\"custom_fields\"],\n            frontend_node_template=frontend_node[\"template\"],\n        )\n        # Now that template is updated, we need to grab any values that were set in the current_frontend_node\n        # and update the frontend_node with those values\n        update_template_values(new_template=frontend_node, previous_template=current_frontend_node[\"template\"])\n        return frontend_node\n\n    def _get_fallback_input(self, **kwargs):\n        return DefaultPromptField(**kwargs)\n"
              },
              "template": {
                "advanced": false,
                "display_name": "Template",
                "dynamic": false,
                "info": "",
                "list": false,
                "load_from_db": false,
                "name": "template",
                "placeholder": "",
                "required": false,
                "show": true,
                "title_case": false,
                "trace_as_input": true,
                "type": "prompt",
                "value": "Topic: {topic}\n\nBuild a fun blog post about this topic."
              },
              "topic": {
                "advanced": false,
                "display_name": "topic",
                "dynamic": false,
                "field_type": "str",
                "fileTypes": [],
                "file_path": "",
                "info": "",
                "input_types": [
                  "Message",
                  "Text"
                ],
                "list": false,
                "load_from_db": false,
                "multiline": true,
                "name": "topic",
                "password": false,
                "placeholder": "",
                "required": false,
                "show": true,
                "title_case": false,
                "type": "str",
                "value": ""
              }
            }
          },
          "type": "Prompt"
        },
        "dragging": false,
        "height": 412,
        "id": "Prompt-0vHob",
        "position": {
          "x": 383.48176594858205,
          "y": 804.7835051646966
        },
        "positionAbsolute": {
          "x": 383.48176594858205,
          "y": 804.7835051646966
        },
        "selected": false,
        "type": "genericNode",
        "width": 384
      },
      {
        "data": {
          "id": "SequentialTaskAgentComponent-GWMA1",
          "node": {
            "base_classes": [
              "SequentialTask"
            ],
            "beta": false,
            "conditional_paths": [],
            "custom_fields": {},
            "description": "Creates a CrewAI Task and its associated Agent.",
            "display_name": "Sequential Task Agent",
            "documentation": "https://docs.crewai.com/how-to/LLM-Connections/",
            "edited": false,
            "field_order": [
              "role",
              "goal",
              "backstory",
              "tools",
              "llm",
              "memory",
              "verbose",
              "allow_delegation",
              "allow_code_execution",
              "agent_kwargs",
              "task_description",
              "expected_output",
              "async_execution",
              "previous_task"
            ],
            "frozen": false,
            "icon": "CrewAI",
            "legacy": false,
            "lf_version": "1.0.15",
            "metadata": {},
            "output_types": [],
            "outputs": [
              {
                "cache": true,
                "display_name": "Sequential Task",
                "method": "build_agent_and_task",
                "name": "task_output",
                "selected": "SequentialTask",
                "types": [
                  "SequentialTask"
                ],
                "value": "__UNDEFINED__"
              }
            ],
            "pinned": false,
            "template": {
              "_type": "Component",
              "agent_kwargs": {
                "_input_type": "DictInput",
                "advanced": true,
                "display_name": "Agent kwargs",
                "dynamic": false,
                "info": "Additional kwargs for the agent.",
                "list": true,
                "name": "agent_kwargs",
                "placeholder": "",
                "required": false,
                "show": true,
                "title_case": false,
                "trace_as_input": true,
                "type": "dict",
                "value": {}
              },
              "allow_code_execution": {
                "_input_type": "BoolInput",
                "advanced": true,
                "display_name": "Allow Code Execution",
                "dynamic": false,
                "info": "Whether the agent is allowed to execute code.",
                "list": false,
                "name": "allow_code_execution",
                "placeholder": "",
                "required": false,
                "show": true,
                "title_case": false,
                "trace_as_metadata": true,
                "type": "bool",
                "value": false
              },
              "allow_delegation": {
                "_input_type": "BoolInput",
                "advanced": true,
                "display_name": "Allow Delegation",
                "dynamic": false,
                "info": "Whether the agent is allowed to delegate tasks to other agents.",
                "list": false,
                "name": "allow_delegation",
                "placeholder": "",
                "required": false,
                "show": true,
                "title_case": false,
                "trace_as_metadata": true,
                "type": "bool",
                "value": false
              },
              "async_execution": {
                "_input_type": "BoolInput",
                "advanced": true,
                "display_name": "Async Execution",
                "dynamic": false,
                "info": "Boolean flag indicating asynchronous task execution.",
                "list": false,
                "name": "async_execution",
                "placeholder": "",
                "required": false,
                "show": true,
                "title_case": false,
                "trace_as_metadata": true,
                "type": "bool",
                "value": false
              },
              "backstory": {
                "_input_type": "MultilineInput",
                "advanced": false,
                "display_name": "Backstory",
                "dynamic": false,
                "info": "The backstory of the agent.",
                "input_types": [
                  "Message"
                ],
                "list": false,
                "load_from_db": false,
                "multiline": true,
                "name": "backstory",
                "placeholder": "",
                "required": false,
                "show": true,
                "title_case": false,
                "trace_as_input": true,
                "trace_as_metadata": true,
                "type": "str",
                "value": "Research has always been your thing. You can quickly find things on the web because of your skills."
              },
              "code": {
                "advanced": true,
                "dynamic": true,
                "fileTypes": [],
                "file_path": "",
                "info": "",
                "list": false,
                "load_from_db": false,
                "multiline": true,
                "name": "code",
                "password": false,
                "placeholder": "",
                "required": true,
                "show": true,
                "title_case": false,
                "type": "code",
                "value": "from crewai import Agent, Task\n\nfrom langflow.base.agents.crewai.tasks import SequentialTask\nfrom langflow.custom import Component\nfrom langflow.io import BoolInput, DictInput, HandleInput, MultilineInput, Output\n\n\nclass SequentialTaskAgentComponent(Component):\n    display_name = \"Sequential Task Agent\"\n    description = \"Creates a CrewAI Task and its associated Agent.\"\n    documentation = \"https://docs.crewai.com/how-to/LLM-Connections/\"\n    icon = \"CrewAI\"\n\n    inputs = [\n        # Agent inputs\n        MultilineInput(name=\"role\", display_name=\"Role\", info=\"The role of the agent.\"),\n        MultilineInput(name=\"goal\", display_name=\"Goal\", info=\"The objective of the agent.\"),\n        MultilineInput(\n            name=\"backstory\",\n            display_name=\"Backstory\",\n            info=\"The backstory of the agent.\",\n        ),\n        HandleInput(\n            name=\"tools\",\n            display_name=\"Tools\",\n            input_types=[\"Tool\"],\n            is_list=True,\n            info=\"Tools at agent's disposal\",\n            value=[],\n        ),\n        HandleInput(\n            name=\"llm\",\n            display_name=\"Language Model\",\n            info=\"Language model that will run the agent.\",\n            input_types=[\"LanguageModel\"],\n        ),\n        BoolInput(\n            name=\"memory\",\n            display_name=\"Memory\",\n            info=\"Whether the agent should have memory or not\",\n            advanced=True,\n            value=True,\n        ),\n        BoolInput(\n            name=\"verbose\",\n            display_name=\"Verbose\",\n            advanced=True,\n            value=True,\n        ),\n        BoolInput(\n            name=\"allow_delegation\",\n            display_name=\"Allow Delegation\",\n            info=\"Whether the agent is allowed to delegate tasks to other agents.\",\n            value=False,\n            advanced=True,\n        ),\n        BoolInput(\n            name=\"allow_code_execution\",\n            display_name=\"Allow Code Execution\",\n            info=\"Whether the agent is allowed to execute code.\",\n            value=False,\n            advanced=True,\n        ),\n        DictInput(\n            name=\"agent_kwargs\",\n            display_name=\"Agent kwargs\",\n            info=\"Additional kwargs for the agent.\",\n            is_list=True,\n            advanced=True,\n        ),\n        # Task inputs\n        MultilineInput(\n            name=\"task_description\",\n            display_name=\"Task Description\",\n            info=\"Descriptive text detailing task's purpose and execution.\",\n        ),\n        MultilineInput(\n            name=\"expected_output\",\n            display_name=\"Expected Task Output\",\n            info=\"Clear definition of expected task outcome.\",\n        ),\n        BoolInput(\n            name=\"async_execution\",\n            display_name=\"Async Execution\",\n            value=False,\n            advanced=True,\n            info=\"Boolean flag indicating asynchronous task execution.\",\n        ),\n        # Chaining input\n        HandleInput(\n            name=\"previous_task\",\n            display_name=\"Previous Task\",\n            input_types=[\"SequentialTask\"],\n            info=\"The previous task in the sequence (for chaining).\",\n            required=False,\n        ),\n    ]\n\n    outputs = [\n        Output(\n            display_name=\"Sequential Task\",\n            name=\"task_output\",\n            method=\"build_agent_and_task\",\n        ),\n    ]\n\n    def build_agent_and_task(self) -> list[SequentialTask]:\n        # Build the agent\n        agent_kwargs = self.agent_kwargs or {}\n        agent = Agent(\n            role=self.role,\n            goal=self.goal,\n            backstory=self.backstory,\n            llm=self.llm,\n            verbose=self.verbose,\n            memory=self.memory,\n            tools=self.tools or [],\n            allow_delegation=self.allow_delegation,\n            allow_code_execution=self.allow_code_execution,\n            **agent_kwargs,\n        )\n\n        # Build the task\n        task = Task(\n            description=self.task_description,\n            expected_output=self.expected_output,\n            agent=agent,\n            async_execution=self.async_execution,\n        )\n\n        # If there's a previous task, create a list of tasks\n        if self.previous_task:\n            tasks = [*self.previous_task, task] if isinstance(self.previous_task, list) else [self.previous_task, task]\n        else:\n            tasks = [task]\n\n        self.status = f\"Agent: {agent!r}\\nTask: {task!r}\"\n        return tasks\n"
              },
              "expected_output": {
                "_input_type": "MultilineInput",
                "advanced": false,
                "display_name": "Expected Task Output",
                "dynamic": false,
                "info": "Clear definition of expected task outcome.",
                "input_types": [
                  "Message"
                ],
                "list": false,
                "load_from_db": false,
                "multiline": true,
                "name": "expected_output",
                "placeholder": "",
                "required": false,
                "show": true,
                "title_case": false,
                "trace_as_input": true,
                "trace_as_metadata": true,
                "type": "str",
                "value": "Bullet points and small phrases about the research topic."
              },
              "goal": {
                "_input_type": "MultilineInput",
                "advanced": false,
                "display_name": "Goal",
                "dynamic": false,
                "info": "The objective of the agent.",
                "input_types": [
                  "Message"
                ],
                "list": false,
                "load_from_db": false,
                "multiline": true,
                "name": "goal",
                "placeholder": "",
                "required": false,
                "show": true,
                "title_case": false,
                "trace_as_input": true,
                "trace_as_metadata": true,
                "type": "str",
                "value": "Search Google to find information to complete the task."
              },
              "llm": {
                "_input_type": "HandleInput",
                "advanced": false,
                "display_name": "Language Model",
                "dynamic": false,
                "info": "Language model that will run the agent.",
                "input_types": [
                  "LanguageModel"
                ],
                "list": false,
                "name": "llm",
                "placeholder": "",
                "required": false,
                "show": true,
                "title_case": false,
                "trace_as_metadata": true,
                "type": "other",
                "value": ""
              },
              "memory": {
                "_input_type": "BoolInput",
                "advanced": true,
                "display_name": "Memory",
                "dynamic": false,
                "info": "Whether the agent should have memory or not",
                "list": false,
                "name": "memory",
                "placeholder": "",
                "required": false,
                "show": true,
                "title_case": false,
                "trace_as_metadata": true,
                "type": "bool",
                "value": true
              },
              "previous_task": {
                "_input_type": "HandleInput",
                "advanced": false,
                "display_name": "Previous Task",
                "dynamic": false,
                "info": "The previous task in the sequence (for chaining).",
                "input_types": [
                  "SequentialTask"
                ],
                "list": false,
                "name": "previous_task",
                "placeholder": "",
                "required": false,
                "show": true,
                "title_case": false,
                "trace_as_metadata": true,
                "type": "other",
                "value": ""
              },
              "role": {
                "_input_type": "MultilineInput",
                "advanced": false,
                "display_name": "Role",
                "dynamic": false,
                "info": "The role of the agent.",
                "input_types": [
                  "Message"
                ],
                "list": false,
                "load_from_db": false,
                "multiline": true,
                "name": "role",
                "placeholder": "",
                "required": false,
                "show": true,
                "title_case": false,
                "trace_as_input": true,
                "trace_as_metadata": true,
                "type": "str",
                "value": "Researcher"
              },
              "task_description": {
                "_input_type": "MultilineInput",
                "advanced": false,
                "display_name": "Task Description",
                "dynamic": false,
                "info": "Descriptive text detailing task's purpose and execution.",
                "input_types": [
                  "Message"
                ],
                "list": false,
                "load_from_db": false,
                "multiline": true,
                "name": "task_description",
                "placeholder": "",
                "required": false,
                "show": true,
                "title_case": false,
                "trace_as_input": true,
                "trace_as_metadata": true,
                "type": "str",
                "value": ""
              },
              "tools": {
                "_input_type": "HandleInput",
                "advanced": false,
                "display_name": "Tools",
                "dynamic": false,
                "info": "Tools at agent's disposal",
                "input_types": [
                  "Tool"
                ],
                "list": true,
                "name": "tools",
                "placeholder": "",
                "required": false,
                "show": true,
                "title_case": false,
                "trace_as_metadata": true,
                "type": "other",
                "value": []
              },
              "verbose": {
                "_input_type": "BoolInput",
                "advanced": true,
                "display_name": "Verbose",
                "dynamic": false,
                "info": "",
                "list": false,
                "name": "verbose",
                "placeholder": "",
                "required": false,
                "show": true,
                "title_case": false,
                "trace_as_metadata": true,
                "type": "bool",
                "value": true
              }
            }
          },
          "type": "SequentialTaskAgentComponent"
        },
        "dragging": false,
        "height": 810,
        "id": "SequentialTaskAgentComponent-GWMA1",
        "position": {
          "x": -742.6676461208307,
          "y": -336.7987303380612
        },
        "positionAbsolute": {
          "x": -742.6676461208307,
          "y": -336.7987303380612
        },
        "selected": false,
        "type": "genericNode",
        "width": 384
      },
      {
        "data": {
          "id": "SequentialTaskAgentComponent-5i4Wg",
          "node": {
            "base_classes": [
              "SequentialTask"
            ],
            "beta": false,
            "conditional_paths": [],
            "custom_fields": {},
            "description": "Creates a CrewAI Task and its associated Agent.",
            "display_name": "Sequential Task Agent",
            "documentation": "https://docs.crewai.com/how-to/LLM-Connections/",
            "edited": false,
            "field_order": [
              "role",
              "goal",
              "backstory",
              "tools",
              "llm",
              "memory",
              "verbose",
              "allow_delegation",
              "allow_code_execution",
              "agent_kwargs",
              "task_description",
              "expected_output",
              "async_execution",
              "previous_task"
            ],
            "frozen": false,
            "icon": "CrewAI",
            "legacy": false,
            "lf_version": "1.0.15",
            "metadata": {},
            "output_types": [],
            "outputs": [
              {
                "cache": true,
                "display_name": "Sequential Task",
                "method": "build_agent_and_task",
                "name": "task_output",
                "selected": "SequentialTask",
                "types": [
                  "SequentialTask"
                ],
                "value": "__UNDEFINED__"
              }
            ],
            "pinned": false,
            "template": {
              "_type": "Component",
              "agent_kwargs": {
                "_input_type": "DictInput",
                "advanced": true,
                "display_name": "Agent kwargs",
                "dynamic": false,
                "info": "Additional kwargs for the agent.",
                "list": true,
                "name": "agent_kwargs",
                "placeholder": "",
                "required": false,
                "show": true,
                "title_case": false,
                "trace_as_input": true,
                "type": "dict",
                "value": {}
              },
              "allow_code_execution": {
                "_input_type": "BoolInput",
                "advanced": true,
                "display_name": "Allow Code Execution",
                "dynamic": false,
                "info": "Whether the agent is allowed to execute code.",
                "list": false,
                "name": "allow_code_execution",
                "placeholder": "",
                "required": false,
                "show": true,
                "title_case": false,
                "trace_as_metadata": true,
                "type": "bool",
                "value": false
              },
              "allow_delegation": {
                "_input_type": "BoolInput",
                "advanced": true,
                "display_name": "Allow Delegation",
                "dynamic": false,
                "info": "Whether the agent is allowed to delegate tasks to other agents.",
                "list": false,
                "name": "allow_delegation",
                "placeholder": "",
                "required": false,
                "show": true,
                "title_case": false,
                "trace_as_metadata": true,
                "type": "bool",
                "value": false
              },
              "async_execution": {
                "_input_type": "BoolInput",
                "advanced": true,
                "display_name": "Async Execution",
                "dynamic": false,
                "info": "Boolean flag indicating asynchronous task execution.",
                "list": false,
                "name": "async_execution",
                "placeholder": "",
                "required": false,
                "show": true,
                "title_case": false,
                "trace_as_metadata": true,
                "type": "bool",
                "value": false
              },
              "backstory": {
                "_input_type": "MultilineInput",
                "advanced": false,
                "display_name": "Backstory",
                "dynamic": false,
                "info": "The backstory of the agent.",
                "input_types": [
                  "Message"
                ],
                "list": false,
                "load_from_db": false,
                "multiline": true,
                "name": "backstory",
                "placeholder": "",
                "required": false,
                "show": true,
                "title_case": false,
                "trace_as_input": true,
                "trace_as_metadata": true,
                "type": "str",
                "value": "You are the editor of the most reputable journal in the world."
              },
              "code": {
                "advanced": true,
                "dynamic": true,
                "fileTypes": [],
                "file_path": "",
                "info": "",
                "list": false,
                "load_from_db": false,
                "multiline": true,
                "name": "code",
                "password": false,
                "placeholder": "",
                "required": true,
                "show": true,
                "title_case": false,
                "type": "code",
                "value": "from crewai import Agent, Task\n\nfrom langflow.base.agents.crewai.tasks import SequentialTask\nfrom langflow.custom import Component\nfrom langflow.io import BoolInput, DictInput, HandleInput, MultilineInput, Output\n\n\nclass SequentialTaskAgentComponent(Component):\n    display_name = \"Sequential Task Agent\"\n    description = \"Creates a CrewAI Task and its associated Agent.\"\n    documentation = \"https://docs.crewai.com/how-to/LLM-Connections/\"\n    icon = \"CrewAI\"\n\n    inputs = [\n        # Agent inputs\n        MultilineInput(name=\"role\", display_name=\"Role\", info=\"The role of the agent.\"),\n        MultilineInput(name=\"goal\", display_name=\"Goal\", info=\"The objective of the agent.\"),\n        MultilineInput(\n            name=\"backstory\",\n            display_name=\"Backstory\",\n            info=\"The backstory of the agent.\",\n        ),\n        HandleInput(\n            name=\"tools\",\n            display_name=\"Tools\",\n            input_types=[\"Tool\"],\n            is_list=True,\n            info=\"Tools at agent's disposal\",\n            value=[],\n        ),\n        HandleInput(\n            name=\"llm\",\n            display_name=\"Language Model\",\n            info=\"Language model that will run the agent.\",\n            input_types=[\"LanguageModel\"],\n        ),\n        BoolInput(\n            name=\"memory\",\n            display_name=\"Memory\",\n            info=\"Whether the agent should have memory or not\",\n            advanced=True,\n            value=True,\n        ),\n        BoolInput(\n            name=\"verbose\",\n            display_name=\"Verbose\",\n            advanced=True,\n            value=True,\n        ),\n        BoolInput(\n            name=\"allow_delegation\",\n            display_name=\"Allow Delegation\",\n            info=\"Whether the agent is allowed to delegate tasks to other agents.\",\n            value=False,\n            advanced=True,\n        ),\n        BoolInput(\n            name=\"allow_code_execution\",\n            display_name=\"Allow Code Execution\",\n            info=\"Whether the agent is allowed to execute code.\",\n            value=False,\n            advanced=True,\n        ),\n        DictInput(\n            name=\"agent_kwargs\",\n            display_name=\"Agent kwargs\",\n            info=\"Additional kwargs for the agent.\",\n            is_list=True,\n            advanced=True,\n        ),\n        # Task inputs\n        MultilineInput(\n            name=\"task_description\",\n            display_name=\"Task Description\",\n            info=\"Descriptive text detailing task's purpose and execution.\",\n        ),\n        MultilineInput(\n            name=\"expected_output\",\n            display_name=\"Expected Task Output\",\n            info=\"Clear definition of expected task outcome.\",\n        ),\n        BoolInput(\n            name=\"async_execution\",\n            display_name=\"Async Execution\",\n            value=False,\n            advanced=True,\n            info=\"Boolean flag indicating asynchronous task execution.\",\n        ),\n        # Chaining input\n        HandleInput(\n            name=\"previous_task\",\n            display_name=\"Previous Task\",\n            input_types=[\"SequentialTask\"],\n            info=\"The previous task in the sequence (for chaining).\",\n            required=False,\n        ),\n    ]\n\n    outputs = [\n        Output(\n            display_name=\"Sequential Task\",\n            name=\"task_output\",\n            method=\"build_agent_and_task\",\n        ),\n    ]\n\n    def build_agent_and_task(self) -> list[SequentialTask]:\n        # Build the agent\n        agent_kwargs = self.agent_kwargs or {}\n        agent = Agent(\n            role=self.role,\n            goal=self.goal,\n            backstory=self.backstory,\n            llm=self.llm,\n            verbose=self.verbose,\n            memory=self.memory,\n            tools=self.tools or [],\n            allow_delegation=self.allow_delegation,\n            allow_code_execution=self.allow_code_execution,\n            **agent_kwargs,\n        )\n\n        # Build the task\n        task = Task(\n            description=self.task_description,\n            expected_output=self.expected_output,\n            agent=agent,\n            async_execution=self.async_execution,\n        )\n\n        # If there's a previous task, create a list of tasks\n        if self.previous_task:\n            tasks = [*self.previous_task, task] if isinstance(self.previous_task, list) else [self.previous_task, task]\n        else:\n            tasks = [task]\n\n        self.status = f\"Agent: {agent!r}\\nTask: {task!r}\"\n        return tasks\n"
              },
              "expected_output": {
                "_input_type": "MultilineInput",
                "advanced": false,
                "display_name": "Expected Task Output",
                "dynamic": false,
                "info": "Clear definition of expected task outcome.",
                "input_types": [
                  "Message"
                ],
                "list": false,
                "load_from_db": false,
                "multiline": true,
                "name": "expected_output",
                "placeholder": "",
                "required": false,
                "show": true,
                "title_case": false,
                "trace_as_input": true,
                "trace_as_metadata": true,
                "type": "str",
                "value": "Small paragraphs and bullet points with the corrected content."
              },
              "goal": {
                "_input_type": "MultilineInput",
                "advanced": false,
                "display_name": "Goal",
                "dynamic": false,
                "info": "The objective of the agent.",
                "input_types": [
                  "Message"
                ],
                "list": false,
                "load_from_db": false,
                "multiline": true,
                "name": "goal",
                "placeholder": "",
                "required": false,
                "show": true,
                "title_case": false,
                "trace_as_input": true,
                "trace_as_metadata": true,
                "type": "str",
                "value": "You should edit the Information provided by the Researcher to make it more palatable and to not contain misleading information."
              },
              "llm": {
                "_input_type": "HandleInput",
                "advanced": false,
                "display_name": "Language Model",
                "dynamic": false,
                "info": "Language model that will run the agent.",
                "input_types": [
                  "LanguageModel"
                ],
                "list": false,
                "name": "llm",
                "placeholder": "",
                "required": false,
                "show": true,
                "title_case": false,
                "trace_as_metadata": true,
                "type": "other",
                "value": ""
              },
              "memory": {
                "_input_type": "BoolInput",
                "advanced": true,
                "display_name": "Memory",
                "dynamic": false,
                "info": "Whether the agent should have memory or not",
                "list": false,
                "name": "memory",
                "placeholder": "",
                "required": false,
                "show": true,
                "title_case": false,
                "trace_as_metadata": true,
                "type": "bool",
                "value": true
              },
              "previous_task": {
                "_input_type": "HandleInput",
                "advanced": false,
                "display_name": "Previous Task",
                "dynamic": false,
                "info": "The previous task in the sequence (for chaining).",
                "input_types": [
                  "SequentialTask"
                ],
                "list": false,
                "name": "previous_task",
                "placeholder": "",
                "required": false,
                "show": true,
                "title_case": false,
                "trace_as_metadata": true,
                "type": "other",
                "value": ""
              },
              "role": {
                "_input_type": "MultilineInput",
                "advanced": false,
                "display_name": "Role",
                "dynamic": false,
                "info": "The role of the agent.",
                "input_types": [
                  "Message"
                ],
                "list": false,
                "load_from_db": false,
                "multiline": true,
                "name": "role",
                "placeholder": "",
                "required": false,
                "show": true,
                "title_case": false,
                "trace_as_input": true,
                "trace_as_metadata": true,
                "type": "str",
                "value": "Editor"
              },
              "task_description": {
                "_input_type": "MultilineInput",
                "advanced": false,
                "display_name": "Task Description",
                "dynamic": false,
                "info": "Descriptive text detailing task's purpose and execution.",
                "input_types": [
                  "Message"
                ],
                "list": false,
                "load_from_db": false,
                "multiline": true,
                "name": "task_description",
                "placeholder": "",
                "required": false,
                "show": true,
                "title_case": false,
                "trace_as_input": true,
                "trace_as_metadata": true,
                "type": "str",
                "value": ""
              },
              "tools": {
                "_input_type": "HandleInput",
                "advanced": false,
                "display_name": "Tools",
                "dynamic": false,
                "info": "Tools at agent's disposal",
                "input_types": [
                  "Tool"
                ],
                "list": true,
                "name": "tools",
                "placeholder": "",
                "required": false,
                "show": true,
                "title_case": false,
                "trace_as_metadata": true,
                "type": "other",
                "value": []
              },
              "verbose": {
                "_input_type": "BoolInput",
                "advanced": true,
                "display_name": "Verbose",
                "dynamic": false,
                "info": "",
                "list": false,
                "name": "verbose",
                "placeholder": "",
                "required": false,
                "show": true,
                "title_case": false,
                "trace_as_metadata": true,
                "type": "bool",
                "value": true
              }
            }
          },
          "type": "SequentialTaskAgentComponent"
        },
        "dragging": false,
        "height": 810,
        "id": "SequentialTaskAgentComponent-5i4Wg",
        "position": {
          "x": 62.10105154443647,
          "y": -336.82282969954827
        },
        "positionAbsolute": {
          "x": 62.10105154443647,
          "y": -336.82282969954827
        },
        "selected": false,
        "type": "genericNode",
        "width": 384
      },
      {
        "data": {
          "id": "SequentialTaskAgentComponent-TPEWE",
          "node": {
            "base_classes": [
              "SequentialTask"
            ],
            "beta": false,
            "conditional_paths": [],
            "custom_fields": {},
            "description": "Creates a CrewAI Task and its associated Agent.",
            "display_name": "Sequential Task Agent",
            "documentation": "https://docs.crewai.com/how-to/LLM-Connections/",
            "edited": false,
            "field_order": [
              "role",
              "goal",
              "backstory",
              "tools",
              "llm",
              "memory",
              "verbose",
              "allow_delegation",
              "allow_code_execution",
              "agent_kwargs",
              "task_description",
              "expected_output",
              "async_execution",
              "previous_task"
            ],
            "frozen": false,
            "icon": "CrewAI",
            "legacy": false,
            "lf_version": "1.0.15",
            "metadata": {},
            "output_types": [],
            "outputs": [
              {
                "cache": true,
                "display_name": "Sequential Task",
                "method": "build_agent_and_task",
                "name": "task_output",
                "selected": "SequentialTask",
                "types": [
                  "SequentialTask"
                ],
                "value": "__UNDEFINED__"
              }
            ],
            "pinned": false,
            "template": {
              "_type": "Component",
              "agent_kwargs": {
                "_input_type": "DictInput",
                "advanced": true,
                "display_name": "Agent kwargs",
                "dynamic": false,
                "info": "Additional kwargs for the agent.",
                "list": true,
                "name": "agent_kwargs",
                "placeholder": "",
                "required": false,
                "show": true,
                "title_case": false,
                "trace_as_input": true,
                "type": "dict",
                "value": {}
              },
              "allow_code_execution": {
                "_input_type": "BoolInput",
                "advanced": true,
                "display_name": "Allow Code Execution",
                "dynamic": false,
                "info": "Whether the agent is allowed to execute code.",
                "list": false,
                "name": "allow_code_execution",
                "placeholder": "",
                "required": false,
                "show": true,
                "title_case": false,
                "trace_as_metadata": true,
                "type": "bool",
                "value": false
              },
              "allow_delegation": {
                "_input_type": "BoolInput",
                "advanced": true,
                "display_name": "Allow Delegation",
                "dynamic": false,
                "info": "Whether the agent is allowed to delegate tasks to other agents.",
                "list": false,
                "name": "allow_delegation",
                "placeholder": "",
                "required": false,
                "show": true,
                "title_case": false,
                "trace_as_metadata": true,
                "type": "bool",
                "value": false
              },
              "async_execution": {
                "_input_type": "BoolInput",
                "advanced": true,
                "display_name": "Async Execution",
                "dynamic": false,
                "info": "Boolean flag indicating asynchronous task execution.",
                "list": false,
                "name": "async_execution",
                "placeholder": "",
                "required": false,
                "show": true,
                "title_case": false,
                "trace_as_metadata": true,
                "type": "bool",
                "value": false
              },
              "backstory": {
                "_input_type": "MultilineInput",
                "advanced": false,
                "display_name": "Backstory",
                "dynamic": false,
                "info": "The backstory of the agent.",
                "input_types": [
                  "Message"
                ],
                "list": false,
                "load_from_db": false,
                "multiline": true,
                "name": "backstory",
                "placeholder": "",
                "required": false,
                "show": true,
                "title_case": false,
                "trace_as_input": true,
                "trace_as_metadata": true,
                "type": "str",
                "value": "Your formal occupation is Comedian-in-Chief. You write jokes, do standup comedy and write funny articles."
              },
              "code": {
                "advanced": true,
                "dynamic": true,
                "fileTypes": [],
                "file_path": "",
                "info": "",
                "list": false,
                "load_from_db": false,
                "multiline": true,
                "name": "code",
                "password": false,
                "placeholder": "",
                "required": true,
                "show": true,
                "title_case": false,
                "type": "code",
                "value": "from crewai import Agent, Task\n\nfrom langflow.base.agents.crewai.tasks import SequentialTask\nfrom langflow.custom import Component\nfrom langflow.io import BoolInput, DictInput, HandleInput, MultilineInput, Output\n\n\nclass SequentialTaskAgentComponent(Component):\n    display_name = \"Sequential Task Agent\"\n    description = \"Creates a CrewAI Task and its associated Agent.\"\n    documentation = \"https://docs.crewai.com/how-to/LLM-Connections/\"\n    icon = \"CrewAI\"\n\n    inputs = [\n        # Agent inputs\n        MultilineInput(name=\"role\", display_name=\"Role\", info=\"The role of the agent.\"),\n        MultilineInput(name=\"goal\", display_name=\"Goal\", info=\"The objective of the agent.\"),\n        MultilineInput(\n            name=\"backstory\",\n            display_name=\"Backstory\",\n            info=\"The backstory of the agent.\",\n        ),\n        HandleInput(\n            name=\"tools\",\n            display_name=\"Tools\",\n            input_types=[\"Tool\"],\n            is_list=True,\n            info=\"Tools at agent's disposal\",\n            value=[],\n        ),\n        HandleInput(\n            name=\"llm\",\n            display_name=\"Language Model\",\n            info=\"Language model that will run the agent.\",\n            input_types=[\"LanguageModel\"],\n        ),\n        BoolInput(\n            name=\"memory\",\n            display_name=\"Memory\",\n            info=\"Whether the agent should have memory or not\",\n            advanced=True,\n            value=True,\n        ),\n        BoolInput(\n            name=\"verbose\",\n            display_name=\"Verbose\",\n            advanced=True,\n            value=True,\n        ),\n        BoolInput(\n            name=\"allow_delegation\",\n            display_name=\"Allow Delegation\",\n            info=\"Whether the agent is allowed to delegate tasks to other agents.\",\n            value=False,\n            advanced=True,\n        ),\n        BoolInput(\n            name=\"allow_code_execution\",\n            display_name=\"Allow Code Execution\",\n            info=\"Whether the agent is allowed to execute code.\",\n            value=False,\n            advanced=True,\n        ),\n        DictInput(\n            name=\"agent_kwargs\",\n            display_name=\"Agent kwargs\",\n            info=\"Additional kwargs for the agent.\",\n            is_list=True,\n            advanced=True,\n        ),\n        # Task inputs\n        MultilineInput(\n            name=\"task_description\",\n            display_name=\"Task Description\",\n            info=\"Descriptive text detailing task's purpose and execution.\",\n        ),\n        MultilineInput(\n            name=\"expected_output\",\n            display_name=\"Expected Task Output\",\n            info=\"Clear definition of expected task outcome.\",\n        ),\n        BoolInput(\n            name=\"async_execution\",\n            display_name=\"Async Execution\",\n            value=False,\n            advanced=True,\n            info=\"Boolean flag indicating asynchronous task execution.\",\n        ),\n        # Chaining input\n        HandleInput(\n            name=\"previous_task\",\n            display_name=\"Previous Task\",\n            input_types=[\"SequentialTask\"],\n            info=\"The previous task in the sequence (for chaining).\",\n            required=False,\n        ),\n    ]\n\n    outputs = [\n        Output(\n            display_name=\"Sequential Task\",\n            name=\"task_output\",\n            method=\"build_agent_and_task\",\n        ),\n    ]\n\n    def build_agent_and_task(self) -> list[SequentialTask]:\n        # Build the agent\n        agent_kwargs = self.agent_kwargs or {}\n        agent = Agent(\n            role=self.role,\n            goal=self.goal,\n            backstory=self.backstory,\n            llm=self.llm,\n            verbose=self.verbose,\n            memory=self.memory,\n            tools=self.tools or [],\n            allow_delegation=self.allow_delegation,\n            allow_code_execution=self.allow_code_execution,\n            **agent_kwargs,\n        )\n\n        # Build the task\n        task = Task(\n            description=self.task_description,\n            expected_output=self.expected_output,\n            agent=agent,\n            async_execution=self.async_execution,\n        )\n\n        # If there's a previous task, create a list of tasks\n        if self.previous_task:\n            tasks = [*self.previous_task, task] if isinstance(self.previous_task, list) else [self.previous_task, task]\n        else:\n            tasks = [task]\n\n        self.status = f\"Agent: {agent!r}\\nTask: {task!r}\"\n        return tasks\n"
              },
              "expected_output": {
                "_input_type": "MultilineInput",
                "advanced": false,
                "display_name": "Expected Task Output",
                "dynamic": false,
                "info": "Clear definition of expected task outcome.",
                "input_types": [
                  "Message"
                ],
                "list": false,
                "load_from_db": false,
                "multiline": true,
                "name": "expected_output",
                "placeholder": "",
                "required": false,
                "show": true,
                "title_case": false,
                "trace_as_input": true,
                "trace_as_metadata": true,
                "type": "str",
                "value": "A small blog about the topic."
              },
              "goal": {
                "_input_type": "MultilineInput",
                "advanced": false,
                "display_name": "Goal",
                "dynamic": false,
                "info": "The objective of the agent.",
                "input_types": [
                  "Message"
                ],
                "list": false,
                "load_from_db": false,
                "multiline": true,
                "name": "goal",
                "placeholder": "",
                "required": false,
                "show": true,
                "title_case": false,
                "trace_as_input": true,
                "trace_as_metadata": true,
                "type": "str",
                "value": "You write comedic content based on the information provided by the editor."
              },
              "llm": {
                "_input_type": "HandleInput",
                "advanced": false,
                "display_name": "Language Model",
                "dynamic": false,
                "info": "Language model that will run the agent.",
                "input_types": [
                  "LanguageModel"
                ],
                "list": false,
                "name": "llm",
                "placeholder": "",
                "required": false,
                "show": true,
                "title_case": false,
                "trace_as_metadata": true,
                "type": "other",
                "value": ""
              },
              "memory": {
                "_input_type": "BoolInput",
                "advanced": true,
                "display_name": "Memory",
                "dynamic": false,
                "info": "Whether the agent should have memory or not",
                "list": false,
                "name": "memory",
                "placeholder": "",
                "required": false,
                "show": true,
                "title_case": false,
                "trace_as_metadata": true,
                "type": "bool",
                "value": true
              },
              "previous_task": {
                "_input_type": "HandleInput",
                "advanced": false,
                "display_name": "Previous Task",
                "dynamic": false,
                "info": "The previous task in the sequence (for chaining).",
                "input_types": [
                  "SequentialTask"
                ],
                "list": false,
                "name": "previous_task",
                "placeholder": "",
                "required": false,
                "show": true,
                "title_case": false,
                "trace_as_metadata": true,
                "type": "other",
                "value": ""
              },
              "role": {
                "_input_type": "MultilineInput",
                "advanced": false,
                "display_name": "Role",
                "dynamic": false,
                "info": "The role of the agent.",
                "input_types": [
                  "Message"
                ],
                "list": false,
                "load_from_db": false,
                "multiline": true,
                "name": "role",
                "placeholder": "",
                "required": false,
                "show": true,
                "title_case": false,
                "trace_as_input": true,
                "trace_as_metadata": true,
                "type": "str",
                "value": "Comedian"
              },
              "task_description": {
                "_input_type": "MultilineInput",
                "advanced": false,
                "display_name": "Task Description",
                "dynamic": false,
                "info": "Descriptive text detailing task's purpose and execution.",
                "input_types": [
                  "Message"
                ],
                "list": false,
                "load_from_db": false,
                "multiline": true,
                "name": "task_description",
                "placeholder": "",
                "required": false,
                "show": true,
                "title_case": false,
                "trace_as_input": true,
                "trace_as_metadata": true,
                "type": "str",
                "value": ""
              },
              "tools": {
                "_input_type": "HandleInput",
                "advanced": false,
                "display_name": "Tools",
                "dynamic": false,
                "info": "Tools at agent's disposal",
                "input_types": [
                  "Tool"
                ],
                "list": true,
                "name": "tools",
                "placeholder": "",
                "required": false,
                "show": true,
                "title_case": false,
                "trace_as_metadata": true,
                "type": "other",
                "value": []
              },
              "verbose": {
                "_input_type": "BoolInput",
                "advanced": true,
                "display_name": "Verbose",
                "dynamic": false,
                "info": "",
                "list": false,
                "name": "verbose",
                "placeholder": "",
                "required": false,
                "show": true,
                "title_case": false,
                "trace_as_metadata": true,
                "type": "bool",
                "value": true
              }
            }
          },
          "type": "SequentialTaskAgentComponent"
        },
        "dragging": false,
        "height": 810,
        "id": "SequentialTaskAgentComponent-TPEWE",
        "position": {
          "x": 800.6536575540351,
          "y": -345.48877618011403
        },
        "positionAbsolute": {
          "x": 800.6536575540351,
          "y": -345.48877618011403
        },
        "selected": false,
        "type": "genericNode",
        "width": 384
      },
      {
        "data": {
          "id": "YFinanceTool-Asoka",
          "node": {
            "base_classes": [
              "Tool"
            ],
            "beta": false,
            "conditional_paths": [],
            "custom_fields": {},
            "description": "Tool for interacting with Yahoo Finance News.",
            "display_name": "Yahoo Finance News Tool",
            "documentation": "",
            "edited": false,
            "field_order": [],
            "frozen": false,
            "lf_version": "1.0.15",
            "metadata": {},
            "output_types": [],
            "outputs": [
              {
                "cache": true,
                "display_name": "Data",
                "method": "run_model",
                "name": "api_run_model",
                "selected": "Data",
                "types": [
                  "Data"
                ],
                "value": "__UNDEFINED__"
              },
              {
                "cache": true,
                "display_name": "Tool",
                "method": "build_tool",
                "name": "tool",
                "selected": "Tool",
                "types": [
                  "Tool"
                ],
                "value": "__UNDEFINED__"
              }
            ],
            "pinned": false,
            "template": {
              "_type": "Component",
              "code": {
                "advanced": true,
                "dynamic": true,
                "fileTypes": [],
                "file_path": "",
                "info": "",
                "list": false,
                "load_from_db": false,
                "multiline": true,
                "name": "code",
                "password": false,
                "placeholder": "",
                "required": true,
                "show": true,
                "title_case": false,
                "type": "code",
                "value": "from typing import cast\n\nfrom langchain_community.tools.yahoo_finance_news import YahooFinanceNewsTool\n\nfrom langflow.base.langchain_utilities.model import LCToolComponent\nfrom langflow.field_typing import Data, Tool\nfrom langflow.inputs.inputs import MessageTextInput\nfrom langflow.template.field.base import Output\n\n\nclass YfinanceToolComponent(LCToolComponent):\n    display_name = \"Yahoo Finance News Tool\"\n    description = \"Tool for interacting with Yahoo Finance News.\"\n    name = \"YFinanceTool\"\n\n    inputs = [\n        MessageTextInput(\n            name=\"input_value\",\n            display_name=\"Query\",\n            info=\"Input should be a company ticker. For example, AAPL for Apple, MSFT for Microsoft.\",\n        )\n    ]\n\n    outputs = [\n        Output(name=\"api_run_model\", display_name=\"Data\", method=\"run_model\"),\n        # Keep this for backwards compatibility\n        Output(name=\"tool\", display_name=\"Tool\", method=\"build_tool\"),\n    ]\n\n    def build_tool(self) -> Tool:\n        return cast(Tool, YahooFinanceNewsTool())\n\n    def run_model(self) -> Data:\n        tool = self.build_tool()\n        return tool.run(self.input_value)\n"
              },
              "input_value": {
                "_input_type": "MessageTextInput",
                "advanced": false,
                "display_name": "Query",
                "dynamic": false,
                "info": "Input should be a company ticker. For example, AAPL for Apple, MSFT for Microsoft.",
                "input_types": [
                  "Message"
                ],
                "list": false,
                "load_from_db": false,
                "name": "input_value",
                "placeholder": "",
                "required": false,
                "show": true,
                "title_case": false,
                "trace_as_input": true,
                "trace_as_metadata": true,
                "type": "str",
                "value": ""
              }
            }
          },
          "type": "YFinanceTool"
        },
        "dragging": false,
        "height": 216,
        "id": "YFinanceTool-Asoka",
        "position": {
          "x": -1395.322640611045,
          "y": -397.3732940326163
        },
        "positionAbsolute": {
          "x": -1395.322640611045,
          "y": -397.3732940326163
        },
        "selected": false,
        "type": "genericNode",
        "width": 384
      }
    ],
    "viewport": {
      "x": 573.0114453101413,
      "y": 469.2263376930288,
      "zoom": 0.29771421234125156
    }
  },
  "description": "This Agent runs tasks in a predefined sequence.",
  "endpoint_name": null,
  "icon": "ListOrdered",
  "id": "c2e3229c-813e-43eb-9041-cdfcfab90e08",
  "is_component": false,
  "last_tested_version": "1.0.15",
  "name": "Sequential Tasks Agent",
  "tags": [
    "agents",
    "openai",
    "chatbots"
  ]
}<|MERGE_RESOLUTION|>--- conflicted
+++ resolved
@@ -916,12 +916,8 @@
               "data_template"
             ],
             "frozen": false,
-<<<<<<< HEAD
-            "icon": "ChatOutput",
+            "icon": "MessagesSquare",
             "legacy": false,
-=======
-            "icon": "MessagesSquare",
->>>>>>> 099a057d
             "lf_version": "1.0.15",
             "metadata": {},
             "output_types": [],
