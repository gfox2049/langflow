--- conflicted
+++ resolved
@@ -306,12 +306,8 @@
               "files"
             ],
             "frozen": false,
-<<<<<<< HEAD
-            "icon": "ChatInput",
+            "icon": "MessagesSquare",
             "legacy": false,
-=======
-            "icon": "MessagesSquare",
->>>>>>> 099a057d
             "metadata": {},
             "output_types": [],
             "outputs": [
@@ -528,12 +524,8 @@
               "data_template"
             ],
             "frozen": false,
-<<<<<<< HEAD
-            "icon": "ChatOutput",
+            "icon": "MessagesSquare",
             "legacy": false,
-=======
-            "icon": "MessagesSquare",
->>>>>>> 099a057d
             "metadata": {},
             "output_types": [],
             "outputs": [
