{
  "data": {
    "edges": [
      {
        "className": "",
        "data": {
          "sourceHandle": {
            "dataType": "ChatInput",
            "id": "ChatInput-Emi4q",
            "name": "message",
            "output_types": ["Message"]
          },
          "targetHandle": {
            "fieldName": "Question",
            "id": "Prompt-n8yRL",
            "inputTypes": ["Message", "Text"],
            "type": "str"
          }
        },
        "id": "reactflow__edge-ChatInput-Emi4q{œdataTypeœ:œChatInputœ,œidœ:œChatInput-Emi4qœ,œnameœ:œmessageœ,œoutput_typesœ:[œMessageœ]}-Prompt-n8yRL{œfieldNameœ:œQuestionœ,œidœ:œPrompt-n8yRLœ,œinputTypesœ:[œMessageœ,œTextœ],œtypeœ:œstrœ}",
        "source": "ChatInput-Emi4q",
        "sourceHandle": "{œdataTypeœ: œChatInputœ, œidœ: œChatInput-Emi4qœ, œnameœ: œmessageœ, œoutput_typesœ: [œMessageœ]}",
        "target": "Prompt-n8yRL",
        "targetHandle": "{œfieldNameœ: œQuestionœ, œidœ: œPrompt-n8yRLœ, œinputTypesœ: [œMessageœ, œTextœ], œtypeœ: œstrœ}"
      },
      {
        "className": "",
        "data": {
          "sourceHandle": {
            "dataType": "Prompt",
            "id": "Prompt-n8yRL",
            "name": "prompt",
            "output_types": ["Message"]
          },
          "targetHandle": {
            "fieldName": "input_value",
            "id": "OpenAIModel-1hwZ2",
            "inputTypes": ["Message"],
            "type": "str"
          }
        },
        "id": "reactflow__edge-Prompt-n8yRL{œdataTypeœ:œPromptœ,œidœ:œPrompt-n8yRLœ,œnameœ:œpromptœ,œoutput_typesœ:[œMessageœ]}-OpenAIModel-1hwZ2{œfieldNameœ:œinput_valueœ,œidœ:œOpenAIModel-1hwZ2œ,œinputTypesœ:[œMessageœ],œtypeœ:œstrœ}",
        "source": "Prompt-n8yRL",
        "sourceHandle": "{œdataTypeœ: œPromptœ, œidœ: œPrompt-n8yRLœ, œnameœ: œpromptœ, œoutput_typesœ: [œMessageœ]}",
        "target": "OpenAIModel-1hwZ2",
        "targetHandle": "{œfieldNameœ: œinput_valueœ, œidœ: œOpenAIModel-1hwZ2œ, œinputTypesœ: [œMessageœ], œtypeœ: œstrœ}"
      },
      {
        "className": "",
        "data": {
          "sourceHandle": {
            "dataType": "OpenAIModel",
            "id": "OpenAIModel-1hwZ2",
            "name": "text_output",
            "output_types": ["Message"]
          },
          "targetHandle": {
            "fieldName": "input_value",
            "id": "ChatOutput-sD0lp",
            "inputTypes": ["Message"],
            "type": "str"
          }
        },
        "id": "reactflow__edge-OpenAIModel-1hwZ2{œdataTypeœ:œOpenAIModelœ,œidœ:œOpenAIModel-1hwZ2œ,œnameœ:œtext_outputœ,œoutput_typesœ:[œMessageœ]}-ChatOutput-sD0lp{œfieldNameœ:œinput_valueœ,œidœ:œChatOutput-sD0lpœ,œinputTypesœ:[œMessageœ],œtypeœ:œstrœ}",
        "source": "OpenAIModel-1hwZ2",
        "sourceHandle": "{œdataTypeœ: œOpenAIModelœ, œidœ: œOpenAIModel-1hwZ2œ, œnameœ: œtext_outputœ, œoutput_typesœ: [œMessageœ]}",
        "target": "ChatOutput-sD0lp",
        "targetHandle": "{œfieldNameœ: œinput_valueœ, œidœ: œChatOutput-sD0lpœ, œinputTypesœ: [œMessageœ], œtypeœ: œstrœ}"
      },
      {
        "className": "",
        "data": {
          "sourceHandle": {
            "dataType": "ParseData",
            "id": "ParseData-qYLes",
            "name": "text",
            "output_types": ["Message"]
          },
          "targetHandle": {
            "fieldName": "Document",
            "id": "Prompt-n8yRL",
            "inputTypes": ["Message", "Text"],
            "type": "str"
          }
        },
        "id": "reactflow__edge-ParseData-qYLes{œdataTypeœ:œParseDataœ,œidœ:œParseData-qYLesœ,œnameœ:œtextœ,œoutput_typesœ:[œMessageœ]}-Prompt-n8yRL{œfieldNameœ:œDocumentœ,œidœ:œPrompt-n8yRLœ,œinputTypesœ:[œMessageœ,œTextœ],œtypeœ:œstrœ}",
        "source": "ParseData-qYLes",
        "sourceHandle": "{œdataTypeœ: œParseDataœ, œidœ: œParseData-qYLesœ, œnameœ: œtextœ, œoutput_typesœ: [œMessageœ]}",
        "target": "Prompt-n8yRL",
        "targetHandle": "{œfieldNameœ: œDocumentœ, œidœ: œPrompt-n8yRLœ, œinputTypesœ: [œMessageœ, œTextœ], œtypeœ: œstrœ}"
      },
      {
        "className": "",
        "data": {
          "sourceHandle": {
            "dataType": "File",
            "id": "File-0oa6O",
            "name": "data",
            "output_types": ["Data"]
          },
          "targetHandle": {
            "fieldName": "data",
            "id": "ParseData-qYLes",
            "inputTypes": ["Data"],
            "type": "other"
          }
        },
        "id": "reactflow__edge-File-0oa6O{œdataTypeœ:œFileœ,œidœ:œFile-0oa6Oœ,œnameœ:œdataœ,œoutput_typesœ:[œDataœ]}-ParseData-qYLes{œfieldNameœ:œdataœ,œidœ:œParseData-qYLesœ,œinputTypesœ:[œDataœ],œtypeœ:œotherœ}",
        "source": "File-0oa6O",
        "sourceHandle": "{œdataTypeœ: œFileœ, œidœ: œFile-0oa6Oœ, œnameœ: œdataœ, œoutput_typesœ: [œDataœ]}",
        "target": "ParseData-qYLes",
        "targetHandle": "{œfieldNameœ: œdataœ, œidœ: œParseData-qYLesœ, œinputTypesœ: [œDataœ], œtypeœ: œotherœ}"
      }
    ],
    "nodes": [
      {
        "data": {
          "description": "Create a prompt template with dynamic variables.",
          "display_name": "Prompt",
          "id": "Prompt-n8yRL",
          "node": {
            "base_classes": ["Message"],
            "beta": false,
            "conditional_paths": [],
            "custom_fields": {
              "template": ["Document", "Question"]
            },
            "description": "Create a prompt template with dynamic variables.",
            "display_name": "Prompt",
            "documentation": "",
            "edited": false,
            "field_order": ["template"],
            "frozen": false,
            "icon": "prompts",
            "metadata": {},
            "output_types": [],
            "outputs": [
              {
                "cache": true,
                "display_name": "Prompt Message",
                "method": "build_prompt",
                "name": "prompt",
                "selected": "Message",
                "types": ["Message"],
                "value": "__UNDEFINED__"
              }
            ],
            "pinned": false,
            "template": {
              "Document": {
                "advanced": false,
                "display_name": "Document",
                "dynamic": false,
                "field_type": "str",
                "fileTypes": [],
                "file_path": "",
                "info": "",
                "input_types": ["Message", "Text"],
                "list": false,
                "load_from_db": false,
                "multiline": true,
                "name": "Document",
                "password": false,
                "placeholder": "",
                "required": false,
                "show": true,
                "title_case": false,
                "type": "str",
                "value": ""
              },
              "Question": {
                "advanced": false,
                "display_name": "Question",
                "dynamic": false,
                "field_type": "str",
                "fileTypes": [],
                "file_path": "",
                "info": "",
                "input_types": ["Message", "Text"],
                "list": false,
                "load_from_db": false,
                "multiline": true,
                "name": "Question",
                "password": false,
                "placeholder": "",
                "required": false,
                "show": true,
                "title_case": false,
                "type": "str",
                "value": ""
              },
              "_type": "Component",
              "code": {
                "advanced": true,
                "dynamic": true,
                "fileTypes": [],
                "file_path": "",
                "info": "",
                "list": false,
                "load_from_db": false,
                "multiline": true,
                "name": "code",
                "password": false,
                "placeholder": "",
                "required": true,
                "show": true,
                "title_case": false,
                "type": "code",
                "value": "from langflow.base.prompts.api_utils import process_prompt_template\nfrom langflow.custom import Component\nfrom langflow.inputs.inputs import DefaultPromptField\nfrom langflow.io import Output, PromptInput\nfrom langflow.schema.message import Message\nfrom langflow.template.utils import update_template_values\n\n\nclass PromptComponent(Component):\n    display_name: str = \"Prompt\"\n    description: str = \"Create a prompt template with dynamic variables.\"\n    icon = \"prompts\"\n    trace_type = \"prompt\"\n    name = \"Prompt\"\n\n    inputs = [\n        PromptInput(name=\"template\", display_name=\"Template\"),\n    ]\n\n    outputs = [\n        Output(display_name=\"Prompt Message\", name=\"prompt\", method=\"build_prompt\"),\n    ]\n\n    async def build_prompt(\n        self,\n    ) -> Message:\n        prompt = await Message.from_template_and_variables(**self._attributes)\n        self.status = prompt.text\n        return prompt\n\n    def _update_template(self, frontend_node: dict):\n        prompt_template = frontend_node[\"template\"][\"template\"][\"value\"]\n        custom_fields = frontend_node[\"custom_fields\"]\n        frontend_node_template = frontend_node[\"template\"]\n        _ = process_prompt_template(\n            template=prompt_template,\n            name=\"template\",\n            custom_fields=custom_fields,\n            frontend_node_template=frontend_node_template,\n        )\n        return frontend_node\n\n    def post_code_processing(self, new_frontend_node: dict, current_frontend_node: dict):\n        \"\"\"This function is called after the code validation is done.\"\"\"\n        frontend_node = super().post_code_processing(new_frontend_node, current_frontend_node)\n        template = frontend_node[\"template\"][\"template\"][\"value\"]\n        # Kept it duplicated for backwards compatibility\n        _ = process_prompt_template(\n            template=template,\n            name=\"template\",\n            custom_fields=frontend_node[\"custom_fields\"],\n            frontend_node_template=frontend_node[\"template\"],\n        )\n        # Now that template is updated, we need to grab any values that were set in the current_frontend_node\n        # and update the frontend_node with those values\n        update_template_values(new_template=frontend_node, previous_template=current_frontend_node[\"template\"])\n        return frontend_node\n\n    def _get_fallback_input(self, **kwargs):\n        return DefaultPromptField(**kwargs)\n"
              },
              "template": {
                "advanced": false,
                "display_name": "Template",
                "dynamic": false,
                "info": "",
                "list": false,
                "load_from_db": false,
                "name": "template",
                "placeholder": "",
                "required": false,
                "show": true,
                "title_case": false,
                "trace_as_input": true,
                "type": "prompt",
                "value": "Answer user's questions based on the document below:\n\n---\n\n{Document}\n\n---\n\nQuestion:\n{Question}\n\nAnswer:\n"
              }
            }
          },
          "type": "Prompt"
        },
        "dragging": false,
        "height": 517,
        "id": "Prompt-n8yRL",
        "position": {
          "x": 637.3518652087848,
          "y": 47.191730368560215
        },
        "positionAbsolute": {
          "x": 637.3518652087848,
          "y": 47.191730368560215
        },
        "selected": false,
        "type": "genericNode",
        "width": 384
      },
      {
        "data": {
          "description": "Get chat inputs from the Playground.",
          "display_name": "Chat Input",
          "id": "ChatInput-Emi4q",
          "node": {
            "base_classes": ["Message"],
            "beta": false,
            "conditional_paths": [],
            "custom_fields": {},
            "description": "Get chat inputs from the Playground.",
            "display_name": "Chat Input",
            "documentation": "",
            "edited": false,
            "field_order": [
              "input_value",
              "store_message",
              "sender",
              "sender_name",
              "session_id",
              "files"
            ],
            "frozen": false,
            "icon": "ChatInput",
            "metadata": {},
            "output_types": [],
            "outputs": [
              {
                "cache": true,
                "display_name": "Message",
                "method": "message_response",
                "name": "message",
                "selected": "Message",
                "types": ["Message"],
                "value": "__UNDEFINED__"
              }
            ],
            "pinned": false,
            "template": {
              "_type": "Component",
              "code": {
                "advanced": true,
                "dynamic": true,
                "fileTypes": [],
                "file_path": "",
                "info": "",
                "list": false,
                "load_from_db": false,
                "multiline": true,
                "name": "code",
                "password": false,
                "placeholder": "",
                "required": true,
                "show": true,
                "title_case": false,
                "type": "code",
                "value": "from langflow.base.data.utils import IMG_FILE_TYPES, TEXT_FILE_TYPES\nfrom langflow.base.io.chat import ChatComponent\nfrom langflow.inputs import BoolInput\nfrom langflow.io import DropdownInput, FileInput, MessageTextInput, MultilineInput, Output\nfrom langflow.memory import store_message\nfrom langflow.schema.message import Message\nfrom langflow.utils.constants import MESSAGE_SENDER_AI, MESSAGE_SENDER_NAME_USER, MESSAGE_SENDER_USER\n\n\nclass ChatInput(ChatComponent):\n    display_name = \"Chat Input\"\n    description = \"Get chat inputs from the Playground.\"\n    icon = \"ChatInput\"\n    name = \"ChatInput\"\n\n    inputs = [\n        MultilineInput(\n            name=\"input_value\",\n            display_name=\"Text\",\n            value=\"\",\n            info=\"Message to be passed as input.\",\n        ),\n        BoolInput(\n            name=\"should_store_message\",\n            display_name=\"Store Messages\",\n            info=\"Store the message in the history.\",\n            value=True,\n            advanced=True,\n        ),\n        DropdownInput(\n            name=\"sender\",\n            display_name=\"Sender Type\",\n            options=[MESSAGE_SENDER_AI, MESSAGE_SENDER_USER],\n            value=MESSAGE_SENDER_USER,\n            info=\"Type of sender.\",\n            advanced=True,\n        ),\n        MessageTextInput(\n            name=\"sender_name\",\n            display_name=\"Sender Name\",\n            info=\"Name of the sender.\",\n            value=MESSAGE_SENDER_NAME_USER,\n            advanced=True,\n        ),\n        MessageTextInput(\n            name=\"session_id\",\n            display_name=\"Session ID\",\n            info=\"The session ID of the chat. If empty, the current session ID parameter will be used.\",\n            advanced=True,\n        ),\n        FileInput(\n            name=\"files\",\n            display_name=\"Files\",\n            file_types=TEXT_FILE_TYPES + IMG_FILE_TYPES,\n            info=\"Files to be sent with the message.\",\n            advanced=True,\n            is_list=True,\n        ),\n    ]\n    outputs = [\n        Output(display_name=\"Message\", name=\"message\", method=\"message_response\"),\n    ]\n\n    def message_response(self) -> Message:\n        message = Message(\n            text=self.input_value,\n            sender=self.sender,\n            sender_name=self.sender_name,\n            session_id=self.session_id,\n            files=self.files,\n        )\n\n        if (\n            self.session_id\n            and isinstance(message, Message)\n            and isinstance(message.text, str)\n            and self.should_store_message\n        ):\n            store_message(\n                message,\n                flow_id=self.graph.flow_id,\n            )\n            self.message.value = message\n\n        self.status = message\n        return message\n"
              },
              "files": {
                "advanced": true,
                "display_name": "Files",
                "dynamic": false,
                "fileTypes": [
                  "txt",
                  "md",
                  "mdx",
                  "csv",
                  "json",
                  "yaml",
                  "yml",
                  "xml",
                  "html",
                  "htm",
                  "pdf",
                  "docx",
                  "py",
                  "sh",
                  "sql",
                  "js",
                  "ts",
                  "tsx",
                  "jpg",
                  "jpeg",
                  "png",
                  "bmp",
                  "image"
                ],
                "file_path": "",
                "info": "Files to be sent with the message.",
                "list": true,
                "name": "files",
                "placeholder": "",
                "required": false,
                "show": true,
                "title_case": false,
                "trace_as_metadata": true,
                "type": "file",
                "value": ""
              },
              "input_value": {
                "advanced": false,
                "display_name": "Text",
                "dynamic": false,
                "info": "Message to be passed as input.",
                "input_types": ["Message"],
                "list": false,
                "load_from_db": false,
                "multiline": true,
                "name": "input_value",
                "placeholder": "",
                "required": false,
                "show": true,
                "title_case": false,
                "trace_as_input": true,
                "trace_as_metadata": true,
                "type": "str",
                "value": ""
              },
              "sender": {
                "advanced": true,
                "display_name": "Sender Type",
                "dynamic": false,
                "info": "Type of sender.",
                "name": "sender",
                "options": ["Machine", "User"],
                "placeholder": "",
                "required": false,
                "show": true,
                "title_case": false,
                "trace_as_metadata": true,
                "type": "str",
                "value": "User"
              },
              "sender_name": {
                "advanced": true,
                "display_name": "Sender Name",
                "dynamic": false,
                "info": "Name of the sender.",
                "input_types": ["Message"],
                "list": false,
                "load_from_db": false,
                "name": "sender_name",
                "placeholder": "",
                "required": false,
                "show": true,
                "title_case": false,
                "trace_as_input": true,
                "trace_as_metadata": true,
                "type": "str",
                "value": "User"
              },
              "session_id": {
                "advanced": true,
                "display_name": "Session ID",
                "dynamic": false,
                "info": "The session ID of the chat. If empty, the current session ID parameter will be used.",
                "input_types": ["Message"],
                "list": false,
                "load_from_db": false,
                "name": "session_id",
                "placeholder": "",
                "required": false,
                "show": true,
                "title_case": false,
                "trace_as_input": true,
                "trace_as_metadata": true,
                "type": "str",
                "value": ""
              },
              "should_store_message": {
                "_input_type": "BoolInput",
                "advanced": true,
                "display_name": "Store Messages",
                "dynamic": false,
                "info": "Store the message in the history.",
                "list": false,
                "name": "should_store_message",
                "placeholder": "",
                "required": false,
                "show": true,
                "title_case": false,
                "trace_as_metadata": true,
                "type": "bool",
                "value": true
              }
            }
          },
          "type": "ChatInput"
        },
        "dragging": false,
        "height": 309,
        "id": "ChatInput-Emi4q",
        "position": {
          "x": 50.08709924122684,
          "y": 320.88186720121615
        },
        "positionAbsolute": {
          "x": 50.08709924122684,
          "y": 320.88186720121615
        },
        "selected": false,
        "type": "genericNode",
        "width": 384
      },
      {
        "data": {
          "description": "Display a chat message in the Playground.",
          "display_name": "Chat Output",
          "id": "ChatOutput-sD0lp",
          "node": {
            "base_classes": ["Message"],
            "beta": false,
            "conditional_paths": [],
            "custom_fields": {},
            "description": "Display a chat message in the Playground.",
            "display_name": "Chat Output",
            "documentation": "",
            "edited": false,
            "field_order": [
              "input_value",
              "store_message",
              "sender",
              "sender_name",
              "session_id",
              "data_template"
            ],
            "frozen": false,
            "icon": "ChatOutput",
            "metadata": {},
            "output_types": [],
            "outputs": [
              {
                "cache": true,
                "display_name": "Message",
                "method": "message_response",
                "name": "message",
                "selected": "Message",
                "types": ["Message"],
                "value": "__UNDEFINED__"
              }
            ],
            "pinned": false,
            "template": {
              "_type": "Component",
              "code": {
                "advanced": true,
                "dynamic": true,
                "fileTypes": [],
                "file_path": "",
                "info": "",
                "list": false,
                "load_from_db": false,
                "multiline": true,
                "name": "code",
                "password": false,
                "placeholder": "",
                "required": true,
                "show": true,
                "title_case": false,
                "type": "code",
                "value": "from langflow.base.io.chat import ChatComponent\nfrom langflow.inputs import BoolInput\nfrom langflow.io import DropdownInput, MessageTextInput, Output\nfrom langflow.memory import store_message\nfrom langflow.schema.message import Message\nfrom langflow.utils.constants import MESSAGE_SENDER_AI, MESSAGE_SENDER_NAME_AI, MESSAGE_SENDER_USER\n\n\nclass ChatOutput(ChatComponent):\n    display_name = \"Chat Output\"\n    description = \"Display a chat message in the Playground.\"\n    icon = \"ChatOutput\"\n    name = \"ChatOutput\"\n\n    inputs = [\n        MessageTextInput(\n            name=\"input_value\",\n            display_name=\"Text\",\n            info=\"Message to be passed as output.\",\n        ),\n        BoolInput(\n            name=\"should_store_message\",\n            display_name=\"Store Messages\",\n            info=\"Store the message in the history.\",\n            value=True,\n            advanced=True,\n        ),\n        DropdownInput(\n            name=\"sender\",\n            display_name=\"Sender Type\",\n            options=[MESSAGE_SENDER_AI, MESSAGE_SENDER_USER],\n            value=MESSAGE_SENDER_AI,\n            advanced=True,\n            info=\"Type of sender.\",\n        ),\n        MessageTextInput(\n            name=\"sender_name\",\n            display_name=\"Sender Name\",\n            info=\"Name of the sender.\",\n            value=MESSAGE_SENDER_NAME_AI,\n            advanced=True,\n        ),\n        MessageTextInput(\n            name=\"session_id\",\n            display_name=\"Session ID\",\n            info=\"The session ID of the chat. If empty, the current session ID parameter will be used.\",\n            advanced=True,\n        ),\n        MessageTextInput(\n            name=\"data_template\",\n            display_name=\"Data Template\",\n            value=\"{text}\",\n            advanced=True,\n            info=\"Template to convert Data to Text. If left empty, it will be dynamically set to the Data's text key.\",\n        ),\n    ]\n    outputs = [\n        Output(display_name=\"Message\", name=\"message\", method=\"message_response\"),\n    ]\n\n    def message_response(self) -> Message:\n        message = Message(\n            text=self.input_value,\n            sender=self.sender,\n            sender_name=self.sender_name,\n            session_id=self.session_id,\n        )\n        if (\n            self.session_id\n            and isinstance(message, Message)\n            and isinstance(message.text, str)\n            and self.should_store_message\n        ):\n            store_message(\n                message,\n                flow_id=self.graph.flow_id,\n            )\n            self.message.value = message\n\n        self.status = message\n        return message\n"
              },
              "data_template": {
                "advanced": true,
                "display_name": "Data Template",
                "dynamic": false,
                "info": "Template to convert Data to Text. If left empty, it will be dynamically set to the Data's text key.",
                "input_types": ["Message"],
                "list": false,
                "load_from_db": false,
                "name": "data_template",
                "placeholder": "",
                "required": false,
                "show": true,
                "title_case": false,
                "trace_as_input": true,
                "trace_as_metadata": true,
                "type": "str",
                "value": "{text}"
              },
              "input_value": {
                "advanced": false,
                "display_name": "Text",
                "dynamic": false,
                "info": "Message to be passed as output.",
                "input_types": ["Message"],
                "list": false,
                "load_from_db": false,
                "name": "input_value",
                "placeholder": "",
                "required": false,
                "show": true,
                "title_case": false,
                "trace_as_input": true,
                "trace_as_metadata": true,
                "type": "str",
                "value": ""
              },
              "sender": {
                "advanced": true,
                "display_name": "Sender Type",
                "dynamic": false,
                "info": "Type of sender.",
                "name": "sender",
                "options": ["Machine", "User"],
                "placeholder": "",
                "required": false,
                "show": true,
                "title_case": false,
                "trace_as_metadata": true,
                "type": "str",
                "value": "Machine"
              },
              "sender_name": {
                "advanced": true,
                "display_name": "Sender Name",
                "dynamic": false,
                "info": "Name of the sender.",
                "input_types": ["Message"],
                "list": false,
                "load_from_db": false,
                "name": "sender_name",
                "placeholder": "",
                "required": false,
                "show": true,
                "title_case": false,
                "trace_as_input": true,
                "trace_as_metadata": true,
                "type": "str",
                "value": "AI"
              },
              "session_id": {
                "advanced": true,
                "display_name": "Session ID",
                "dynamic": false,
                "info": "The session ID of the chat. If empty, the current session ID parameter will be used.",
                "input_types": ["Message"],
                "list": false,
                "load_from_db": false,
                "name": "session_id",
                "placeholder": "",
                "required": false,
                "show": true,
                "title_case": false,
                "trace_as_input": true,
                "trace_as_metadata": true,
                "type": "str",
                "value": ""
              },
              "should_store_message": {
                "_input_type": "BoolInput",
                "advanced": true,
                "display_name": "Store Messages",
                "dynamic": false,
                "info": "Store the message in the history.",
                "list": false,
                "name": "should_store_message",
                "placeholder": "",
                "required": false,
                "show": true,
                "title_case": false,
                "trace_as_metadata": true,
                "type": "bool",
                "value": true
              }
            }
          },
          "type": "ChatOutput"
        },
        "dragging": false,
        "height": 309,
        "id": "ChatOutput-sD0lp",
        "position": {
          "x": 1831.1359796346408,
          "y": 139.5174517327903
        },
        "positionAbsolute": {
          "x": 1831.1359796346408,
          "y": 139.5174517327903
        },
        "selected": false,
        "type": "genericNode",
        "width": 384
      },
      {
        "data": {
          "description": "Generates text using OpenAI LLMs.",
          "display_name": "OpenAI",
          "id": "OpenAIModel-1hwZ2",
          "node": {
            "base_classes": ["LanguageModel", "Message"],
            "beta": false,
            "conditional_paths": [],
            "custom_fields": {},
            "description": "Generates text using OpenAI LLMs.",
            "display_name": "OpenAI",
            "documentation": "",
            "edited": false,
            "field_order": [
              "input_value",
              "max_tokens",
              "model_kwargs",
              "json_mode",
              "output_schema",
              "model_name",
              "openai_api_base",
              "openai_api_key",
              "temperature",
              "stream",
              "system_message",
              "seed"
            ],
            "frozen": false,
            "icon": "OpenAI",
            "metadata": {},
            "output_types": [],
            "outputs": [
              {
                "cache": true,
                "display_name": "Text",
                "method": "text_response",
                "name": "text_output",
                "required_inputs": ["input_value", "stream", "system_message"],
                "selected": "Message",
                "types": ["Message"],
                "value": "__UNDEFINED__"
              },
              {
                "cache": true,
                "display_name": "Language Model",
                "method": "build_model",
                "name": "model_output",
                "required_inputs": [
                  "api_key",
                  "json_mode",
                  "max_tokens",
                  "model_kwargs",
                  "model_name",
                  "openai_api_base",
                  "output_schema",
                  "seed",
                  "temperature"
                ],
                "selected": "LanguageModel",
                "types": ["LanguageModel"],
                "value": "__UNDEFINED__"
              }
            ],
            "pinned": false,
            "template": {
              "_type": "Component",
              "api_key": {
                "_input_type": "SecretStrInput",
                "advanced": false,
                "display_name": "OpenAI API Key",
                "dynamic": false,
                "info": "The OpenAI API Key to use for the OpenAI model.",
                "input_types": ["Message"],
                "load_from_db": true,
                "name": "api_key",
                "password": true,
                "placeholder": "",
                "required": false,
                "show": true,
                "title_case": false,
                "type": "str",
                "value": "OPENAI_API_KEY"
              },
              "code": {
                "advanced": true,
                "dynamic": true,
                "fileTypes": [],
                "file_path": "",
                "info": "",
                "list": false,
                "load_from_db": false,
                "multiline": true,
                "name": "code",
                "password": false,
                "placeholder": "",
                "required": true,
                "show": true,
                "title_case": false,
                "type": "code",
                "value": "import operator\nfrom functools import reduce\n\nfrom langchain_openai import ChatOpenAI\nfrom pydantic.v1 import SecretStr\n\nfrom langflow.base.models.model import LCModelComponent\nfrom langflow.base.models.openai_constants import OPENAI_MODEL_NAMES\nfrom langflow.field_typing import LanguageModel\nfrom langflow.field_typing.range_spec import RangeSpec\nfrom langflow.inputs import (\n    BoolInput,\n    DictInput,\n    DropdownInput,\n    FloatInput,\n    IntInput,\n    SecretStrInput,\n    StrInput,\n)\nfrom langflow.inputs.inputs import HandleInput\n\n\nclass OpenAIModelComponent(LCModelComponent):\n    display_name = \"OpenAI\"\n    description = \"Generates text using OpenAI LLMs.\"\n    icon = \"OpenAI\"\n    name = \"OpenAIModel\"\n\n    inputs = [\n        *LCModelComponent._base_inputs,\n        IntInput(\n            name=\"max_tokens\",\n            display_name=\"Max Tokens\",\n            advanced=True,\n            info=\"The maximum number of tokens to generate. Set to 0 for unlimited tokens.\",\n            range_spec=RangeSpec(min=0, max=128000),\n        ),\n        DictInput(name=\"model_kwargs\", display_name=\"Model Kwargs\", advanced=True),\n        BoolInput(\n            name=\"json_mode\",\n            display_name=\"JSON Mode\",\n            advanced=True,\n            info=\"If True, it will output JSON regardless of passing a schema.\",\n        ),\n        DictInput(\n            name=\"output_schema\",\n            is_list=True,\n            display_name=\"Schema\",\n            advanced=True,\n            info=\"The schema for the Output of the model. \"\n            \"You must pass the word JSON in the prompt. \"\n            \"If left blank, JSON mode will be disabled.\",\n        ),\n        DropdownInput(\n            name=\"model_name\",\n            display_name=\"Model Name\",\n            advanced=False,\n            options=OPENAI_MODEL_NAMES,\n            value=OPENAI_MODEL_NAMES[0],\n        ),\n        StrInput(\n            name=\"openai_api_base\",\n            display_name=\"OpenAI API Base\",\n            advanced=True,\n            info=\"The base URL of the OpenAI API. \"\n            \"Defaults to https://api.openai.com/v1. \"\n            \"You can change this to use other APIs like JinaChat, LocalAI and Prem.\",\n        ),\n        SecretStrInput(\n            name=\"api_key\",\n            display_name=\"OpenAI API Key\",\n            info=\"The OpenAI API Key to use for the OpenAI model.\",\n            advanced=False,\n            value=\"OPENAI_API_KEY\",\n        ),\n        FloatInput(name=\"temperature\", display_name=\"Temperature\", value=0.1),\n        IntInput(\n            name=\"seed\",\n            display_name=\"Seed\",\n            info=\"The seed controls the reproducibility of the job.\",\n            advanced=True,\n            value=1,\n        ),\n        HandleInput(\n            name=\"output_parser\",\n            display_name=\"Output Parser\",\n            info=\"The parser to use to parse the output of the model\",\n            advanced=True,\n            input_types=[\"OutputParser\"],\n        ),\n    ]\n\n    def build_model(self) -> LanguageModel:  # type: ignore[type-var]\n        # self.output_schema is a list of dictionaries\n        # let's convert it to a dictionary\n        output_schema_dict: dict[str, str] = reduce(operator.ior, self.output_schema or {}, {})\n        openai_api_key = self.api_key\n        temperature = self.temperature\n        model_name: str = self.model_name\n        max_tokens = self.max_tokens\n        model_kwargs = self.model_kwargs or {}\n        openai_api_base = self.openai_api_base or \"https://api.openai.com/v1\"\n        json_mode = bool(output_schema_dict) or self.json_mode\n        seed = self.seed\n\n        api_key = SecretStr(openai_api_key) if openai_api_key else None\n        output = ChatOpenAI(\n            max_tokens=max_tokens or None,\n            model_kwargs=model_kwargs,\n            model=model_name,\n            base_url=openai_api_base,\n            api_key=api_key,\n            temperature=temperature if temperature is not None else 0.1,\n            seed=seed,\n        )\n        if json_mode:\n            if output_schema_dict:\n                output = output.with_structured_output(schema=output_schema_dict, method=\"json_mode\")\n            else:\n                output = output.bind(response_format={\"type\": \"json_object\"})\n\n        return output\n\n    def _get_exception_message(self, e: Exception):\n        \"\"\"Get a message from an OpenAI exception.\n\n        Args:\n            e (Exception): The exception to get the message from.\n\n        Returns:\n            str: The message from the exception.\n        \"\"\"\n        try:\n            from openai import BadRequestError\n        except ImportError:\n            return None\n        if isinstance(e, BadRequestError):\n            message = e.body.get(\"message\")\n            if message:\n                return message\n        return None\n"
              },
              "input_value": {
                "advanced": false,
                "display_name": "Input",
                "dynamic": false,
                "info": "",
                "input_types": ["Message"],
                "list": false,
                "load_from_db": false,
                "name": "input_value",
                "placeholder": "",
                "required": false,
                "show": true,
                "title_case": false,
                "trace_as_input": true,
                "trace_as_metadata": true,
                "type": "str",
                "value": ""
              },
              "json_mode": {
                "advanced": true,
                "display_name": "JSON Mode",
                "dynamic": false,
                "info": "If True, it will output JSON regardless of passing a schema.",
                "list": false,
                "name": "json_mode",
                "placeholder": "",
                "required": false,
                "show": true,
                "title_case": false,
                "trace_as_metadata": true,
                "type": "bool",
                "value": false
              },
              "max_tokens": {
                "advanced": true,
                "display_name": "Max Tokens",
                "dynamic": false,
                "info": "The maximum number of tokens to generate. Set to 0 for unlimited tokens.",
                "list": false,
                "name": "max_tokens",
                "placeholder": "",
                "required": false,
                "show": true,
                "title_case": false,
                "trace_as_metadata": true,
                "type": "int",
                "value": ""
              },
              "model_kwargs": {
                "advanced": true,
                "display_name": "Model Kwargs",
                "dynamic": false,
                "info": "",
                "list": false,
                "name": "model_kwargs",
                "placeholder": "",
                "required": false,
                "show": true,
                "title_case": false,
                "trace_as_input": true,
                "type": "dict",
                "value": {}
              },
              "model_name": {
                "advanced": false,
                "display_name": "Model Name",
                "dynamic": false,
                "info": "",
                "name": "model_name",
                "options": [
                  "gpt-4o-mini",
                  "gpt-4o",
                  "gpt-4-turbo",
                  "gpt-4-turbo-preview",
                  "gpt-4",
                  "gpt-3.5-turbo",
                  "gpt-3.5-turbo-0125"
                ],
                "placeholder": "",
                "required": false,
                "show": true,
                "title_case": false,
                "trace_as_metadata": true,
                "type": "str",
                "value": "gpt-4o"
              },
              "openai_api_base": {
                "advanced": true,
                "display_name": "OpenAI API Base",
                "dynamic": false,
                "info": "The base URL of the OpenAI API. Defaults to https://api.openai.com/v1. You can change this to use other APIs like JinaChat, LocalAI and Prem.",
                "list": false,
                "load_from_db": false,
                "name": "openai_api_base",
                "placeholder": "",
                "required": false,
                "show": true,
                "title_case": false,
                "trace_as_metadata": true,
                "type": "str",
                "value": ""
              },
              "output_parser": {
                "_input_type": "HandleInput",
                "advanced": true,
                "display_name": "Output Parser",
                "dynamic": false,
                "info": "The parser to use to parse the output of the model",
                "input_types": ["OutputParser"],
                "list": false,
                "name": "output_parser",
                "placeholder": "",
                "required": false,
                "show": true,
                "title_case": false,
                "trace_as_metadata": true,
                "type": "other",
                "value": ""
              },
              "output_schema": {
                "advanced": true,
                "display_name": "Schema",
                "dynamic": false,
                "info": "The schema for the Output of the model. You must pass the word JSON in the prompt. If left blank, JSON mode will be disabled.",
                "list": true,
                "name": "output_schema",
                "placeholder": "",
                "required": false,
                "show": true,
                "title_case": false,
                "trace_as_input": true,
                "type": "dict",
                "value": {}
              },
              "seed": {
                "advanced": true,
                "display_name": "Seed",
                "dynamic": false,
                "info": "The seed controls the reproducibility of the job.",
                "list": false,
                "name": "seed",
                "placeholder": "",
                "required": false,
                "show": true,
                "title_case": false,
                "trace_as_metadata": true,
                "type": "int",
                "value": 1
              },
              "stream": {
                "advanced": true,
                "display_name": "Stream",
                "dynamic": false,
                "info": "Stream the response from the model. Streaming works only in Chat.",
                "list": false,
                "name": "stream",
                "placeholder": "",
                "required": false,
                "show": true,
                "title_case": false,
                "trace_as_metadata": true,
                "type": "bool",
                "value": false
              },
              "system_message": {
                "advanced": true,
                "display_name": "System Message",
                "dynamic": false,
                "info": "System message to pass to the model.",
                "list": false,
                "load_from_db": false,
                "name": "system_message",
                "placeholder": "",
                "required": false,
                "show": true,
                "title_case": false,
                "trace_as_metadata": true,
                "type": "str",
                "value": ""
              },
              "temperature": {
                "advanced": false,
                "display_name": "Temperature",
                "dynamic": false,
                "info": "",
                "list": false,
                "name": "temperature",
                "placeholder": "",
                "required": false,
                "show": true,
                "title_case": false,
                "trace_as_metadata": true,
                "type": "float",
                "value": 0.1
              }
            }
          },
          "type": "OpenAIModel"
        },
        "dragging": false,
        "height": 623,
        "id": "OpenAIModel-1hwZ2",
        "position": {
          "x": 1264.0039093582332,
          "y": -67.93731748926709
        },
        "positionAbsolute": {
          "x": 1264.0039093582332,
          "y": -67.93731748926709
        },
        "selected": false,
        "type": "genericNode",
        "width": 384
      },
      {
        "data": {
          "description": "Convert Data into plain text following a specified template.",
          "display_name": "Parse Data",
          "id": "ParseData-qYLes",
          "node": {
            "base_classes": ["Message"],
            "beta": false,
            "conditional_paths": [],
            "custom_fields": {},
            "description": "Convert Data into plain text following a specified template.",
            "display_name": "Parse Data",
            "documentation": "",
            "edited": false,
            "field_order": ["data", "template", "sep"],
            "frozen": false,
            "icon": "braces",
            "metadata": {},
            "output_types": [],
            "outputs": [
              {
                "cache": true,
                "display_name": "Text",
                "method": "parse_data",
                "name": "text",
                "selected": "Message",
                "types": ["Message"],
                "value": "__UNDEFINED__"
              }
            ],
            "pinned": false,
            "template": {
              "_type": "Component",
              "code": {
                "advanced": true,
                "dynamic": true,
                "fileTypes": [],
                "file_path": "",
                "info": "",
                "list": false,
                "load_from_db": false,
                "multiline": true,
                "name": "code",
                "password": false,
                "placeholder": "",
                "required": true,
                "show": true,
                "title_case": false,
                "type": "code",
                "value": "from langflow.custom import Component\nfrom langflow.helpers.data import data_to_text\nfrom langflow.io import DataInput, MultilineInput, Output, StrInput\nfrom langflow.schema.message import Message\n\n\nclass ParseDataComponent(Component):\n    display_name = \"Parse Data\"\n    description = \"Convert Data into plain text following a specified template.\"\n    icon = \"braces\"\n    name = \"ParseData\"\n\n    inputs = [\n        DataInput(name=\"data\", display_name=\"Data\", info=\"The data to convert to text.\"),\n        MultilineInput(\n            name=\"template\",\n            display_name=\"Template\",\n            info=\"The template to use for formatting the data. \"\n            \"It can contain the keys {text}, {data} or any other key in the Data.\",\n            value=\"{text}\",\n        ),\n        StrInput(name=\"sep\", display_name=\"Separator\", advanced=True, value=\"\\n\"),\n    ]\n\n    outputs = [\n        Output(display_name=\"Text\", name=\"text\", method=\"parse_data\"),\n    ]\n\n    def parse_data(self) -> Message:\n        data = self.data if isinstance(self.data, list) else [self.data]\n        template = self.template\n\n        result_string = data_to_text(template, data, sep=self.sep)\n        self.status = result_string\n        return Message(text=result_string)\n"
              },
              "data": {
                "advanced": false,
                "display_name": "Data",
                "dynamic": false,
                "info": "The data to convert to text.",
                "input_types": ["Data"],
                "list": false,
                "name": "data",
                "placeholder": "",
                "required": false,
                "show": true,
                "title_case": false,
                "trace_as_input": true,
                "trace_as_metadata": true,
                "type": "other",
                "value": ""
              },
              "sep": {
                "advanced": true,
                "display_name": "Separator",
                "dynamic": false,
                "info": "",
                "list": false,
                "load_from_db": false,
                "name": "sep",
                "placeholder": "",
                "required": false,
                "show": true,
                "title_case": false,
                "trace_as_metadata": true,
                "type": "str",
                "value": "\n"
              },
              "template": {
                "advanced": false,
                "display_name": "Template",
                "dynamic": false,
                "info": "The template to use for formatting the data. It can contain the keys {text}, {data} or any other key in the Data.",
                "input_types": ["Message"],
                "list": false,
                "load_from_db": false,
                "multiline": true,
                "name": "template",
                "placeholder": "",
                "required": false,
                "show": true,
                "title_case": false,
                "trace_as_input": true,
                "trace_as_metadata": true,
                "type": "str",
                "value": "{text}"
              }
            }
          },
          "type": "ParseData"
        },
        "dragging": false,
        "height": 385,
        "id": "ParseData-qYLes",
        "position": {
          "x": 87.26129917199853,
          "y": -181.46350622708565
        },
        "positionAbsolute": {
          "x": 87.26129917199853,
          "y": -181.46350622708565
        },
        "selected": false,
        "type": "genericNode",
        "width": 384
      },
      {
        "data": {
          "description": "A generic file loader.",
          "display_name": "File",
          "id": "File-0oa6O",
          "node": {
            "base_classes": ["Data"],
            "beta": false,
            "conditional_paths": [],
            "custom_fields": {},
            "description": "A generic file loader.",
            "display_name": "File",
            "documentation": "",
            "edited": false,
            "field_order": ["path", "silent_errors"],
            "frozen": false,
            "icon": "file-text",
            "metadata": {},
            "output_types": [],
            "outputs": [
              {
                "cache": true,
                "display_name": "Data",
                "method": "load_file",
                "name": "data",
                "selected": "Data",
                "types": ["Data"],
                "value": "__UNDEFINED__"
              }
            ],
            "pinned": false,
            "template": {
              "_type": "Component",
              "code": {
                "advanced": true,
                "dynamic": true,
                "fileTypes": [],
                "file_path": "",
                "info": "",
                "list": false,
                "load_from_db": false,
                "multiline": true,
                "name": "code",
                "password": false,
                "placeholder": "",
                "required": true,
                "show": true,
                "title_case": false,
                "type": "code",
                "value": "from pathlib import Path\n\nfrom langflow.base.data.utils import TEXT_FILE_TYPES, parse_text_file_to_data\nfrom langflow.custom import Component\nfrom langflow.io import BoolInput, FileInput, Output\nfrom langflow.schema import Data\n\n\nclass FileComponent(Component):\n    display_name = \"File\"\n    description = \"A generic file loader.\"\n    icon = \"file-text\"\n    name = \"File\"\n\n    inputs = [\n        FileInput(\n            name=\"path\",\n            display_name=\"Path\",\n            file_types=TEXT_FILE_TYPES,\n            info=f\"Supported file types: {', '.join(TEXT_FILE_TYPES)}\",\n        ),\n        BoolInput(\n            name=\"silent_errors\",\n            display_name=\"Silent Errors\",\n            advanced=True,\n            info=\"If true, errors will not raise an exception.\",\n        ),\n    ]\n\n    outputs = [\n        Output(display_name=\"Data\", name=\"data\", method=\"load_file\"),\n    ]\n\n    def load_file(self) -> Data:\n        if not self.path:\n            msg = \"Please, upload a file to use this component.\"\n            raise ValueError(msg)\n        resolved_path = self.resolve_path(self.path)\n        silent_errors = self.silent_errors\n\n        extension = Path(resolved_path).suffix[1:].lower()\n\n        if extension == \"doc\":\n            msg = \"doc files are not supported. Please save as .docx\"\n            raise ValueError(msg)\n        if extension not in TEXT_FILE_TYPES:\n            msg = f\"Unsupported file type: {extension}\"\n            raise ValueError(msg)\n\n        data = parse_text_file_to_data(resolved_path, silent_errors=silent_errors)\n        self.status = data or \"No data\"\n        return data or Data()\n"
              },
              "path": {
                "advanced": false,
                "display_name": "Path",
                "dynamic": false,
                "fileTypes": [
                  "txt",
                  "md",
                  "mdx",
                  "csv",
                  "json",
                  "yaml",
                  "yml",
                  "xml",
                  "html",
                  "htm",
                  "pdf",
                  "docx",
                  "py",
                  "sh",
                  "sql",
                  "js",
                  "ts",
                  "tsx"
                ],
                "file_path": "049e2133-b45d-44a3-906a-1e8be93d9d7b/Prompt Engineering Guide 3ff66c517bff423c863bbb1c0eb21be8.md",
                "info": "Supported file types: txt, md, mdx, csv, json, yaml, yml, xml, html, htm, pdf, docx, py, sh, sql, js, ts, tsx",
                "list": false,
                "name": "path",
                "placeholder": "",
                "required": false,
                "show": true,
                "title_case": false,
                "trace_as_metadata": true,
                "type": "file",
                "value": ""
              },
              "silent_errors": {
                "advanced": true,
                "display_name": "Silent Errors",
                "dynamic": false,
                "info": "If true, errors will not raise an exception.",
                "list": false,
                "name": "silent_errors",
                "placeholder": "",
                "required": false,
                "show": true,
                "title_case": false,
                "trace_as_metadata": true,
                "type": "bool",
                "value": false
              }
            }
          },
          "type": "File"
        },
        "dragging": false,
        "height": 301,
        "id": "File-0oa6O",
        "position": {
          "x": -462.90407701896845,
          "y": -316.82165433756165
        },
        "positionAbsolute": {
          "x": -462.90407701896845,
          "y": -316.82165433756165
        },
        "selected": false,
        "type": "genericNode",
        "width": 384
      }
    ],
    "viewport": {
      "x": 338.5057346133326,
      "y": 271.3577975536086,
      "zoom": 0.36856730432277524
    }
  },
  "description": "This flow integrates PDF reading with a language model to answer document-specific questions. Ideal for small-scale texts, it facilitates direct queries with immediate insights.",
  "endpoint_name": null,
  "icon": "FileText",
  "id": "6fb449a7-563c-446e-82d2-36f3defb9a48",
  "is_component": false,
  "last_tested_version": "1.0.9",
  "name": "Document QA",
<<<<<<< HEAD
  "tags": [
    "chatbots",
    "openai"
  ]
=======
  "tags": ["chatbots", "openai"]
>>>>>>> eb53f666
}<|MERGE_RESOLUTION|>--- conflicted
+++ resolved
@@ -1200,12 +1200,8 @@
   "is_component": false,
   "last_tested_version": "1.0.9",
   "name": "Document QA",
-<<<<<<< HEAD
   "tags": [
     "chatbots",
     "openai"
   ]
-=======
-  "tags": ["chatbots", "openai"]
->>>>>>> eb53f666
 }