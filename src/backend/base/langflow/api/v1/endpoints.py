from http import HTTPStatus
from typing import Annotated, List, Optional, Union
from uuid import UUID

import sqlalchemy as sa
from fastapi import APIRouter, Body, Depends, HTTPException, UploadFile, status
from loguru import logger
from sqlmodel import Session, col, select

from langflow.api.utils import update_frontend_node_with_template_values
from langflow.api.v1.schemas import (
    CustomComponentRequest,
    InputValueRequest,
    ProcessResponse,
    RunResponse,
    SimplifiedAPIRequest,
    TaskStatusResponse,
    UpdateCustomComponentRequest,
    UploadFileResponse,
)
from langflow.graph.graph.base import Graph
from langflow.graph.schema import RunOutputs
from langflow.interface.custom.custom_component import CustomComponent
from langflow.interface.custom.directory_reader import DirectoryReader
from langflow.interface.custom.utils import build_custom_component_template
from langflow.processing.process import process_tweaks, run_graph_internal
from langflow.schema.graph import Tweaks
from langflow.services.auth.utils import api_key_security, get_current_active_user
from langflow.services.cache.utils import save_uploaded_file
from langflow.services.database.models.flow import Flow
from langflow.services.database.models.user.model import User
from langflow.services.deps import get_session, get_session_service, get_settings_service, get_task_service
from langflow.services.session.service import SessionService
from langflow.services.task.service import TaskService

# build router
router = APIRouter(tags=["Base"])


@router.get("/all", dependencies=[Depends(get_current_active_user)])
def get_all(
    settings_service=Depends(get_settings_service),
):
    from langflow.interface.types import get_all_types_dict

    logger.debug("Building langchain types dict")
    try:
        all_types_dict = get_all_types_dict(settings_service.settings.COMPONENTS_PATH)
        return all_types_dict
    except Exception as exc:
        logger.exception(exc)
        raise HTTPException(status_code=500, detail=str(exc)) from exc


@router.post("/run/{flow_id}", response_model=RunResponse, response_model_exclude_none=True)
async def simplified_run_flow(
    db: Annotated[Session, Depends(get_session)],
    flow_id: UUID,
    input_request: SimplifiedAPIRequest = SimplifiedAPIRequest(),
    stream: bool = False,
    api_key_user: User = Depends(api_key_security),
    session_service: SessionService = Depends(get_session_service),
):
    """
    Executes a specified flow by ID with input customization, performance enhancements through caching, and optional data streaming.

    ### Parameters:
    - `db` (Session): Database session for executing queries.
    - `flow_id` (str): Unique identifier of the flow to be executed.
    - `input_request` (SimplifiedAPIRequest): Request object containing input values, types, output selection, tweaks, and session ID.
    - `api_key_user` (User): User object derived from the provided API key, used for authentication.
    - `session_service` (SessionService): Service for managing flow sessions, essential for session reuse and caching.

    ### SimplifiedAPIRequest:
    - `input_value` (Optional[str], default=""): Input value to pass to the flow.
    - `input_type` (Optional[Literal["chat", "text", "any"]], default="chat"): Type of the input value, determining how the input is interpreted.
    - `output_type` (Optional[Literal["chat", "text", "any", "debug"]], default="chat"): Desired type of output, affecting which components' outputs are included in the response. If set to "debug", all outputs are returned.
    - `output_component` (Optional[str], default=None): Specific component output to retrieve. If provided, only the output of the specified component is returned. This overrides the `output_type` parameter.
    - `tweaks` (Optional[Tweaks], default=None): Adjustments to the flow's behavior, allowing for custom execution parameters.
    - `session_id` (Optional[str], default=None): An identifier for reusing session data, aiding in performance for subsequent requests.


    ### Tweaks
    A dictionary of tweaks to customize the flow execution. The tweaks can be used to modify the flow's parameters and components. Tweaks can be overridden by the input values.
    You can use Component's `id` or Display Name as key to tweak a specific component (e.g., `{"Component Name": {"parameter_name": "value"}}`).
    You can also use the parameter name as key to tweak all components with that parameter (e.g., `{"parameter_name": "value"}`).

    ### Returns:
    - A `RunResponse` object containing the execution results, including selected (or all, based on `output_type`) outputs of the flow and the session ID, facilitating result retrieval and further interactions in a session context.

    ### Raises:
    - HTTPException: 404 if the specified flow ID curl -X 'POST' \

    ### Example:
    ```bash
    curl -X 'POST' \
      'http://<your_server>/run/{flow_id}' \
      -H 'accept: application/json' \
      -H 'Content-Type: application/json' \
      -H 'x-api-key: YOU_API_KEY' \
      -H '
      -d '{
            "input_value": "Sample input",
            "input_type": "chat",
            "output_type": "chat",
            "tweaks": {},
          }'
    ```

    This endpoint provides a powerful interface for executing flows with enhanced flexibility and efficiency, supporting a wide range of applications by allowing for dynamic input and output configuration along with performance optimizations through session management and caching.
    """
    session_id = input_request.session_id

    try:
<<<<<<< HEAD
=======
        flow_id = str(flow_id)
        task_result: List[RunOutputs] = []
>>>>>>> 0347709d
        artifacts = {}
        if input_request.session_id:
            session_data = await session_service.load_session(input_request.session_id, flow_id=flow_id)
            graph, artifacts = session_data if session_data else (None, None)
            if graph is None:
                raise ValueError(f"Session {input_request.session_id} not found")
        else:
            # Get the flow that matches the flow_id and belongs to the user
            # flow = session.query(Flow).filter(Flow.id == flow_id).filter(Flow.user_id == api_key_user.id).first()
            flow = db.exec(select(Flow).where(Flow.id == flow_id).where(Flow.user_id == api_key_user.id)).first()
            if flow is None:
                raise ValueError(f"Flow {flow_id} not found")

            if flow.data is None:
                raise ValueError(f"Flow {flow_id} has no data")
            graph_data = flow.data

            graph_data = process_tweaks(graph_data, input_request.tweaks or {}, stream=stream)
            graph = Graph.from_payload(graph_data, flow_id=flow_id, user_id=str(api_key_user.id))
        inputs = [
            InputValueRequest(components=[], input_value=input_request.input_value, type=input_request.input_type)
        ]
        # outputs is a list of all components that should return output
        # we need to get them by checking their type
        # if the output type is debug, we return all outputs
        # if the output type is any, we return all outputs that are either chat or text
        # if the output type is chat or text, we return only the outputs that match the type
        if input_request.output_component:
            outputs = [input_request.output_component]
        else:
            outputs = [
                vertex.id
                for vertex in graph.vertices
                if input_request.output_type == "debug"
                or (
                    vertex.is_output
                    and (input_request.output_type == "any" or input_request.output_type in vertex.id.lower())
                )
            ]
        task_result, session_id = await run_graph_internal(
            graph=graph,
            flow_id=flow_id,
            session_id=input_request.session_id,
            inputs=inputs,
            outputs=outputs,
            artifacts=artifacts,
            session_service=session_service,
            stream=stream,
        )

        return RunResponse(outputs=task_result, session_id=session_id)
    except sa.exc.StatementError as exc:
        # StatementError('(builtins.ValueError) badly formed hexadecimal UUID string')
        if "badly formed hexadecimal UUID string" in str(exc):
            logger.error(f"Flow ID {flow_id} is not a valid UUID")
            # This means the Flow ID is not a valid UUID which means it can't find the flow
            raise HTTPException(status_code=status.HTTP_404_NOT_FOUND, detail=str(exc)) from exc
    except ValueError as exc:
        if f"Flow {flow_id} not found" in str(exc):
            logger.error(f"Flow {flow_id} not found")
            raise HTTPException(status_code=status.HTTP_404_NOT_FOUND, detail=str(exc)) from exc
        elif f"Session {session_id} not found" in str(exc):
            logger.error(f"Session {session_id} not found")
            raise HTTPException(status_code=status.HTTP_404_NOT_FOUND, detail=str(exc)) from exc
        else:
            logger.exception(exc)
            raise HTTPException(status_code=status.HTTP_500_INTERNAL_SERVER_ERROR, detail=str(exc)) from exc
    except Exception as exc:
        logger.exception(exc)
        raise HTTPException(status_code=status.HTTP_500_INTERNAL_SERVER_ERROR, detail=str(exc)) from exc


@router.post("/run/advanced/{flow_id}", response_model=RunResponse, response_model_exclude_none=True)
async def experimental_run_flow(
    session: Annotated[Session, Depends(get_session)],
    flow_id: UUID,
    inputs: Optional[List[InputValueRequest]] = [InputValueRequest(components=[], input_value="")],
    outputs: Optional[List[str]] = [],
    tweaks: Annotated[Optional[Tweaks], Body(embed=True)] = None,  # noqa: F821
    stream: Annotated[bool, Body(embed=True)] = False,  # noqa: F821
    session_id: Annotated[Union[None, str], Body(embed=True)] = None,  # noqa: F821
    api_key_user: User = Depends(api_key_security),
    session_service: SessionService = Depends(get_session_service),
):
    """
    Executes a specified flow by ID with optional input values, output selection, tweaks, and streaming capability.
    This endpoint supports running flows with caching to enhance performance and efficiency.

    ### Parameters:
    - `flow_id` (str): The unique identifier of the flow to be executed.
    - `inputs` (List[InputValueRequest], optional): A list of inputs specifying the input values and components for the flow. Each input can target specific components and provide custom values.
    - `outputs` (List[str], optional): A list of output names to retrieve from the executed flow. If not provided, all outputs are returned.
    - `tweaks` (Optional[Tweaks], optional): A dictionary of tweaks to customize the flow execution. The tweaks can be used to modify the flow's parameters and components. Tweaks can be overridden by the input values.
    - `stream` (bool, optional): Specifies whether the results should be streamed. Defaults to False.
    - `session_id` (Union[None, str], optional): An optional session ID to utilize existing session data for the flow execution.
    - `api_key_user` (User): The user associated with the current API key. Automatically resolved from the API key.
    - `session_service` (SessionService): The session service object for managing flow sessions.

    ### Returns:
    A `RunResponse` object containing the selected outputs (or all if not specified) of the executed flow and the session ID. The structure of the response accommodates multiple inputs, providing a nested list of outputs for each input.

    ### Raises:
    HTTPException: Indicates issues with finding the specified flow, invalid input formats, or internal errors during flow execution.

    ### Example usage:
    ```json
    POST /run/{flow_id}
    x-api-key: YOUR_API_KEY
    Payload:
    {
        "inputs": [
            {"components": ["component1"], "input_value": "value1"},
            {"components": ["component3"], "input_value": "value2"}
        ],
        "outputs": ["Component Name", "component_id"],
        "tweaks": {"parameter_name": "value", "Component Name": {"parameter_name": "value"}, "component_id": {"parameter_name": "value"}}
        "stream": false
    }
    ```

    This endpoint facilitates complex flow executions with customized inputs, outputs, and configurations, catering to diverse application requirements.
    """
    try:
        flow_id = str(flow_id)
        if outputs is None:
            outputs = []

        artifacts = {}
        if session_id:
            session_data = await session_service.load_session(session_id, flow_id=flow_id)
            graph, artifacts = session_data if session_data else (None, None)
            if graph is None:
                raise ValueError(f"Session {session_id} not found")
        else:
            # Get the flow that matches the flow_id and belongs to the user
            # flow = session.query(Flow).filter(Flow.id == flow_id).filter(Flow.user_id == api_key_user.id).first()
            flow = session.exec(select(Flow).where(Flow.id == flow_id).where(Flow.user_id == api_key_user.id)).first()
            if flow is None:
                raise ValueError(f"Flow {flow_id} not found")

            if flow.data is None:
                raise ValueError(f"Flow {flow_id} has no data")
            graph_data = flow.data
            graph_data = process_tweaks(graph_data, tweaks or {})
            graph = Graph.from_payload(graph_data, flow_id=flow_id)
        task_result, session_id = await run_graph_internal(
            graph=graph,
            flow_id=flow_id,
            session_id=session_id,
            inputs=inputs,
            outputs=outputs,
            artifacts=artifacts,
            session_service=session_service,
            stream=stream,
        )

        return RunResponse(outputs=task_result, session_id=session_id)
    except sa.exc.StatementError as exc:
        # StatementError('(builtins.ValueError) badly formed hexadecimal UUID string')
        if "badly formed hexadecimal UUID string" in str(exc):
            logger.error(f"Flow ID {flow_id} is not a valid UUID")
            # This means the Flow ID is not a valid UUID which means it can't find the flow
            raise HTTPException(status_code=status.HTTP_404_NOT_FOUND, detail=str(exc)) from exc
    except ValueError as exc:
        if f"Flow {flow_id} not found" in str(exc):
            logger.error(f"Flow {flow_id} not found")
            raise HTTPException(status_code=status.HTTP_404_NOT_FOUND, detail=str(exc)) from exc
        elif f"Session {session_id} not found" in str(exc):
            logger.error(f"Session {session_id} not found")
            raise HTTPException(status_code=status.HTTP_404_NOT_FOUND, detail=str(exc)) from exc
        else:
            logger.exception(exc)
            raise HTTPException(status_code=status.HTTP_500_INTERNAL_SERVER_ERROR, detail=str(exc)) from exc
    except Exception as exc:
        logger.exception(exc)
        raise HTTPException(status_code=status.HTTP_500_INTERNAL_SERVER_ERROR, detail=str(exc)) from exc


@router.post(
    "/predict/{flow_id}",
    response_model=ProcessResponse,
    dependencies=[Depends(api_key_security)],
)
@router.post(
    "/process/{flow_id}",
    response_model=ProcessResponse,
)
async def process(
    session: Annotated[Session, Depends(get_session)],
    flow_id: str,
    inputs: Optional[Union[List[dict], dict]] = None,
    tweaks: Optional[dict] = None,
    clear_cache: Annotated[bool, Body(embed=True)] = False,  # noqa: F821
    session_id: Annotated[Union[None, str], Body(embed=True)] = None,  # noqa: F821
    task_service: "TaskService" = Depends(get_task_service),
    api_key_user: User = Depends(api_key_security),
    sync: Annotated[bool, Body(embed=True)] = True,  # noqa: F821
    session_service: SessionService = Depends(get_session_service),
):
    """
    Endpoint to process an input with a given flow_id.
    """
    # Raise a depreciation warning
    logger.warning(
        "The /process endpoint is deprecated and will be removed in a future version. " "Please use /run instead."
    )
    raise HTTPException(
        status_code=status.HTTP_400_BAD_REQUEST,
        detail="The /process endpoint is deprecated and will be removed in a future version. "
        "Please use /run instead.",
    )


@router.get("/task/{task_id}", response_model=TaskStatusResponse)
async def get_task_status(task_id: str):
    task_service = get_task_service()
    task = task_service.get_task(task_id)
    result = None
    if task is None:
        raise HTTPException(status_code=404, detail="Task not found")
    if task.ready():
        result = task.result
        # If result isinstance of Exception, can we get the traceback?
        if isinstance(result, Exception):
            logger.exception(task.traceback)

        if isinstance(result, dict) and "result" in result:
            result = result["result"]
        elif hasattr(result, "result"):
            result = result.result

    if task.status == "FAILURE":
        result = str(task.result)
        logger.error(f"Task {task_id} failed: {task.traceback}")

    return TaskStatusResponse(status=task.status, result=result)


@router.post(
    "/upload/{flow_id}",
    response_model=UploadFileResponse,
    status_code=HTTPStatus.CREATED,
)
async def create_upload_file(
    file: UploadFile,
    flow_id: UUID,
):
    try:
        flow_id = str(flow_id)
        file_path = save_uploaded_file(file, folder_name=flow_id)

        return UploadFileResponse(
            flowId=flow_id,
            file_path=file_path,
        )
    except Exception as exc:
        logger.error(f"Error saving file: {exc}")
        raise HTTPException(status_code=500, detail=str(exc)) from exc


# get endpoint to return version of langflow
@router.get("/version")
def get_version():
    try:
        from langflow.version import __version__  # type: ignore

        version = __version__
        package = "Langflow"
    except ImportError:
        from importlib import metadata

        version = metadata.version("langflow-base")
        package = "Langflow Base"
    return {"version": version, "package": package}


@router.post("/custom_component", status_code=HTTPStatus.OK)
async def custom_component(
    raw_code: CustomComponentRequest,
    user: User = Depends(get_current_active_user),
):
    component = CustomComponent(code=raw_code.code)

    built_frontend_node, _ = build_custom_component_template(component, user_id=user.id)

    built_frontend_node = update_frontend_node_with_template_values(built_frontend_node, raw_code.frontend_node)
    return built_frontend_node


@router.post("/custom_component/update", status_code=HTTPStatus.OK)
async def custom_component_update(
    code_request: UpdateCustomComponentRequest,
    user: User = Depends(get_current_active_user),
):
    """
    Update a custom component with the provided code request.

    This endpoint generates the CustomComponentFrontendNode normally but then runs the `update_build_config` method
    on the latest version of the template. This ensures that every time it runs, it has the latest version of the template.

    Args:
        code_request (CustomComponentRequest): The code request containing the updated code for the custom component.
        user (User, optional): The user making the request. Defaults to the current active user.

    Returns:
        dict: The updated custom component node.

    """
    try:
        component = CustomComponent(code=code_request.code)

        component_node, cc_instance = build_custom_component_template(
            component,
            user_id=user.id,
        )

        updated_build_config = cc_instance.update_build_config(
            build_config=code_request.get_template(),
            field_value=code_request.field_value,
            field_name=code_request.field,
        )
        component_node["template"] = updated_build_config

        return component_node
    except Exception as exc:
        logger.exception(exc)
        raise HTTPException(status_code=400, detail=str(exc)) from exc<|MERGE_RESOLUTION|>--- conflicted
+++ resolved
@@ -112,11 +112,7 @@
     session_id = input_request.session_id
 
     try:
-<<<<<<< HEAD
-=======
         flow_id = str(flow_id)
-        task_result: List[RunOutputs] = []
->>>>>>> 0347709d
         artifacts = {}
         if input_request.session_id:
             session_data = await session_service.load_session(input_request.session_id, flow_id=flow_id)
