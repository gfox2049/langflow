--- conflicted
+++ resolved
@@ -154,14 +154,10 @@
     telemetry_service: TelemetryService = Depends(get_telemetry_service),
     session=Depends(get_session),
 ):
-<<<<<<< HEAD
     if not inputs:
         inputs = InputValueRequest(session=str(flow_id))
 
-    async def build_graph_and_get_order() -> tuple[list[str], list[str], "Graph"]:
-=======
     async def build_graph_and_get_order() -> tuple[list[str], list[str], Graph]:
->>>>>>> 9adf1ef2
         start_time = time.perf_counter()
         components_count = None
         try:
