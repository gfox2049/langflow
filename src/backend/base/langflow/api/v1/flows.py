from __future__ import annotations

import io
import json
import re
import zipfile
from datetime import datetime, timezone
from typing import Annotated
from uuid import UUID

import orjson
from fastapi import APIRouter, Depends, File, HTTPException, UploadFile
from fastapi.encoders import jsonable_encoder
from fastapi.responses import StreamingResponse
from fastapi_pagination import Page, Params, add_pagination
from fastapi_pagination.ext.sqlalchemy import paginate
from loguru import logger
from sqlmodel import Session, and_, col, select

from langflow.api.utils import cascade_delete_flow, remove_api_keys, validate_is_component
from langflow.api.v1.schemas import FlowListCreate
from langflow.initial_setup.setup import STARTER_FOLDER_NAME
from langflow.services.auth.utils import get_current_active_user
from langflow.services.database.models.flow import Flow, FlowCreate, FlowRead, FlowUpdate
from langflow.services.database.models.flow.model import FlowHeader
from langflow.services.database.models.flow.utils import get_webhook_component_in_flow
from langflow.services.database.models.folder.constants import DEFAULT_FOLDER_NAME
from langflow.services.database.models.folder.model import Folder
from langflow.services.database.models.transactions.crud import get_transactions_by_flow_id
from langflow.services.database.models.user.model import User
from langflow.services.database.models.vertex_builds.crud import get_vertex_builds_by_flow_id
from langflow.services.deps import get_session, get_settings_service
from langflow.services.settings.service import SettingsService

# build router
router = APIRouter(prefix="/flows", tags=["Flows"])


@router.post("/", response_model=FlowRead, status_code=201)
def create_flow(
    *,
    session: Session = Depends(get_session),
    flow: FlowCreate,
    current_user: User = Depends(get_current_active_user),
):
    try:
        """Create a new flow."""
        if flow.user_id is None:
            flow.user_id = current_user.id

        # First check if the flow.name is unique
        # there might be flows with name like: "MyFlow", "MyFlow (1)", "MyFlow (2)"
        # so we need to check if the name is unique with `like` operator
        # if we find a flow with the same name, we add a number to the end of the name
        # based on the highest number found
        if session.exec(select(Flow).where(Flow.name == flow.name).where(Flow.user_id == current_user.id)).first():
            flows = session.exec(
                select(Flow).where(Flow.name.like(f"{flow.name} (%")).where(Flow.user_id == current_user.id)  # type: ignore[attr-defined]
            ).all()
            if flows:
                extract_number = re.compile(r"\((\d+)\)$")
                numbers = []
                for _flow in flows:
                    result = extract_number.search(_flow.name)
                    if result:
                        numbers.append(int(result.groups(1)[0]))
                if numbers:
                    flow.name = f"{flow.name} ({max(numbers) + 1})"
            else:
                flow.name = f"{flow.name} (1)"
        # Now check if the endpoint is unique
        if (
            flow.endpoint_name
            and session.exec(
                select(Flow).where(Flow.endpoint_name == flow.endpoint_name).where(Flow.user_id == current_user.id)
            ).first()
        ):
            flows = session.exec(
                select(Flow)
                .where(Flow.endpoint_name.like(f"{flow.endpoint_name}-%"))  # type: ignore[union-attr]
                .where(Flow.user_id == current_user.id)
            ).all()
            if flows:
                # The endpoitn name is like "my-endpoint","my-endpoint-1", "my-endpoint-2"
                # so we need to get the highest number and add 1
                # we need to get the last part of the endpoint name
                numbers = [int(flow.endpoint_name.split("-")[-1]) for flow in flows]
                flow.endpoint_name = f"{flow.endpoint_name}-{max(numbers) + 1}"
            else:
                flow.endpoint_name = f"{flow.endpoint_name}-1"

        db_flow = Flow.model_validate(flow, from_attributes=True)
        db_flow.updated_at = datetime.now(timezone.utc)

        if db_flow.folder_id is None:
            # Make sure flows always have a folder
            default_folder = session.exec(
                select(Folder).where(Folder.name == DEFAULT_FOLDER_NAME, Folder.user_id == current_user.id)
            ).first()
            if default_folder:
                db_flow.folder_id = default_folder.id

        session.add(db_flow)
        session.commit()
        session.refresh(db_flow)
        return db_flow
    except Exception as e:
        # If it is a validation error, return the error message
        if hasattr(e, "errors"):
            raise HTTPException(status_code=400, detail=str(e)) from e
        if "UNIQUE constraint failed" in str(e):
            # Get the name of the column that failed
            columns = str(e).split("UNIQUE constraint failed: ")[1].split(".")[1].split("\n")[0]
            # UNIQUE constraint failed: flow.user_id, flow.name
            # or UNIQUE constraint failed: flow.name
            # if the column has id in it, we want the other column
            column = columns.split(",")[1] if "id" in columns.split(",")[0] else columns.split(",")[0]

            raise HTTPException(
                status_code=400, detail=f"{column.capitalize().replace('_', ' ')} must be unique"
            ) from e
        if isinstance(e, HTTPException):
            raise
        raise HTTPException(status_code=500, detail=str(e)) from e


@router.get("/", response_model=list[FlowRead] | Page[FlowRead] | list[FlowHeader], status_code=200)
def read_flows(
    *,
    current_user: User = Depends(get_current_active_user),
    session: Session = Depends(get_session),
    settings_service: SettingsService = Depends(get_settings_service),
    remove_example_flows: bool = False,
    components_only: bool = False,
    get_all: bool = False,
    folder_id: UUID | None = None,
    params: Params = Depends(),
    header_flows: bool = False,
):
    """
    Retrieve a list of flows with pagination support.

    Args:
        current_user (User): The current authenticated user.
        session (Session): The database session.
        settings_service (SettingsService): The settings service.
        components_only (bool, optional): Whether to return only components. Defaults to False.
        get_all (bool, optional): Whether to return all flows without pagination. Defaults to False.
        folder_id (UUID, optional): The folder ID. Defaults to None.
        params (Params): Pagination parameters.
        remove_example_flows (bool, optional): Whether to remove example flows. Defaults to False.
    Returns:
        Union[list[FlowRead], Page[FlowRead]]: A list of flows or a paginated response containing the list of flows.
    """

    try:
        auth_settings = settings_service.auth_settings

        default_folder = session.exec(select(Folder).where(Folder.name == DEFAULT_FOLDER_NAME)).first()
        default_folder_id = default_folder.id if default_folder else None

        starter_folder = session.exec(select(Folder).where(Folder.name == STARTER_FOLDER_NAME)).first()
        starter_folder_id = starter_folder.id if starter_folder else None

        if not folder_id:
            folder_id = default_folder_id

        if auth_settings.AUTO_LOGIN:
            stmt = select(Flow).where(
                (Flow.user_id == None) | (Flow.user_id == current_user.id)  # noqa: E711
            )
        else:
            stmt = select(Flow).where(Flow.user_id == current_user.id)

        if remove_example_flows:
            stmt = stmt.where(Flow.folder_id != starter_folder_id)

        if components_only:
<<<<<<< HEAD
            stmt = stmt.where(Flow.is_component == True)  # noqa: E712
=======
            flows = [flow for flow in flows if flow.is_component]
        flow_ids = [flow.id for flow in flows]
        # with the session get the flows that DO NOT have a user_id
        folder = session.exec(select(Folder).where(Folder.name == STARTER_FOLDER_NAME)).first()

        if not remove_example_flows and not components_only:
            try:
                example_flows = folder.flows if folder else []
                for example_flow in example_flows:
                    if example_flow.id not in flow_ids:
                        flows.append(example_flow)
            except Exception:  # noqa: BLE001
                logger.exception("Error getting example flows")
>>>>>>> d0fdc568

        if not get_all:
            stmt = stmt.where(Flow.folder_id == folder_id)

        if get_all:
            flows = session.exec(stmt).all()
            flows = validate_is_component(flows)
            if components_only:
                flows = [flow for flow in flows if flow.is_component]
            if remove_example_flows and starter_folder_id:
                flows = [flow for flow in flows if flow.folder_id != starter_folder_id]
            if header_flows:
                return [
                    {"id": flow.id, "name": flow.name, "folder_id": flow.folder_id, "is_component": flow.is_component}
                    for flow in flows
                ]
            return flows
        return paginate(session, stmt, params=params)

    except Exception as e:
        raise HTTPException(status_code=500, detail=str(e)) from e


@router.get("/{flow_id}", response_model=FlowRead, status_code=200)
def read_flow(
    *,
    session: Session = Depends(get_session),
    flow_id: UUID,
    current_user: User = Depends(get_current_active_user),
    settings_service: SettingsService = Depends(get_settings_service),
):
    """Read a flow."""
    auth_settings = settings_service.auth_settings
    stmt = select(Flow).where(Flow.id == flow_id)
    if auth_settings.AUTO_LOGIN:
        # If auto login is enable user_id can be current_user.id or None
        # so write an OR
        stmt = stmt.where(
            (Flow.user_id == current_user.id) | (Flow.user_id == None)  # noqa: E711
        )
    if user_flow := session.exec(stmt).first():
        return user_flow
    raise HTTPException(status_code=404, detail="Flow not found")


@router.patch("/{flow_id}", response_model=FlowRead, status_code=200)
def update_flow(
    *,
    session: Session = Depends(get_session),
    flow_id: UUID,
    flow: FlowUpdate,
    current_user: User = Depends(get_current_active_user),
    settings_service=Depends(get_settings_service),
):
    """Update a flow."""
    try:
        db_flow = read_flow(
            session=session,
            flow_id=flow_id,
            current_user=current_user,
            settings_service=settings_service,
        )
        if not db_flow:
            raise HTTPException(status_code=404, detail="Flow not found")
        flow_data = flow.model_dump(exclude_unset=True)
        if settings_service.settings.remove_api_keys:
            flow_data = remove_api_keys(flow_data)
        for key, value in flow_data.items():
            setattr(db_flow, key, value)
        webhook_component = get_webhook_component_in_flow(db_flow.data)
        db_flow.webhook = webhook_component is not None
        db_flow.updated_at = datetime.now(timezone.utc)

        if db_flow.folder_id is None:
            default_folder = session.exec(select(Folder).where(Folder.name == DEFAULT_FOLDER_NAME)).first()
            if default_folder:
                db_flow.folder_id = default_folder.id
        session.add(db_flow)
        session.commit()
        session.refresh(db_flow)
        return db_flow
    except Exception as e:
        # If it is a validation error, return the error message
        if hasattr(e, "errors"):
            raise HTTPException(status_code=400, detail=str(e)) from e
        if "UNIQUE constraint failed" in str(e):
            # Get the name of the column that failed
            columns = str(e).split("UNIQUE constraint failed: ")[1].split(".")[1].split("\n")[0]
            # UNIQUE constraint failed: flow.user_id, flow.name
            # or UNIQUE constraint failed: flow.name
            # if the column has id in it, we want the other column
            column = columns.split(",")[1] if "id" in columns.split(",")[0] else columns.split(",")[0]

            raise HTTPException(
                status_code=400, detail=f"{column.capitalize().replace('_', ' ')} must be unique"
            ) from e
        if isinstance(e, HTTPException):
            raise
        raise HTTPException(status_code=500, detail=str(e)) from e


@router.delete("/{flow_id}", status_code=200)
async def delete_flow(
    *,
    session: Session = Depends(get_session),
    flow_id: UUID,
    current_user: User = Depends(get_current_active_user),
    settings_service=Depends(get_settings_service),
):
    """Delete a flow."""
    flow = read_flow(
        session=session,
        flow_id=flow_id,
        current_user=current_user,
        settings_service=settings_service,
    )
    if not flow:
        raise HTTPException(status_code=404, detail="Flow not found")
    await cascade_delete_flow(session, flow)
    session.commit()
    return {"message": "Flow deleted successfully"}


@router.post("/batch/", response_model=list[FlowRead], status_code=201)
def create_flows(
    *,
    session: Session = Depends(get_session),
    flow_list: FlowListCreate,
    current_user: User = Depends(get_current_active_user),
):
    """Create multiple new flows."""
    db_flows = []
    for flow in flow_list.flows:
        flow.user_id = current_user.id
        db_flow = Flow.model_validate(flow, from_attributes=True)
        session.add(db_flow)
        db_flows.append(db_flow)
    session.commit()
    for db_flow in db_flows:
        session.refresh(db_flow)
    return db_flows


@router.post("/upload/", response_model=list[FlowRead], status_code=201)
async def upload_file(
    *,
    session: Session = Depends(get_session),
    file: UploadFile = File(...),
    current_user: User = Depends(get_current_active_user),
    folder_id: UUID | None = None,
):
    """Upload flows from a file."""
    contents = await file.read()
    data = orjson.loads(contents)
    response_list = []
    flow_list = FlowListCreate(**data) if "flows" in data else FlowListCreate(flows=[FlowCreate(**data)])
    # Now we set the user_id for all flows
    for flow in flow_list.flows:
        flow.user_id = current_user.id
        if folder_id:
            flow.folder_id = folder_id
        response = create_flow(session=session, flow=flow, current_user=current_user)
        response_list.append(response)

    return response_list


@router.delete("/")
async def delete_multiple_flows(
    flow_ids: list[UUID],
    user: Annotated[User, Depends(get_current_active_user)],
    db: Annotated[Session, Depends(get_session)],
):
    """
    Delete multiple flows by their IDs.

    Args:
        flow_ids (List[str]): The list of flow IDs to delete.
        user (User, optional): The user making the request. Defaults to the current active user.

    Returns:
        dict: A dictionary containing the number of flows deleted.

    """
    try:
        flows_to_delete = db.exec(select(Flow).where(col(Flow.id).in_(flow_ids)).where(Flow.user_id == user.id)).all()
        for flow in flows_to_delete:
            transactions_to_delete = get_transactions_by_flow_id(db, flow.id)
            for transaction in transactions_to_delete:
                db.delete(transaction)

            builds_to_delete = get_vertex_builds_by_flow_id(db, flow.id)
            for build in builds_to_delete:
                db.delete(build)

            db.delete(flow)

        db.commit()
        return {"deleted": len(flows_to_delete)}
    except Exception as exc:
        raise HTTPException(status_code=500, detail=str(exc)) from exc


@router.post("/download/", status_code=200)
async def download_multiple_file(
    flow_ids: list[UUID],
    user: Annotated[User, Depends(get_current_active_user)],
    db: Annotated[Session, Depends(get_session)],
):
    """Download all flows as a zip file."""
    flows = db.exec(select(Flow).where(and_(Flow.user_id == user.id, Flow.id.in_(flow_ids)))).all()  # type: ignore[attr-defined]

    if not flows:
        raise HTTPException(status_code=404, detail="No flows found.")

    flows_without_api_keys = [remove_api_keys(flow.model_dump()) for flow in flows]

    if len(flows_without_api_keys) > 1:
        # Create a byte stream to hold the ZIP file
        zip_stream = io.BytesIO()

        # Create a ZIP file
        with zipfile.ZipFile(zip_stream, "w") as zip_file:
            for flow in flows_without_api_keys:
                # Convert the flow object to JSON
                flow_json = json.dumps(jsonable_encoder(flow))

                # Write the JSON to the ZIP file
                zip_file.writestr(f"{flow['name']}.json", flow_json)

        # Seek to the beginning of the byte stream
        zip_stream.seek(0)

        # Generate the filename with the current datetime
        current_time = datetime.now(tz=timezone.utc).astimezone().strftime("%Y%m%d_%H%M%S")
        filename = f"{current_time}_langflow_flows.zip"

        return StreamingResponse(
            zip_stream,
            media_type="application/x-zip-compressed",
            headers={"Content-Disposition": f"attachment; filename={filename}"},
        )
    return flows_without_api_keys[0]


@router.get("/basic_examples/", response_model=list[FlowRead], status_code=200)
def read_basic_examples(
    *,
    session: Session = Depends(get_session),
):
    """
    Retrieve a list of basic example flows.

    Args:
        session (Session): The database session.

    Returns:
        list[FlowRead]: A list of basic example flows.
    """

    try:
        # Get the starter folder
        starter_folder = session.exec(select(Folder).where(Folder.name == STARTER_FOLDER_NAME)).first()

        if not starter_folder:
            return []

        # Get all flows in the starter folder
        return session.exec(select(Flow).where(Flow.folder_id == starter_folder.id)).all()

    except Exception as e:
        raise HTTPException(status_code=500, detail=str(e)) from e


add_pagination(router)<|MERGE_RESOLUTION|>--- conflicted
+++ resolved
@@ -14,7 +14,6 @@
 from fastapi.responses import StreamingResponse
 from fastapi_pagination import Page, Params, add_pagination
 from fastapi_pagination.ext.sqlalchemy import paginate
-from loguru import logger
 from sqlmodel import Session, and_, col, select
 
 from langflow.api.utils import cascade_delete_flow, remove_api_keys, validate_is_component
@@ -176,23 +175,7 @@
             stmt = stmt.where(Flow.folder_id != starter_folder_id)
 
         if components_only:
-<<<<<<< HEAD
             stmt = stmt.where(Flow.is_component == True)  # noqa: E712
-=======
-            flows = [flow for flow in flows if flow.is_component]
-        flow_ids = [flow.id for flow in flows]
-        # with the session get the flows that DO NOT have a user_id
-        folder = session.exec(select(Folder).where(Folder.name == STARTER_FOLDER_NAME)).first()
-
-        if not remove_example_flows and not components_only:
-            try:
-                example_flows = folder.flows if folder else []
-                for example_flow in example_flows:
-                    if example_flow.id not in flow_ids:
-                        flows.append(example_flow)
-            except Exception:  # noqa: BLE001
-                logger.exception("Error getting example flows")
->>>>>>> d0fdc568
 
         if not get_all:
             stmt = stmt.where(Flow.folder_id == folder_id)
