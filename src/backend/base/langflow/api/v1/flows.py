--- conflicted
+++ resolved
@@ -309,7 +309,6 @@
             flow_data = remove_api_keys(flow_data)
         for key, value in flow_data.items():
             setattr(db_flow, key, value)
-
         webhook_component = get_webhook_component_in_flow(db_flow.data)
         db_flow.webhook = webhook_component is not None
         db_flow.updated_at = datetime.now(timezone.utc)
@@ -321,17 +320,13 @@
         session.add(db_flow)
         session.commit()
         session.refresh(db_flow)
-<<<<<<< HEAD
 
         handle_save_action(flow, flow_id, flow.name)
         # TODO: how do I save these changes to the db
 
         return db_flow
-=======
->>>>>>> 9e278835
     except Exception as e:
         trace = traceback.format_exc()
-        logger.error(f"Error updating flow: {e} \n {trace}")
         # If it is a validation error, return the error message
         if hasattr(e, "errors"):
             raise HTTPException(status_code=400, detail=str(e)) from e
