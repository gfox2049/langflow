from __future__ import annotations

import io
import json
import re
import zipfile
from datetime import datetime, timezone
from uuid import UUID

import orjson
from fastapi import APIRouter, Depends, File, HTTPException, UploadFile
from fastapi.encoders import jsonable_encoder
from fastapi.responses import StreamingResponse
from fastapi_pagination import Page, Params, add_pagination
from fastapi_pagination.ext.sqlalchemy import paginate
from loguru import logger
from sqlmodel import Session, and_, col, select

from langflow.api.utils import cascade_delete_flow, remove_api_keys, validate_is_component
from langflow.api.v1.schemas import FlowListCreate
from langflow.initial_setup.setup import STARTER_FOLDER_NAME
from langflow.services.auth.utils import get_current_active_user
from langflow.services.database.models.flow import Flow, FlowCreate, FlowRead, FlowUpdate
from langflow.services.database.models.flow.model import FlowSummary
from langflow.services.database.models.flow.utils import get_webhook_component_in_flow
from langflow.services.database.models.folder.constants import DEFAULT_FOLDER_NAME
from langflow.services.database.models.folder.model import Folder
from langflow.services.database.models.transactions.crud import get_transactions_by_flow_id
from langflow.services.database.models.user.model import User
from langflow.services.database.models.vertex_builds.crud import get_vertex_builds_by_flow_id
from langflow.services.deps import get_session, get_settings_service
from langflow.services.settings.service import SettingsService

# build router
router = APIRouter(prefix="/flows", tags=["Flows"])


@router.post("/", response_model=FlowRead, status_code=201)
def create_flow(
    *,
    session: Session = Depends(get_session),
    flow: FlowCreate,
    current_user: User = Depends(get_current_active_user),
):
    try:
        """Create a new flow."""
        if flow.user_id is None:
            flow.user_id = current_user.id

        # First check if the flow.name is unique
        # there might be flows with name like: "MyFlow", "MyFlow (1)", "MyFlow (2)"
        # so we need to check if the name is unique with `like` operator
        # if we find a flow with the same name, we add a number to the end of the name
        # based on the highest number found
        if session.exec(select(Flow).where(Flow.name == flow.name).where(Flow.user_id == current_user.id)).first():
            flows = session.exec(
                select(Flow).where(Flow.name.like(f"{flow.name} (%")).where(Flow.user_id == current_user.id)  # type: ignore
            ).all()
            if flows:
                extract_number = re.compile(r"\((\d+)\)$")
                numbers = []
                for _flow in flows:
                    result = extract_number.search(_flow.name)
                    if result:
                        numbers.append(int(result.groups(1)[0]))
                if numbers:
                    flow.name = f"{flow.name} ({max(numbers) + 1})"
            else:
                flow.name = f"{flow.name} (1)"
        # Now check if the endpoint is unique
        if (
            flow.endpoint_name
            and session.exec(
                select(Flow).where(Flow.endpoint_name == flow.endpoint_name).where(Flow.user_id == current_user.id)
            ).first()
        ):
            flows = session.exec(
                select(Flow)
                .where(Flow.endpoint_name.like(f"{flow.endpoint_name}-%"))  # type: ignore
                .where(Flow.user_id == current_user.id)
            ).all()
            if flows:
                # The endpoitn name is like "my-endpoint","my-endpoint-1", "my-endpoint-2"
                # so we need to get the highest number and add 1
                # we need to get the last part of the endpoint name
                numbers = [int(flow.endpoint_name.split("-")[-1]) for flow in flows]  # type: ignore
                flow.endpoint_name = f"{flow.endpoint_name}-{max(numbers) + 1}"
            else:
                flow.endpoint_name = f"{flow.endpoint_name}-1"

        db_flow = Flow.model_validate(flow, from_attributes=True)
        db_flow.updated_at = datetime.now(timezone.utc)

        if db_flow.folder_id is None:
            # Make sure flows always have a folder
            default_folder = session.exec(
                select(Folder).where(Folder.name == DEFAULT_FOLDER_NAME, Folder.user_id == current_user.id)
            ).first()
            if default_folder:
                db_flow.folder_id = default_folder.id

        session.add(db_flow)
        session.commit()
        session.refresh(db_flow)
        return db_flow
    except Exception as e:
        # If it is a validation error, return the error message
        if hasattr(e, "errors"):
            raise HTTPException(status_code=400, detail=str(e)) from e
        if "UNIQUE constraint failed" in str(e):
            # Get the name of the column that failed
            columns = str(e).split("UNIQUE constraint failed: ")[1].split(".")[1].split("\n")[0]
            # UNIQUE constraint failed: flow.user_id, flow.name
            # or UNIQUE constraint failed: flow.name
            # if the column has id in it, we want the other column
            column = columns.split(",")[1] if "id" in columns.split(",")[0] else columns.split(",")[0]

            raise HTTPException(
                status_code=400, detail=f"{column.capitalize().replace('_', ' ')} must be unique"
            ) from e
        if isinstance(e, HTTPException):
            raise e
        raise HTTPException(status_code=500, detail=str(e)) from e


@router.get("/", response_model=list[FlowRead] | Page[FlowRead] | list[FlowSummary], status_code=200)
def read_flows(
    *,
    current_user: User = Depends(get_current_active_user),
    session: Session = Depends(get_session),
<<<<<<< HEAD
    settings_service: "SettingsService" = Depends(get_settings_service),
=======
    settings_service: SettingsService = Depends(get_settings_service),
    remove_example_flows: bool = False,
>>>>>>> b6546e45
    components_only: bool = False,
    get_all: bool = False,
    folder_id: UUID | None = None,
    params: Params = Depends(),
    remove_example_flows: bool = False,
    header_flows: bool = False,
):
    """
    Retrieve a list of flows with pagination support.

    Args:
        current_user (User): The current authenticated user.
        session (Session): The database session.
        settings_service (SettingsService): The settings service.
        components_only (bool, optional): Whether to return only components. Defaults to False.
        get_all (bool, optional): Whether to return all flows without pagination. Defaults to False.
        folder_id (UUID, optional): The folder ID. Defaults to None.
        params (Params): Pagination parameters.
        remove_example_flows (bool, optional): Whether to remove example flows. Defaults to False.
    Returns:
        Union[list[FlowRead], Page[FlowRead]]: A list of flows or a paginated response containing the list of flows.
    """

    try:
        auth_settings = settings_service.auth_settings

        default_folder = session.exec(select(Folder).where(Folder.name == DEFAULT_FOLDER_NAME)).first()
        default_folder_id = default_folder.id if default_folder else None

        starter_folder = session.exec(select(Folder).where(Folder.name == STARTER_FOLDER_NAME)).first()
        starter_folder_id = starter_folder.id if starter_folder else None

        if not folder_id:
            folder_id = default_folder_id

        if auth_settings.AUTO_LOGIN:
            stmt = select(Flow).where(
                (Flow.user_id == None) | (Flow.user_id == current_user.id)  # noqa
            )
        else:
            stmt = select(Flow).where(Flow.user_id == current_user.id)

        if remove_example_flows:
            stmt = stmt.where(Flow.folder_id != starter_folder_id)

        if components_only:
            stmt = stmt.where(Flow.is_component == True)  # noqa

        if not get_all:
            stmt = stmt.where(Flow.folder_id == folder_id)

        if get_all:
            flows = session.exec(stmt).all()
            flows = validate_is_component(flows)  # type: ignore
            if components_only:
                flows = [flow for flow in flows if flow.is_component]
            if remove_example_flows and starter_folder_id:
                flows = [flow for flow in flows if flow.folder_id != starter_folder_id]
            if header_flows:
                return [
                    {"id": flow.id, "name": flow.name, "folder_id": flow.folder_id, "is_component": flow.is_component}
                    for flow in flows
                ]  # type: ignore # noqa: E501
            return flows
        return paginate(session, stmt, params=params)

    except Exception as e:
        raise HTTPException(status_code=500, detail=str(e)) from e


@router.get("/{flow_id}", response_model=FlowRead, status_code=200)
def read_flow(
    *,
    session: Session = Depends(get_session),
    flow_id: UUID,
    current_user: User = Depends(get_current_active_user),
    settings_service: SettingsService = Depends(get_settings_service),
):
    """Read a flow."""
    auth_settings = settings_service.auth_settings
    stmt = select(Flow).where(Flow.id == flow_id)
    if auth_settings.AUTO_LOGIN:
        # If auto login is enable user_id can be current_user.id or None
        # so write an OR
        stmt = stmt.where(
            (Flow.user_id == current_user.id) | (Flow.user_id == None)  # noqa
        )  # noqa
    if user_flow := session.exec(stmt).first():
        return user_flow
    raise HTTPException(status_code=404, detail="Flow not found")


@router.patch("/{flow_id}", response_model=FlowRead, status_code=200)
def update_flow(
    *,
    session: Session = Depends(get_session),
    flow_id: UUID,
    flow: FlowUpdate,
    current_user: User = Depends(get_current_active_user),
    settings_service=Depends(get_settings_service),
):
    """Update a flow."""
    try:
        db_flow = read_flow(
            session=session,
            flow_id=flow_id,
            current_user=current_user,
            settings_service=settings_service,
        )
        if not db_flow:
            raise HTTPException(status_code=404, detail="Flow not found")
        flow_data = flow.model_dump(exclude_unset=True)
        if settings_service.settings.remove_api_keys:
            flow_data = remove_api_keys(flow_data)
        for key, value in flow_data.items():
            setattr(db_flow, key, value)
        webhook_component = get_webhook_component_in_flow(db_flow.data)
        db_flow.webhook = webhook_component is not None
        db_flow.updated_at = datetime.now(timezone.utc)

        if db_flow.folder_id is None:
            default_folder = session.exec(select(Folder).where(Folder.name == DEFAULT_FOLDER_NAME)).first()
            if default_folder:
                db_flow.folder_id = default_folder.id
        session.add(db_flow)
        session.commit()
        session.refresh(db_flow)
        return db_flow
    except Exception as e:
        # If it is a validation error, return the error message
        if hasattr(e, "errors"):
            raise HTTPException(status_code=400, detail=str(e)) from e
        if "UNIQUE constraint failed" in str(e):
            # Get the name of the column that failed
            columns = str(e).split("UNIQUE constraint failed: ")[1].split(".")[1].split("\n")[0]
            # UNIQUE constraint failed: flow.user_id, flow.name
            # or UNIQUE constraint failed: flow.name
            # if the column has id in it, we want the other column
            column = columns.split(",")[1] if "id" in columns.split(",")[0] else columns.split(",")[0]

            raise HTTPException(
                status_code=400, detail=f"{column.capitalize().replace('_', ' ')} must be unique"
            ) from e
        if isinstance(e, HTTPException):
            raise e
        raise HTTPException(status_code=500, detail=str(e)) from e


@router.delete("/{flow_id}", status_code=200)
async def delete_flow(
    *,
    session: Session = Depends(get_session),
    flow_id: UUID,
    current_user: User = Depends(get_current_active_user),
    settings_service=Depends(get_settings_service),
):
    """Delete a flow."""
    flow = read_flow(
        session=session,
        flow_id=flow_id,
        current_user=current_user,
        settings_service=settings_service,
    )
    if not flow:
        raise HTTPException(status_code=404, detail="Flow not found")
    await cascade_delete_flow(session, flow)
    session.commit()
    return {"message": "Flow deleted successfully"}


@router.post("/batch/", response_model=list[FlowRead], status_code=201)
def create_flows(
    *,
    session: Session = Depends(get_session),
    flow_list: FlowListCreate,
    current_user: User = Depends(get_current_active_user),
):
    """Create multiple new flows."""
    db_flows = []
    for flow in flow_list.flows:
        flow.user_id = current_user.id
        db_flow = Flow.model_validate(flow, from_attributes=True)
        session.add(db_flow)
        db_flows.append(db_flow)
    session.commit()
    for db_flow in db_flows:
        session.refresh(db_flow)
    return db_flows


@router.post("/upload/", response_model=list[FlowRead], status_code=201)
async def upload_file(
    *,
    session: Session = Depends(get_session),
    file: UploadFile = File(...),
    current_user: User = Depends(get_current_active_user),
    folder_id: UUID | None = None,
):
    """Upload flows from a file."""
    contents = await file.read()
    data = orjson.loads(contents)
    response_list = []
    flow_list = FlowListCreate(**data) if "flows" in data else FlowListCreate(flows=[FlowCreate(**data)])
    # Now we set the user_id for all flows
    for flow in flow_list.flows:
        flow.user_id = current_user.id
        if folder_id:
            flow.folder_id = folder_id
        response = create_flow(session=session, flow=flow, current_user=current_user)
        response_list.append(response)

    return response_list


@router.delete("/")
async def delete_multiple_flows(
    flow_ids: list[UUID], user: User = Depends(get_current_active_user), db: Session = Depends(get_session)
):
    """
    Delete multiple flows by their IDs.

    Args:
        flow_ids (List[str]): The list of flow IDs to delete.
        user (User, optional): The user making the request. Defaults to the current active user.

    Returns:
        dict: A dictionary containing the number of flows deleted.

    """
    try:
        flows_to_delete = db.exec(select(Flow).where(col(Flow.id).in_(flow_ids)).where(Flow.user_id == user.id)).all()
        for flow in flows_to_delete:
            transactions_to_delete = get_transactions_by_flow_id(db, flow.id)
            for transaction in transactions_to_delete:
                db.delete(transaction)

            builds_to_delete = get_vertex_builds_by_flow_id(db, flow.id)
            for build in builds_to_delete:
                db.delete(build)

            db.delete(flow)

        db.commit()
        return {"deleted": len(flows_to_delete)}
    except Exception as exc:
        logger.exception(exc)
        raise HTTPException(status_code=500, detail=str(exc)) from exc


@router.post("/download/", status_code=200)
async def download_multiple_file(
    flow_ids: list[UUID],
    user: User = Depends(get_current_active_user),
    db: Session = Depends(get_session),
):
    """Download all flows as a zip file."""
    flows = db.exec(select(Flow).where(and_(Flow.user_id == user.id, Flow.id.in_(flow_ids)))).all()  # type: ignore

    if not flows:
        raise HTTPException(status_code=404, detail="No flows found.")

    flows_without_api_keys = [remove_api_keys(flow.model_dump()) for flow in flows]

    if len(flows_without_api_keys) > 1:
        # Create a byte stream to hold the ZIP file
        zip_stream = io.BytesIO()

        # Create a ZIP file
        with zipfile.ZipFile(zip_stream, "w") as zip_file:
            for flow in flows_without_api_keys:
                # Convert the flow object to JSON
                flow_json = json.dumps(jsonable_encoder(flow))

                # Write the JSON to the ZIP file
                zip_file.writestr(f"{flow['name']}.json", flow_json)

        # Seek to the beginning of the byte stream
        zip_stream.seek(0)

        # Generate the filename with the current datetime
        current_time = datetime.now(tz=timezone.utc).astimezone().strftime("%Y%m%d_%H%M%S")
        filename = f"{current_time}_langflow_flows.zip"

        return StreamingResponse(
            zip_stream,
            media_type="application/x-zip-compressed",
            headers={"Content-Disposition": f"attachment; filename={filename}"},
        )
    return flows_without_api_keys[0]


@router.get("/basic_examples/", response_model=list[FlowRead], status_code=200)
def read_basic_examples(
    *,
    session: Session = Depends(get_session),
):
    """
    Retrieve a list of basic example flows.

    Args:
        session (Session): The database session.

    Returns:
        list[FlowRead]: A list of basic example flows.
    """

    try:
        # Get the starter folder
        starter_folder = session.exec(select(Folder).where(Folder.name == STARTER_FOLDER_NAME)).first()

        if not starter_folder:
            return []

        # Get all flows in the starter folder
        return session.exec(select(Flow).where(Flow.folder_id == starter_folder.id)).all()

    except Exception as e:
        raise HTTPException(status_code=500, detail=str(e)) from e


# At the end of the file, add:
add_pagination(router)<|MERGE_RESOLUTION|>--- conflicted
+++ resolved
@@ -128,17 +128,12 @@
     *,
     current_user: User = Depends(get_current_active_user),
     session: Session = Depends(get_session),
-<<<<<<< HEAD
-    settings_service: "SettingsService" = Depends(get_settings_service),
-=======
     settings_service: SettingsService = Depends(get_settings_service),
     remove_example_flows: bool = False,
->>>>>>> b6546e45
     components_only: bool = False,
     get_all: bool = False,
     folder_id: UUID | None = None,
     params: Params = Depends(),
-    remove_example_flows: bool = False,
     header_flows: bool = False,
 ):
     """
