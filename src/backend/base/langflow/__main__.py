import platform
import socket
import sys
import time
from pathlib import Path
from typing import Optional

import click
import httpx
import typer
from dotenv import load_dotenv
from multiprocess import Process, cpu_count  # type: ignore
from packaging import version as pkg_version
from rich import box
from rich import print as rprint
from rich.console import Console
from rich.panel import Panel
from rich.table import Table

from langflow.main import setup_app
from langflow.services.database.utils import session_getter
from langflow.services.deps import get_db_service, get_settings_service
from langflow.services.utils import initialize_services, initialize_settings_service
from langflow.utils.logger import configure, logger
<<<<<<< HEAD
=======
                                     initialize_settings_service)
from langflow.utils.logger import configure, logger
>>>>>>> 6f52312f

console = Console()

app = typer.Typer(no_args_is_help=True)


def get_number_of_workers(workers=None):
    if workers == -1 or workers is None:
        workers = (cpu_count() * 2) + 1
    logger.debug(f"Number of workers: {workers}")
    return workers


def display_results(results):
    """
    Display the results of the migration.
    """
    for table_results in results:
        table = Table(title=f"Migration {table_results.table_name}")
        table.add_column("Name")
        table.add_column("Type")
        table.add_column("Status")

        for result in table_results.results:
            status = "Success" if result.success else "Failure"
            color = "green" if result.success else "red"
            table.add_row(result.name, result.type, f"[{color}]{status}[/{color}]")

        console.print(table)
        console.print()  # Print a new line


def set_var_for_macos_issue():
    # OBJC_DISABLE_INITIALIZE_FORK_SAFETY=YES
    # we need to set this var is we are running on MacOS
    # otherwise we get an error when running gunicorn

    if platform.system() in ["Darwin"]:
        import os

        os.environ["OBJC_DISABLE_INITIALIZE_FORK_SAFETY"] = "YES"
        # https://stackoverflow.com/questions/75747888/uwsgi-segmentation-fault-with-flask-python-app-behind-nginx-after-running-for-2 # noqa
        os.environ["no_proxy"] = "*"  # to avoid error with gunicorn
        logger.debug("Set OBJC_DISABLE_INITIALIZE_FORK_SAFETY to YES to avoid error")


def update_settings(
    config: str,
    cache: Optional[str] = None,
    dev: bool = False,
    remove_api_keys: bool = False,
    components_path: Optional[Path] = None,
    store: bool = True,
):
    """Update the settings from a config file."""

    # Check for database_url in the environment variables
    initialize_settings_service()
    settings_service = get_settings_service()
    if config:
        logger.debug(f"Loading settings from {config}")
        settings_service.settings.update_from_yaml(config, dev=dev)
    if remove_api_keys:
        logger.debug(f"Setting remove_api_keys to {remove_api_keys}")
        settings_service.settings.update_settings(REMOVE_API_KEYS=remove_api_keys)
    if cache:
        logger.debug(f"Setting cache to {cache}")
        settings_service.settings.update_settings(CACHE=cache)
    if components_path:
        logger.debug(f"Adding component path {components_path}")
        settings_service.settings.update_settings(COMPONENTS_PATH=components_path)
    if not store:
        logger.debug("Setting store to False")
        settings_service.settings.update_settings(STORE=False)


@app.command()
def run(
    host: str = typer.Option("127.0.0.1", help="Host to bind the server to.", envvar="LANGFLOW_HOST"),
    workers: int = typer.Option(1, help="Number of worker processes.", envvar="LANGFLOW_WORKERS"),
    timeout: int = typer.Option(300, help="Worker timeout in seconds."),
    port: int = typer.Option(7860, help="Port to listen on.", envvar="LANGFLOW_PORT"),
    components_path: Optional[Path] = typer.Option(
        Path(__file__).parent / "components",
        help="Path to the directory containing custom components.",
        envvar="LANGFLOW_COMPONENTS_PATH",
    ),
    config: str = typer.Option(Path(__file__).parent / "config.yaml", help="Path to the configuration file."),
    # .env file param
    env_file: Path = typer.Option(None, help="Path to the .env file containing environment variables."),
    log_level: str = typer.Option("critical", help="Logging level.", envvar="LANGFLOW_LOG_LEVEL"),
    log_file: Path = typer.Option("logs/langflow.log", help="Path to the log file.", envvar="LANGFLOW_LOG_FILE"),
    cache: Optional[str] = typer.Option(
        envvar="LANGFLOW_LANGCHAIN_CACHE",
        help="Type of cache to use. (InMemoryCache, SQLiteCache)",
        default=None,
    ),
    dev: bool = typer.Option(False, help="Run in development mode (may contain bugs)"),
    path: str = typer.Option(
        None,
        help="Path to the frontend directory containing build files. This is for development purposes only.",
        envvar="LANGFLOW_FRONTEND_PATH",
    ),
    open_browser: bool = typer.Option(
        True,
        help="Open the browser after starting the server.",
        envvar="LANGFLOW_OPEN_BROWSER",
    ),
    remove_api_keys: bool = typer.Option(
        False,
        help="Remove API keys from the projects saved in the database.",
        envvar="LANGFLOW_REMOVE_API_KEYS",
    ),
    backend_only: bool = typer.Option(
        False,
        help="Run only the backend server without the frontend.",
        envvar="LANGFLOW_BACKEND_ONLY",
    ),
    store: bool = typer.Option(
        True,
        help="Enables the store features.",
        envvar="LANGFLOW_STORE",
    ),
):
    """
    Run the Langflow.
    """

    configure(log_level=log_level, log_file=log_file)
    set_var_for_macos_issue()
    # override env variables with .env file

    if env_file:
        load_dotenv(env_file, override=True)

    update_settings(
        config,
        dev=dev,
        remove_api_keys=remove_api_keys,
        cache=cache,
        components_path=components_path,
        store=store,
    )
    # create path object if path is provided
    static_files_dir: Optional[Path] = Path(path) if path else None
    app = setup_app(static_files_dir=static_files_dir, backend_only=backend_only)
    # check if port is being used
    if is_port_in_use(port, host):
        port = get_free_port(port)

    options = {
        "bind": f"{host}:{port}",
        "workers": get_number_of_workers(workers),
        "timeout": timeout,
    }

    # Define an env variable to know if we are just testing the server
    if "pytest" in sys.modules:
        return

    if platform.system() in ["Windows"]:
        # Run using uvicorn on MacOS and Windows
        # Windows doesn't support gunicorn
        # MacOS requires an env variable to be set to use gunicorn
        run_on_windows(host, port, log_level, options, app)
    else:
        # Run using gunicorn on Linux
        run_on_mac_or_linux(host, port, log_level, options, app, open_browser)
    if open_browser:
        click.launch(f"http://{host}:{port}")


def wait_for_server_ready(host, port):
    """
    Wait for the server to become ready by polling the health endpoint.
    """
    status_code = 0
    while status_code != 200:
        try:
            status_code = httpx.get(f"http://{host}:{port}/health").status_code
        except Exception:
            time.sleep(1)


def run_on_mac_or_linux(host, port, log_level, options, app):
    webapp_process = Process(target=run_langflow, args=(host, port, log_level, options, app))
    webapp_process.start()
    wait_for_server_ready(host, port)

    print_banner(host, port)


def run_on_windows(host, port, log_level, options, app):
    """
    Run the Langflow server on Windows.
    """
    print_banner(host, port)
    run_langflow(host, port, log_level, options, app)


def is_port_in_use(port, host="localhost"):
    """
    Check if a port is in use.

    Args:
        port (int): The port number to check.
        host (str): The host to check the port on. Defaults to 'localhost'.

    Returns:
        bool: True if the port is in use, False otherwise.
    """
    with socket.socket(socket.AF_INET, socket.SOCK_STREAM) as s:
        return s.connect_ex((host, port)) == 0


def get_free_port(port):
    """
    Given a used port, find a free port.

    Args:
        port (int): The port number to check.

    Returns:
        int: A free port number.
    """
    while is_port_in_use(port):
        port += 1
    return port


def version_is_prerelease(version: str):
    """
    Check if a version is a pre-release version.
    """
    return "a" in version or "b" in version or "rc" in version


def get_letter_from_version(version: str):
    """
    Get the letter from a pre-release version.
    """
    if "a" in version:
        return "a"
    if "b" in version:
        return "b"
    if "rc" in version:
        return "rc"
    return None


def build_new_version_notice(current_version: str, package_name: str):
    """
    Build a new version notice.
    """
    # The idea here is that we want to show a notice to the user
    # when a new version of Langflow is available.
    # The key is that if the version the user has is a pre-release
    # e.g 0.0.0a1, then we find the latest version that is pre-release
    # otherwise we find the latest stable version.
    # we will show the notice either way, but only if the version
    # the user has is not the latest version.
    if version_is_prerelease(current_version):
        # curl -s "https://pypi.org/pypi/langflow/json" | jq -r '.releases | keys | .[]' | sort -V | tail -n 1
        # this command will give us the latest pre-release version
        package_info = httpx.get(f"https://pypi.org/pypi/{package_name}/json").json()
        # 4.0.0a1 or 4.0.0b1 or 4.0.0rc1
        # find which type of pre-release version we have
        # could be a1, b1, rc1
        # we want the a, b, or rc and the number
        suffix_letter = get_letter_from_version(current_version)
        number_version = current_version.split(suffix_letter)[0]
        latest_version = sorted(
            package_info["releases"].keys(),
            key=lambda x: x.split(suffix_letter)[-1] and number_version in x,
        )[-1]
        if version_is_prerelease(latest_version) and latest_version != current_version:
            return (
                True,
                f"A new pre-release version of {package_name} is available: {latest_version}",
            )
    else:
        latest_version = httpx.get(f"https://pypi.org/pypi/{package_name}/json").json()["info"]["version"]
        if not version_is_prerelease(latest_version):
            return (
                False,
                f"A new version of {package_name} is available: {latest_version}",
            )
    return False, ""


def is_prerelease(version: str) -> bool:
    return "a" in version or "b" in version or "rc" in version


def fetch_latest_version(package_name: str, include_prerelease: bool) -> str:
    response = httpx.get(f"https://pypi.org/pypi/{package_name}/json")
    versions = response.json()["releases"].keys()
    valid_versions = [v for v in versions if include_prerelease or not is_prerelease(v)]
    if not valid_versions:
        return None  # Handle case where no valid versions are found
    return max(valid_versions, key=lambda v: pkg_version.parse(v))


def build_version_notice(current_version: str, package_name: str) -> str:
    latest_version = fetch_latest_version(package_name, is_prerelease(current_version))
    if latest_version and pkg_version.parse(current_version) < pkg_version.parse(latest_version):
        release_type = "pre-release" if is_prerelease(latest_version) else "version"
        return f"A new {release_type} of {package_name} is available: {latest_version}"
    return ""


def generate_pip_command(package_names, is_pre_release):
    """
    Generate the pip install command based on the packages and whether it's a pre-release.
    """
    base_command = "pip install"
    if is_pre_release:
        return f"{base_command} {' '.join(package_names)} -U --pre"
    else:
        return f"{base_command} {' '.join(package_names)} -U"


def stylize_text(text: str, to_style: str, is_prerelease: bool) -> str:
    color = "#42a7f5" if is_prerelease else "#6e42f5"
    # return "".join(f"[{color}]{char}[/]" for char in text)
    styled_text = f"[{color}]{to_style}[/]"
    return text.replace(to_style, styled_text)


def print_banner(host: str, port: int):
    notices = []
    package_names = []  # Track package names for pip install instructions
    is_pre_release = False  # Track if any package is a pre-release
    package_name = ""

    try:
        from langflow.version import __version__ as langflow_version

        is_pre_release |= is_prerelease(langflow_version)  # Update pre-release status
        notice = build_version_notice(langflow_version, "langflow")
        notice = stylize_text(notice, "langflow", is_pre_release)
        if notice:
            notices.append(notice)
        package_names.append("langflow")
        package_name = "Langflow"
    except ImportError:
        langflow_version = None

    # Attempt to handle langflow-base similarly
    if langflow_version is None:  # This means langflow.version was not imported
        try:
            from importlib import metadata

            langflow_base_version = metadata.version("langflow-base")
            is_pre_release |= is_prerelease(langflow_base_version)  # Update pre-release status
            notice = build_version_notice(langflow_base_version, "langflow-base")
            notice = stylize_text(notice, "langflow-base", is_pre_release)
            if notice:
                notices.append(notice)
            package_names.append("langflow-base")
            package_name = "Langflow Base"
        except ImportError as e:
            logger.exception(e)
            raise e

    # Generate pip command based on the collected data
    pip_command = generate_pip_command(package_names, is_pre_release)

    # Add pip install command to notices if any package needs an update
    if notices:
        notices.append(f"Run '{pip_command}' to update.")

    styled_notices = [f"[bold]{notice}[/bold]" for notice in notices if notice]
    styled_package_name = stylize_text(package_name, package_name, any("pre-release" in notice for notice in notices))

    title = f"[bold]Welcome to :chains: {styled_package_name}[/bold]\n"
    info_text = "Collaborate, and contribute at our [bold][link=https://github.com/langflow-ai/langflow]GitHub Repo[/link][/bold] :rocket:"
    access_link = f"Access [link=http://{host}:{port}]http://{host}:{port}[/link]"

    panel_content = "\n\n".join([title, *styled_notices, info_text, access_link])
    panel = Panel(panel_content, box=box.ROUNDED, border_style="blue", expand=False)
    rprint(panel)


def run_langflow(host, port, log_level, options, app):
    """
    Run Langflow server on localhost
    """
    try:
        if platform.system() in ["Windows"]:
            # Run using uvicorn on MacOS and Windows
            # Windows doesn't support gunicorn
            # MacOS requires an env variable to be set to use gunicorn
            import uvicorn

            uvicorn.run(
                app,
                host=host,
                port=port,
                log_level=log_level.lower(),
                loop="asyncio",
            )
        else:
            from langflow.server import LangflowApplication

            LangflowApplication(app, options).run()
    except KeyboardInterrupt:
        pass
    except Exception as e:
        logger.exception(e)
        sys.exit(1)


@app.command()
def superuser(
    username: str = typer.Option(..., prompt=True, help="Username for the superuser."),
    password: str = typer.Option(..., prompt=True, hide_input=True, help="Password for the superuser."),
    log_level: str = typer.Option("error", help="Logging level.", envvar="LANGFLOW_LOG_LEVEL"),
):
    """
    Create a superuser.
    """
    configure(log_level=log_level)
    initialize_services()
    db_service = get_db_service()
    with session_getter(db_service) as session:
        from langflow.services.auth.utils import create_super_user

        if create_super_user(db=session, username=username, password=password):
            # Verify that the superuser was created
            from langflow.services.database.models.user.model import User

            user: User = session.query(User).filter(User.username == username).first()
            if user is None or not user.is_superuser:
                typer.echo("Superuser creation failed.")
                return

            typer.echo("Superuser created successfully.")

        else:
            typer.echo("Superuser creation failed.")


@app.command()
def migration(
    test: bool = typer.Option(True, help="Run migrations in test mode."),
    fix: bool = typer.Option(
        False,
        help="Fix migrations. This is a destructive operation, and should only be used if you know what you are doing.",
    ),
):
    """
    Run or test migrations.
    """
    if fix:
        if not typer.confirm(
            "This will delete all data necessary to fix migrations. Are you sure you want to continue?"
        ):
            raise typer.Abort()

    initialize_services(fix_migration=fix)
    db_service = get_db_service()
    if not test:
        db_service.run_migrations()
    results = db_service.run_migrations_test()
    display_results(results)


def main():
    app()


if __name__ == "__main__":
    main()<|MERGE_RESOLUTION|>--- conflicted
+++ resolved
@@ -22,11 +22,6 @@
 from langflow.services.deps import get_db_service, get_settings_service
 from langflow.services.utils import initialize_services, initialize_settings_service
 from langflow.utils.logger import configure, logger
-<<<<<<< HEAD
-=======
-                                     initialize_settings_service)
-from langflow.utils.logger import configure, logger
->>>>>>> 6f52312f
 
 console = Console()
 
