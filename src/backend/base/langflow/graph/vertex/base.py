--- conflicted
+++ resolved
@@ -28,11 +28,7 @@
 
 if TYPE_CHECKING:
     from langflow.custom import Component
-<<<<<<< HEAD
-    from langflow.graph.edge.base import ContractEdge, Edge
-=======
-    from langflow.graph.edge.base import CycleEdge
->>>>>>> a90cb124
+    from langflow.graph.edge.base import CycleEdge, Edge
     from langflow.graph.graph.base import Graph
 
 
