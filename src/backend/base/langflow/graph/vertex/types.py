import asyncio
import json
from collections.abc import AsyncIterator, Generator, Iterator
from typing import TYPE_CHECKING, Any, cast

import yaml
from langchain_core.messages import AIMessage, AIMessageChunk
from loguru import logger

from langflow.graph.schema import CHAT_COMPONENTS, RECORDS_COMPONENTS, InterfaceComponentTypes, ResultData
from langflow.graph.utils import UnbuiltObject, log_transaction, log_vertex_build, rewrite_file_path, serialize_field
from langflow.graph.vertex.base import Vertex
from langflow.graph.vertex.exceptions import NoComponentInstance
from langflow.graph.vertex.schema import NodeData
from langflow.inputs.inputs import InputTypes
from langflow.schema import Data
from langflow.schema.artifact import ArtifactType
from langflow.schema.message import Message
from langflow.schema.schema import INPUT_FIELD_NAME
from langflow.template.field.base import UNDEFINED, Output
from langflow.utils.schemas import ChatOutputResponse, DataOutputResponse
from langflow.utils.util import unescape_string

if TYPE_CHECKING:
    from langflow.graph.edge.base import CycleEdge


class CustomComponentVertex(Vertex):
    def __init__(self, data: NodeData, graph):
        super().__init__(data, graph=graph, base_type="custom_components")

    def _built_object_repr(self):
        if self.artifacts and "repr" in self.artifacts:
            return self.artifacts["repr"] or super()._built_object_repr()
        return None


class ComponentVertex(Vertex):
    def __init__(self, data: NodeData, graph):
        super().__init__(data, graph=graph, base_type="component")

    def get_input(self, name: str) -> InputTypes:
        if self._custom_component is None:
            msg = f"Vertex {self.id} does not have a component instance."
            raise ValueError(msg)
        return self._custom_component.get_input(name)

    def get_output(self, name: str) -> Output:
        if self._custom_component is None:
            raise NoComponentInstance(self.id)
        return self._custom_component.get_output(name)

    def _built_object_repr(self):
        if self.artifacts and "repr" in self.artifacts:
            return self.artifacts["repr"] or super()._built_object_repr()
        return None

    def _update_built_object_and_artifacts(self, result):
        """
        Updates the built object and its artifacts.
        """
        if isinstance(result, tuple):
            if len(result) == 2:
                self._built_object, self.artifacts = result
            elif len(result) == 3:
                self._custom_component, self._built_object, self.artifacts = result
                self.logs = self._custom_component._output_logs
                for key in self.artifacts:
                    self.artifacts_raw[key] = self.artifacts[key].get("raw", None)
                    self.artifacts_type[key] = self.artifacts[key].get("type", None) or ArtifactType.UNKNOWN.value
        else:
            self._built_object = result

        for key, value in self._built_object.items():
            self.add_result(key, value)

    def get_edge_with_target(self, target_id: str) -> Generator["CycleEdge", None, None]:
        """
        Get the edge with the target id.

        Args:
            target_id: The target id of the edge.

        Returns:
            The edge with the target id.
        """
        for edge in self.edges:
            if edge.target_id == target_id:
                yield edge

    async def _get_result(self, requester: "Vertex", target_handle_name: str | None = None) -> Any:
        """
        Retrieves the result of the built component.

        If the component has not been built yet, a ValueError is raised.

        Returns:
            The built result if use_result is True, else the built object.
        """
        flow_id = self.graph.flow_id
        if not self._built:
            default_value = UNDEFINED
            for edge in self.get_edge_with_target(requester.id):
                # We need to check if the edge is a normal edge
                if edge.is_cycle and edge.target_param:
                    default_value = requester.get_value_from_template_dict(edge.target_param)

            if flow_id:
                asyncio.create_task(
                    log_transaction(source=self, target=requester, flow_id=str(flow_id), status="error")
                )
            if default_value is not UNDEFINED:
                return default_value
<<<<<<< HEAD
            raise ValueError(f"Component {self.display_name} ({self.id}) has not been built yet")
=======
            msg = f"Component {self.display_name} has not been built yet"
            raise ValueError(msg)
>>>>>>> 02afb5b5

        if requester is None:
            msg = "Requester Vertex is None"
            raise ValueError(msg)

        edges = self.get_edge_with_target(requester.id)
        result = UNDEFINED
        for edge in edges:
            if (
                edge is not None
                and edge.source_handle.name in self.results
                and edge.target_handle.field_name == target_handle_name
            ):
                # Get the result from the output instead of the results dict
                try:
                    output = self.get_output(edge.source_handle.name)

                    if output.value is UNDEFINED:
                        result = self.results[edge.source_handle.name]
                    else:
                        result = cast(Any, output.value)
                except NoComponentInstance:
                    result = self.results[edge.source_handle.name]
                break
        if result is UNDEFINED:
            if edge is None:
                msg = f"Edge not found between {self.display_name} and {requester.display_name}"
                raise ValueError(msg)
            if edge.source_handle.name not in self.results:
                msg = f"Result not found for {edge.source_handle.name}. Results: {self.results}"
                raise ValueError(msg)
            msg = f"Result not found for {edge.source_handle.name} in {edge}"
            raise ValueError(msg)
        if flow_id:
            asyncio.create_task(log_transaction(source=self, target=requester, flow_id=str(flow_id), status="success"))
        return result

    def extract_messages_from_artifacts(self, artifacts: dict[str, Any]) -> list[dict]:
        """
        Extracts messages from the artifacts.

        Args:
            artifacts (Dict[str, Any]): The artifacts to extract messages from.

        Returns:
            List[str]: The extracted messages.
        """
        messages = []
        for key in artifacts:
            artifact = artifacts[key]
            if any(
                key not in artifact for key in ["text", "sender", "sender_name", "session_id", "stream_url"]
            ) and not isinstance(artifact, Message):
                continue
            message_dict = artifact if isinstance(artifact, dict) else artifact.model_dump()
            if not message_dict.get("text"):
                continue
            try:
                messages.append(
                    ChatOutputResponse(
                        message=message_dict["text"],
                        sender=message_dict.get("sender"),
                        sender_name=message_dict.get("sender_name"),
                        session_id=message_dict.get("session_id"),
                        stream_url=message_dict.get("stream_url"),
                        files=[
                            {"path": file} if isinstance(file, str) else file for file in message_dict.get("files", [])
                        ],
                        component_id=self.id,
                        type=self.artifacts_type[key],
                    ).model_dump(exclude_none=True)
                )
            except KeyError:
                pass
        return messages

    def _finalize_build(self):
        result_dict = self.get_built_result()
        # We need to set the artifacts to pass information
        # to the frontend
        messages = self.extract_messages_from_artifacts(result_dict)
        result_dict = ResultData(
            results=result_dict,
            artifacts=self.artifacts,
            outputs=self.outputs_logs,
            logs=self.logs,
            messages=messages,
            component_display_name=self.display_name,
            component_id=self.id,
        )
        self.set_result(result_dict)


class InterfaceVertex(ComponentVertex):
    def __init__(self, data: NodeData, graph):
        super().__init__(data, graph=graph)
        self._added_message = None
        self.steps = [self._build, self._run]

    def build_stream_url(self):
        return f"/api/v1/build/{self.graph.flow_id}/{self.id}/stream"

    def _built_object_repr(self):
        if self.task_id and self.is_task:
            if task := self.get_task():
                return str(task.info)
            return f"Task {self.task_id} is not running"
        if self.artifacts:
            # dump as a yaml string
            if isinstance(self.artifacts, dict):
                _artifacts = [self.artifacts]
            elif hasattr(self.artifacts, "data"):
                _artifacts = self.artifacts.data
            else:
                _artifacts = self.artifacts
            artifacts = []
            for artifact in _artifacts:
                # artifacts = {k.title().replace("_", " "): v for k, v in self.artifacts.items() if v is not None}
                artifact = {k.title().replace("_", " "): v for k, v in artifact.items() if v is not None}
                artifacts.append(artifact)
            return yaml.dump(artifacts, default_flow_style=False, allow_unicode=True)
        return super()._built_object_repr()

    def _process_chat_component(self):
        """
        Process the chat component and return the message.

        This method processes the chat component by extracting the necessary parameters
        such as sender, sender_name, and message from the `params` dictionary. It then
        performs additional operations based on the type of the `_built_object` attribute.
        If `_built_object` is an instance of `AIMessage`, it creates a `ChatOutputResponse`
        object using the `from_message` method. If `_built_object` is not an instance of
        `UnbuiltObject`, it checks the type of `_built_object` and performs specific
        operations accordingly. If `_built_object` is a dictionary, it converts it into a
        code block. If `_built_object` is an instance of `Data`, it assigns the `text`
        attribute to the `message` variable. If `message` is an instance of `AsyncIterator`
        or `Iterator`, it builds a stream URL and sets `message` to an empty string. If
        `_built_object` is not a string, it converts it to a string. If `message` is a
        generator or iterator, it assigns it to the `message` variable. Finally, it creates
        a `ChatOutputResponse` object using the extracted parameters and assigns it to the
        `artifacts` attribute. If `artifacts` is not None, it calls the `model_dump` method
        on it and assigns the result to the `artifacts` attribute. It then returns the
        `message` variable.

        Returns:
            str: The processed message.
        """
        artifacts = None
        sender = self.params.get("sender", None)
        sender_name = self.params.get("sender_name", None)
        message = self.params.get(INPUT_FIELD_NAME, None)
        files = self.params.get("files", [])
        treat_file_path = files is not None and not isinstance(files, list) and isinstance(files, str)
        if treat_file_path:
            self.params["files"] = rewrite_file_path(files)
        files = [{"path": file} if isinstance(file, str) else file for file in self.params.get("files", [])]
        if isinstance(message, str):
            message = unescape_string(message)
        stream_url = None
        if "text" in self.results:
            text_output = self.results["text"]
        elif "message" in self.results:
            text_output = self.results["message"].text
        else:
            text_output = message
        if isinstance(text_output, AIMessage | AIMessageChunk):
            artifacts = ChatOutputResponse.from_message(
                text_output,
                sender=sender,
                sender_name=sender_name,
            )
        elif not isinstance(text_output, UnbuiltObject):
            if isinstance(text_output, dict):
                # Turn the dict into a pleasing to
                # read JSON inside a code block
                message = dict_to_codeblock(text_output)
            elif isinstance(text_output, Data):
                message = text_output.text
            elif isinstance(message, AsyncIterator | Iterator):
                stream_url = self.build_stream_url()
                message = ""
                self.results["text"] = message
                self.results["message"].text = message
                self._built_object = self.results
            elif not isinstance(text_output, str):
                message = str(text_output)
            # if the message is a generator or iterator
            # it means that it is a stream of messages

            else:
                message = text_output

            if hasattr(sender_name, "get_text"):
                sender_name = sender_name.get_text()

            artifact_type = ArtifactType.STREAM if stream_url is not None else ArtifactType.OBJECT
            artifacts = ChatOutputResponse(
                message=message,
                sender=sender,
                sender_name=sender_name,
                stream_url=stream_url,
                files=files,
                type=artifact_type,
            )

            self.will_stream = stream_url is not None
        if artifacts:
            self.artifacts = artifacts.model_dump(exclude_none=True)

        return message

    def _process_data_component(self):
        """
        Process the record component of the vertex.

        If the built object is an instance of `Data`, it calls the `model_dump` method
        and assigns the result to the `artifacts` attribute.

        If the built object is a list, it iterates over each element and checks if it is
        an instance of `Data`. If it is, it calls the `model_dump` method and appends
        the result to the `artifacts` list. If it is not, it raises a `ValueError` if the
        `ignore_errors` parameter is set to `False`, or logs an error message if it is set
        to `True`.

        Returns:
            The built object.

        Raises:
            ValueError: If an element in the list is not an instance of `Data` and
                `ignore_errors` is set to `False`.
        """
        if isinstance(self._built_object, Data):
            artifacts = [self._built_object.data]
        elif isinstance(self._built_object, list):
            artifacts = []
            ignore_errors = self.params.get("ignore_errors", False)
            for value in self._built_object:
                if isinstance(value, Data):
                    artifacts.append(value.data)
                elif ignore_errors:
                    logger.error(f"Data expected, but got {value} of type {type(value)}")
                else:
                    msg = f"Data expected, but got {value} of type {type(value)}"
                    raise ValueError(msg)
        self.artifacts = DataOutputResponse(data=artifacts)
        return self._built_object

    async def _run(self, *args, **kwargs):
        if self.is_interface_component:
            if self.vertex_type in CHAT_COMPONENTS:
                message = self._process_chat_component()
            elif self.vertex_type in RECORDS_COMPONENTS:
                message = self._process_data_component()
            if isinstance(self._built_object, AsyncIterator | Iterator):
                if self.params.get("return_data", False):
                    self._built_object = Data(text=message, data=self.artifacts)
                else:
                    self._built_object = message
            self._built_result = self._built_object

        else:
            await super()._run(*args, **kwargs)

    async def stream(self):
        iterator = self.params.get(INPUT_FIELD_NAME, None)
        if not isinstance(iterator, AsyncIterator | Iterator):
            msg = "The message must be an iterator or an async iterator."
            raise ValueError(msg)
        is_async = isinstance(iterator, AsyncIterator)
        complete_message = ""
        if is_async:
            async for message in iterator:
                message = message.content if hasattr(message, "content") else message
                message = message.text if hasattr(message, "text") else message
                yield message
                complete_message += message
        else:
            for message in iterator:
                message = message.content if hasattr(message, "content") else message
                message = message.text if hasattr(message, "text") else message
                yield message
                complete_message += message

        files = self.params.get("files", [])

        treat_file_path = files is not None and not isinstance(files, list) and isinstance(files, str)
        if treat_file_path:
            self.params["files"] = rewrite_file_path(files)

        if hasattr(self.params.get("sender_name"), "get_text"):
            sender_name = self.params.get("sender_name").get_text()
        else:
            sender_name = self.params.get("sender_name")
        self.artifacts = ChatOutputResponse(
            message=complete_message,
            sender=self.params.get("sender", ""),
            sender_name=sender_name,
            files=[{"path": file} if isinstance(file, str) else file for file in self.params.get("files", [])],
            type=ArtifactType.OBJECT.value,
        ).model_dump()

        message = Message(
            text=complete_message,
            sender=self.params.get("sender", ""),
            sender_name=self.params.get("sender_name", ""),
            files=self.params.get("files", []),
            flow_id=self.graph.flow_id,
            session_id=self.params.get("session_id", ""),
        )
        self.params[INPUT_FIELD_NAME] = complete_message
        if isinstance(self._built_object, dict):
            for key, value in self._built_object.items():
                if hasattr(value, "text") and (isinstance(value.text, AsyncIterator | Iterator) or value.text == ""):
                    self._built_object[key] = message
        else:
            self._built_object = message
            self.artifacts_type = ArtifactType.MESSAGE

        # Update artifacts with the message
        # and remove the stream_url
        self._finalize_build()
        logger.debug(f"Streamed message: {complete_message}")
        # Set the result in the vertex of origin
        edges = self.get_edge_with_target(self.id)
        for edge in edges:
            origin_vertex = self.graph.get_vertex(edge.source_id)
            for key, value in origin_vertex.results.items():
                if isinstance(value, AsyncIterator | Iterator):
                    origin_vertex.results[key] = complete_message
        if self._custom_component:
            if hasattr(self._custom_component, "should_store_message") and hasattr(
                self._custom_component, "store_message"
            ):
                self._custom_component.store_message(message)
        log_vertex_build(
            flow_id=self.graph.flow_id,
            vertex_id=self.id,
            valid=True,
            params=self._built_object_repr(),
            data=self.result,
            artifacts=self.artifacts,
        )

        self._validate_built_object()
        self._built = True

    async def consume_async_generator(self):
        async for _ in self.stream():
            pass

    def _is_chat_input(self):
        return self.vertex_type == InterfaceComponentTypes.ChatInput and self.is_input


class StateVertex(ComponentVertex):
    def __init__(self, data: NodeData, graph):
        super().__init__(data, graph=graph)
        self.steps = [self._build]
        self.is_state = False

    @property
    def successors_ids(self) -> list[str]:
        if self._successors_ids is None:
            self.is_state = False
            return super().successors_ids
        return self._successors_ids

    def _built_object_repr(self):
        if self.artifacts and "repr" in self.artifacts:
            return self.artifacts["repr"] or super()._built_object_repr()
        return None


def dict_to_codeblock(d: dict) -> str:
    serialized = {key: serialize_field(val) for key, val in d.items()}
    json_str = json.dumps(serialized, indent=4)
    return f"```json\n{json_str}\n```"<|MERGE_RESOLUTION|>--- conflicted
+++ resolved
@@ -111,12 +111,8 @@
                 )
             if default_value is not UNDEFINED:
                 return default_value
-<<<<<<< HEAD
-            raise ValueError(f"Component {self.display_name} ({self.id}) has not been built yet")
-=======
             msg = f"Component {self.display_name} has not been built yet"
             raise ValueError(msg)
->>>>>>> 02afb5b5
 
         if requester is None:
             msg = "Requester Vertex is None"
