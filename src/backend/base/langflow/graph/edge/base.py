--- conflicted
+++ resolved
@@ -55,11 +55,7 @@
             self._target_handle = edge.get("targetHandle", "")  # type: ignore
             # 'BaseLoader;BaseOutputParser|documents|PromptTemplate-zmTlD'
             # target_param is documents
-<<<<<<< HEAD
-            self.target_param = cast(str, self._target_handle).split("|")[1]
-=======
             self.target_param = cast(str, self._target_handle.split("|")[1])  # type: ignore
->>>>>>> 46ab861f
         # Validate in __init__ to fail fast
         self.validate_edge(source, target)
 
