from __future__ import annotations

from typing import TYPE_CHECKING, Any, cast

from loguru import logger

from langflow.graph.edge.schema import EdgeData, SourceHandle, TargetHandle, TargetHandleDict
from langflow.schema.schema import INPUT_FIELD_NAME

if TYPE_CHECKING:
    from langflow.graph.vertex.base import Vertex


class Edge:
    def __init__(self, source: Vertex, target: Vertex, edge: EdgeData):
        self.source_id: str = source.id if source else ""
        self.target_id: str = target.id if target else ""
        self.valid_handles: bool = False
        self.target_param: str | None = None
        self._target_handle: TargetHandleDict | str | None = None
        self._data = edge.copy()
        self.is_cycle = False
        if data := edge.get("data", {}):
            self._source_handle = data.get("sourceHandle", {})
            self._target_handle = cast(TargetHandleDict, data.get("targetHandle", {}))
            self.source_handle: SourceHandle = SourceHandle(**self._source_handle)
            if isinstance(self._target_handle, dict):
                try:
                    self.target_handle: TargetHandle = TargetHandle(**self._target_handle)
                except Exception as e:
                    if "inputTypes" in self._target_handle and self._target_handle["inputTypes"] is None:
                        # Check if self._target_handle['fieldName']
                        if hasattr(target, "_custom_component"):
                            display_name = getattr(target._custom_component, "display_name", "")
                            msg = (
                                f"Component {display_name} field '{self._target_handle['fieldName']}' "
                                "might not be a valid input."
                            )
                            raise ValueError(msg) from e
                        msg = (
                            f"Field '{self._target_handle['fieldName']}' on {target.display_name} "
                            "might not be a valid input."
                        )
                        raise ValueError(msg) from e
                    raise e

            else:
                msg = "Target handle is not a dictionary"
                raise ValueError(msg)
            self.target_param = self.target_handle.field_name
            # validate handles
            self.validate_handles(source, target)
        else:
            # Logging here because this is a breaking change
            logger.error("Edge data is empty")
            self._source_handle = edge.get("sourceHandle", "")  # type: ignore
            self._target_handle = edge.get("targetHandle", "")  # type: ignore
            # 'BaseLoader;BaseOutputParser|documents|PromptTemplate-zmTlD'
            # target_param is documents
            if isinstance(self._target_handle, str):
                self.target_param = self._target_handle.split("|")[1]
                self.source_handle = None
                self.target_handle = None
            else:
                msg = "Target handle is not a string"
                raise ValueError(msg)
        # Validate in __init__ to fail fast
        self.validate_edge(source, target)

    def to_data(self):
        return self._data

    def validate_handles(self, source, target) -> None:
        if isinstance(self._source_handle, str) or self.source_handle.base_classes:
            self._legacy_validate_handles(source, target)
        else:
            self._validate_handles(source, target)

    def _validate_handles(self, source, target) -> None:
        if self.target_handle.input_types is None:
            self.valid_handles = self.target_handle.type in self.source_handle.output_types

        elif self.source_handle.output_types is not None:
            self.valid_handles = (
                any(output_type in self.target_handle.input_types for output_type in self.source_handle.output_types)
                or self.target_handle.type in self.source_handle.output_types
            )

        if not self.valid_handles:
            logger.debug(self.source_handle)
            logger.debug(self.target_handle)
            msg = f"Edge between {source.display_name} and {target.display_name} " f"has invalid handles"
            raise ValueError(msg)

    def _legacy_validate_handles(self, source, target) -> None:
        if self.target_handle.input_types is None:
            self.valid_handles = self.target_handle.type in self.source_handle.base_classes
        else:
            self.valid_handles = (
                any(baseClass in self.target_handle.input_types for baseClass in self.source_handle.base_classes)
                or self.target_handle.type in self.source_handle.base_classes
            )
        if not self.valid_handles:
            logger.debug(self.source_handle)
            logger.debug(self.target_handle)
            msg = f"Edge between {source.vertex_type} and {target.vertex_type} " f"has invalid handles"
            raise ValueError(msg)

    def __setstate__(self, state):
        self.source_id = state["source_id"]
        self.target_id = state["target_id"]
        self.target_param = state["target_param"]
        self.source_handle = state.get("source_handle")
        self.target_handle = state.get("target_handle")
        self._source_handle = state.get("_source_handle")
        self._target_handle = state.get("_target_handle")
        self._data = state.get("_data")
        self.valid_handles = state.get("valid_handles")
        self.source_types = state.get("source_types")
        self.target_reqs = state.get("target_reqs")
        self.matched_type = state.get("matched_type")

    def validate_edge(self, source, target) -> None:
        # If the self.source_handle has base_classes, then we are using the legacy
        # way of defining the source and target handles
        if isinstance(self._source_handle, str) or self.source_handle.base_classes:
            self._legacy_validate_edge(source, target)
        else:
            self._validate_edge(source, target)

    def _validate_edge(self, source, target) -> None:
        # Validate that the outputs of the source node are valid inputs
        # for the target node
        # .outputs is a list of Output objects as dictionaries
        # meaning: check for "types" key in each dictionary
        self.source_types = [output for output in source.outputs if output["name"] == self.source_handle.name]
        self.target_reqs = target.required_inputs + target.optional_inputs
        # Both lists contain strings and sometimes a string contains the value we are
        # looking for e.g. comgin_out=["Chain"] and target_reqs=["LLMChain"]
        # so we need to check if any of the strings in source_types is in target_reqs
        self.valid = any(
            any(output_type in target_req for output_type in output["types"])
            for output in self.source_types
            for target_req in self.target_reqs
        )
        # Get what type of input the target node is expecting

        # Update the matched type to be the first found match
        self.matched_type = next(
            (
                output_type
                for output in self.source_types
                for output_type in output["types"]
                for target_req in self.target_reqs
                if output_type in target_req
            ),
            None,
        )
        no_matched_type = self.matched_type is None
        if no_matched_type:
            logger.debug(self.source_types)
            logger.debug(self.target_reqs)
            msg = f"Edge between {source.vertex_type} and {target.vertex_type} " f"has no matched type. "
            raise ValueError(msg)

    def _legacy_validate_edge(self, source, target) -> None:
        # Validate that the outputs of the source node are valid inputs
        # for the target node
        self.source_types = source.output
        self.target_reqs = target.required_inputs + target.optional_inputs
        # Both lists contain strings and sometimes a string contains the value we are
        # looking for e.g. comgin_out=["Chain"] and target_reqs=["LLMChain"]
        # so we need to check if any of the strings in source_types is in target_reqs
        self.valid = any(output in target_req for output in self.source_types for target_req in self.target_reqs)
        # Get what type of input the target node is expecting

        self.matched_type = next(
            (output for output in self.source_types if output in self.target_reqs),
            None,
        )
        no_matched_type = self.matched_type is None
        if no_matched_type:
            logger.debug(self.source_types)
            logger.debug(self.target_reqs)
            msg = f"Edge between {source.vertex_type} and {target.vertex_type} " f"has no matched type"
            raise ValueError(msg)

    def __repr__(self) -> str:
        if (hasattr(self, "source_handle") and self.source_handle) and (
            hasattr(self, "target_handle") and self.target_handle
        ):
            return f"{self.source_id} -[{self.source_handle.name}->{self.target_handle.field_name}]-> {self.target_id}"
        return f"{self.source_id} -[{self.target_param}]-> {self.target_id}"

    def __hash__(self) -> int:
        return hash(self.__repr__())

    def __eq__(self, __o: object) -> bool:
        if not isinstance(__o, Edge):
            return False
        return (
            self._source_handle == __o._source_handle
            and self._target_handle == __o._target_handle
            and self.target_param == __o.target_param
        )

    def __str__(self) -> str:
        return self.__repr__()


class CycleEdge(Edge):
    def __init__(self, source: Vertex, target: Vertex, raw_edge: EdgeData):
        super().__init__(source, target, raw_edge)
        self.is_fulfilled = False  # Whether the contract has been fulfilled.
        self.result: Any = None
        self.is_cycle = True
        source._has_cycle_edges = True
        target._has_cycle_edges = True

    async def honor(self, source: Vertex, target: Vertex) -> None:
        """
        Fulfills the contract by setting the result of the source vertex to the target vertex's parameter.
        If the edge is runnable, the source vertex is run with the message text and the target vertex's
        root_field param is set to the
        result. If the edge is not runnable, the target vertex's parameter is set to the result.
        :param message: The message object to be processed if the edge is runnable.
        """
        if self.is_fulfilled:
            return

        if not source._built:
            # The system should be read-only, so we should not be building vertices
            # that are not already built.
            msg = f"Source vertex {source.id} is not built."
            raise ValueError(msg)

        if self.matched_type == "Text":
            self.result = source._built_result
        else:
            self.result = source._built_object

        target.params[self.target_param] = self.result
        self.is_fulfilled = True

    async def get_result_from_source(self, source: Vertex, target: Vertex):
        # Fulfill the contract if it has not been fulfilled.
        if not self.is_fulfilled:
            await self.honor(source, target)

        # If the target vertex is a power component we log messages
        if (
            target.vertex_type == "ChatOutput"
            and isinstance(target.params.get(INPUT_FIELD_NAME), str | dict)
            and target.params.get("message") == ""
        ):
<<<<<<< HEAD
            if target.params.get("message") == "":
                return self.result
=======
            return self.result
>>>>>>> 91e5ae79
        return self.result

    def __repr__(self) -> str:
        str_repr = super().__repr__()
        # Add a symbol to show this is a cycle edge
        return f"{str_repr} 🔄"<|MERGE_RESOLUTION|>--- conflicted
+++ resolved
@@ -253,12 +253,7 @@
             and isinstance(target.params.get(INPUT_FIELD_NAME), str | dict)
             and target.params.get("message") == ""
         ):
-<<<<<<< HEAD
-            if target.params.get("message") == "":
-                return self.result
-=======
             return self.result
->>>>>>> 91e5ae79
         return self.result
 
     def __repr__(self) -> str:
