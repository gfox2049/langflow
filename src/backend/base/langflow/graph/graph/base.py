import asyncio
import uuid
from collections import defaultdict, deque
from functools import partial
from itertools import chain
from typing import TYPE_CHECKING, Callable, Coroutine, Dict, Generator, List, Optional, Tuple, Type, Union

from loguru import logger

from langflow.graph.edge.base import ContractEdge
from langflow.graph.graph.constants import lazy_load_vertex_dict
from langflow.graph.graph.runnable_vertices_manager import RunnableVerticesManager
from langflow.graph.graph.state_manager import GraphStateManager
from langflow.graph.graph.utils import process_flow
from langflow.graph.schema import InterfaceComponentTypes, RunOutputs
from langflow.graph.vertex.base import Vertex
from langflow.graph.vertex.types import InterfaceVertex, StateVertex
from langflow.schema import Record
from langflow.schema.schema import INPUT_FIELD_NAME, InputType
from langflow.services.cache.utils import CacheMiss
from langflow.services.chat.service import ChatService
from langflow.services.deps import get_chat_service

if TYPE_CHECKING:
    from langflow.graph.schema import ResultData


class Graph:
    """A class representing a graph of vertices and edges."""

    def __init__(
        self,
        nodes: List[Dict],
        edges: List[Dict[str, str]],
        flow_id: Optional[str] = None,
        user_id: Optional[str] = None,
    ) -> None:
        """
        Initializes a new instance of the Graph class.

        Args:
            nodes (List[Dict]): A list of dictionaries representing the vertices of the graph.
            edges (List[Dict[str, str]]): A list of dictionaries representing the edges of the graph.
            flow_id (Optional[str], optional): The ID of the flow. Defaults to None.
        """
        self._vertices = nodes
        self._edges = edges
        self.raw_graph_data = {"nodes": nodes, "edges": edges}
        self._runs = 0
        self._updates = 0
        self.flow_id = flow_id
        self.user_id = user_id
        self._is_input_vertices: List[str] = []
        self._is_output_vertices: List[str] = []
        self._is_state_vertices: List[str] = []
        self._has_session_id_vertices: List[str] = []
        self._sorted_vertices_layers: List[List[str]] = []
        self._run_id = ""

        self.top_level_vertices = []
        for vertex in self._vertices:
            if vertex_id := vertex.get("id"):
                self.top_level_vertices.append(vertex_id)
        self._graph_data = process_flow(self.raw_graph_data)

        self._vertices = self._graph_data["nodes"]
        self._edges = self._graph_data["edges"]
        self.inactivated_vertices: set = set()
        self.activated_vertices: List[str] = []
        self.vertices_layers: List[List[str]] = []
        self.vertices_to_run: set[str] = set()
        self.stop_vertex: Optional[str] = None

        self.inactive_vertices: set = set()
        self.edges: List[ContractEdge] = []
        self.vertices: List[Vertex] = []
        self.run_manager = RunnableVerticesManager()
        self._build_graph()
        self.build_graph_maps(self.edges)
        self.define_vertices_lists()
        self.state_manager = GraphStateManager()

    def get_state(self, name: str) -> Optional[Record]:
        """
        Returns the state of the graph with the given name.

        Args:
            name (str): The name of the state.

        Returns:
            Optional[Record]: The state record, or None if the state does not exist.
        """
        return self.state_manager.get_state(name, run_id=self._run_id)

    def update_state(self, name: str, record: Union[str, Record], caller: Optional[str] = None) -> None:
        """
        Updates the state of the graph with the given name.

        Args:
            name (str): The name of the state.
            record (Union[str, Record]): The new state record.
            caller (Optional[str], optional): The ID of the vertex that is updating the state. Defaults to None.
        """
        if caller:
            # If there is a caller which is a vertex_id, I want to activate
            # all StateVertex in self.vertices that are not the caller
            # essentially notifying all the other vertices that the state has changed
            # This also has to activate their successors
            self.activate_state_vertices(name, caller)

        self.state_manager.update_state(name, record, run_id=self._run_id)

    def activate_state_vertices(self, name: str, caller: str):
        """
        Activates the state vertices in the graph with the given name and caller.

        Args:
            name (str): The name of the state.
            caller (str): The ID of the vertex that is updating the state.
        """
        vertices_ids = []
        for vertex_id in self._is_state_vertices:
            if vertex_id == caller:
                continue
            vertex = self.get_vertex(vertex_id)
            if (
                isinstance(vertex._raw_params["name"], str)
                and name in vertex._raw_params["name"]
                and vertex_id != caller
                and isinstance(vertex, StateVertex)
            ):
                vertices_ids.append(vertex_id)
                successors = self.get_all_successors(vertex, flat=True)
                # Update run_manager.run_predecessors because we are activating vertices
                # The run_prdecessors is the predecessor map of the vertices
                # we remove the vertex_id from the predecessor map whenever we run a vertex
                # So we need to get all edges of the vertex and successors
                # and run self.build_adjacency_maps(edges) to get the new predecessor map
                # that is not complete but we can use to update the run_predecessors
                edges_set = set()
                for vertex in [vertex] + successors:
                    edges_set.update(vertex.edges)
                edges = list(edges_set)
                new_predecessor_map, _ = self.build_adjacency_maps(edges)
                self.run_manager.run_predecessors.update(new_predecessor_map)
                self.vertices_to_run.update(list(map(lambda x: x.id, successors)))
        self.activated_vertices = vertices_ids
        self.vertices_to_run.update(vertices_ids)

    def reset_activated_vertices(self):
        """
        Resets the activated vertices in the graph.
        """
        self.activated_vertices = []

    def append_state(self, name: str, record: Union[str, Record], caller: Optional[str] = None) -> None:
        """
        Appends the state of the graph with the given name.

        Args:
            name (str): The name of the state.
            record (Union[str, Record]): The state record to append.
            caller (Optional[str], optional): The ID of the vertex that is updating the state. Defaults to None.
        """
        if caller:
            self.activate_state_vertices(name, caller)

        self.state_manager.append_state(name, record, run_id=self._run_id)

    def validate_stream(self):
        """
        Validates the stream configuration of the graph.

        If there are two vertices in the same graph (connected by edges)
        that have `stream=True` or `streaming=True`, raises a `ValueError`.

        Raises:
            ValueError: If two connected vertices have `stream=True` or `streaming=True`.
        """
        for vertex in self.vertices:
            if vertex.params.get("stream") or vertex.params.get("streaming"):
                successors = self.get_all_successors(vertex)
                for successor in successors:
                    if successor.params.get("stream") or successor.params.get("streaming"):
                        raise ValueError(
                            f"Components {vertex.display_name} and {successor.display_name} are connected and both have stream or streaming set to True"
                        )

    @property
    def run_id(self):
        """
        The ID of the current run.

        Returns:
            str: The run ID.

        Raises:
            ValueError: If the run ID is not set.
        """
        if not self._run_id:
            raise ValueError("Run ID not set")
        return self._run_id

    def set_run_id(self, run_id: str | uuid.UUID):
        """
        Sets the ID of the current run.

        Args:
            run_id (str): The run ID.
        """
        run_id = str(run_id)
        for vertex in self.vertices:
            self.state_manager.subscribe(run_id, vertex.update_graph_state)
        self._run_id = run_id

    @property
    def sorted_vertices_layers(self) -> List[List[str]]:
        """
        The sorted layers of vertices in the graph.

        Returns:
            List[List[str]]: The sorted layers of vertices.
        """
        if not self._sorted_vertices_layers:
            self.sort_vertices()
        return self._sorted_vertices_layers

    def define_vertices_lists(self):
        """
        Defines the lists of vertices that are inputs, outputs, and have session_id.
        """
        attributes = ["is_input", "is_output", "has_session_id", "is_state"]
        for vertex in self.vertices:
            for attribute in attributes:
                if getattr(vertex, attribute):
                    getattr(self, f"_{attribute}_vertices").append(vertex.id)

    async def _run(
        self,
        inputs: Dict[str, str],
        input_components: list[str],
        input_type: InputType | None,
        outputs: list[str],
        stream: bool,
        session_id: str,
        fallback_to_env_vars: bool,
    ) -> List[Optional["ResultData"]]:
        """
        Runs the graph with the given inputs.

        Args:
            inputs (Dict[str, str]): The input values for the graph.
            input_components (list[str]): The components to run for the inputs.
            outputs (list[str]): The outputs to retrieve from the graph.
            stream (bool): Whether to stream the results or not.
            session_id (str): The session ID for the graph.

        Returns:
            List[Optional["ResultData"]]: The outputs of the graph.
        """
        if input_components and not isinstance(input_components, list):
            raise ValueError(f"Invalid components value: {input_components}. Expected list")
        elif input_components is None:
            input_components = []

        if not isinstance(inputs.get(INPUT_FIELD_NAME, ""), str):
            raise ValueError(f"Invalid input value: {inputs.get(INPUT_FIELD_NAME)}. Expected string")
        if inputs:
            for vertex_id in self._is_input_vertices:
                vertex = self.get_vertex(vertex_id)
                # If the vertex is not in the input_components list
                if input_components and (
                    vertex_id not in input_components or vertex.display_name not in input_components
                ):
                    continue
                # If the input_type is not any and the input_type is not in the vertex id
                # Example: input_type = "chat" and vertex.id = "OpenAI-19ddn"
                elif input_type is not None and input_type != "any" and input_type not in vertex.id.lower():
                    continue
                if vertex is None:
                    raise ValueError(f"Vertex {vertex_id} not found")
                vertex.update_raw_params(inputs, overwrite=True)
        # Update all the vertices with the session_id
        for vertex_id in self._has_session_id_vertices:
            vertex = self.get_vertex(vertex_id)
            if vertex is None:
                raise ValueError(f"Vertex {vertex_id} not found")
            vertex.update_raw_params({"session_id": session_id})
        # Process the graph
        try:
            start_component_id = next(
                (vertex_id for vertex_id in self._is_input_vertices if "chat" in vertex_id.lower()), None
            )
            await self.process(start_component_id=start_component_id, fallback_to_env_vars=fallback_to_env_vars)
            self.increment_run_count()
        except Exception as exc:
            logger.exception(exc)
            raise ValueError(f"Error running graph: {exc}") from exc
        # Get the outputs
        vertex_outputs = []
        for vertex in self.vertices:
            if vertex is None:
                raise ValueError(f"Vertex {vertex_id} not found")

            if not vertex.result and not stream and hasattr(vertex, "consume_async_generator"):
                await vertex.consume_async_generator()
            if (not outputs and vertex.is_output) or (vertex.display_name in outputs or vertex.id in outputs):
                vertex_outputs.append(vertex.result)

        return vertex_outputs

    def run(
        self,
        inputs: list[Dict[str, str]],
        input_components: Optional[list[list[str]]] = None,
        types: Optional[list[InputType | None]] = None,
        outputs: Optional[list[str]] = None,
        session_id: Optional[str] = None,
        stream: bool = False,
        fallback_to_env_vars: bool = False,
    ) -> List[RunOutputs]:
        """
        Run the graph with the given inputs and return the outputs.

        Args:
            inputs (Dict[str, str]): A dictionary of input values.
            input_components (Optional[list[str]]): A list of input components.
            types (Optional[list[str]]): A list of types.
            outputs (Optional[list[str]]): A list of output components.
            session_id (Optional[str]): The session ID.
            stream (bool): Whether to stream the outputs.

        Returns:
            List[RunOutputs]: A list of RunOutputs objects representing the outputs.
        """
        # run the async function in a sync way
        # this could be used in a FastAPI endpoint
        # so we should take care of the event loop
        coro = self.arun(
            inputs=inputs,
            inputs_components=input_components,
            types=types,
            outputs=outputs,
            session_id=session_id,
            stream=stream,
            fallback_to_env_vars=fallback_to_env_vars,
        )

        try:
            # Attempt to get the running event loop; if none, an exception is raised
            loop = asyncio.get_running_loop()
            if loop.is_closed():
                raise RuntimeError("The running event loop is closed.")
        except RuntimeError:
            # If there's no running event loop or it's closed, use asyncio.run
            return asyncio.run(coro)

        # If there's an existing, open event loop, use it to run the async function
        return loop.run_until_complete(coro)

    async def arun(
        self,
        inputs: list[Dict[str, str]],
        inputs_components: Optional[list[list[str]]] = None,
        types: Optional[list[InputType | None]] = None,
        outputs: Optional[list[str]] = None,
        session_id: Optional[str] = None,
        stream: bool = False,
        fallback_to_env_vars: bool = False,
    ) -> List[RunOutputs]:
        """
        Runs the graph with the given inputs.

        Args:
            inputs (list[Dict[str, str]]): The input values for the graph.
            inputs_components (Optional[list[list[str]]], optional): The components to run for the inputs. Defaults to None.
            outputs (Optional[list[str]], optional): The outputs to retrieve from the graph. Defaults to None.
            session_id (Optional[str], optional): The session ID for the graph. Defaults to None.
            stream (bool, optional): Whether to stream the results or not. Defaults to False.

        Returns:
            List[RunOutputs]: The outputs of the graph.
        """
        # inputs is {"message": "Hello, world!"}
        # we need to go through self.inputs and update the self._raw_params
        # of the vertices that are inputs
        # if the value is a list, we need to run multiple times
        vertex_outputs = []
        if not isinstance(inputs, list):
            inputs = [inputs]
        elif not inputs:
            inputs = [{}]
        # Length of all should be the as inputs length
        # just add empty lists to complete the length
        if inputs_components is None:
            inputs_components = []
        for _ in range(len(inputs) - len(inputs_components)):
            inputs_components.append([])
        if types is None:
            types = []
        for _ in range(len(inputs) - len(types)):
            types.append("chat")  # default to chat
        for run_inputs, components, input_type in zip(inputs, inputs_components, types):
            run_outputs = await self._run(
                inputs=run_inputs,
                input_components=components,
                input_type=input_type,
                outputs=outputs or [],
                stream=stream,
                session_id=session_id or "",
                fallback_to_env_vars=fallback_to_env_vars,
            )
            run_output_object = RunOutputs(inputs=run_inputs, outputs=run_outputs)
            logger.debug(f"Run outputs: {run_output_object}")
            vertex_outputs.append(run_output_object)
        return vertex_outputs

    def next_vertex_to_build(self):
        """
        Returns the next vertex to be built.

        Yields:
            str: The ID of the next vertex to be built.
        """
        yield from chain.from_iterable(self.vertices_layers)

    @property
    def metadata(self):
        """
        The metadata of the graph.

        Returns:
            dict: The metadata of the graph.
        """
        return {
            "runs": self._runs,
            "updates": self._updates,
            "inactivated_vertices": self.inactivated_vertices,
        }

    def build_graph_maps(self, edges: Optional[List[ContractEdge]] = None, vertices: Optional[List[Vertex]] = None):
        """
        Builds the adjacency maps for the graph.
        """
        if edges is None:
            edges = self.edges

        if vertices is None:
            vertices = self.vertices

        self.predecessor_map, self.successor_map = self.build_adjacency_maps(edges)

        self.in_degree_map = self.build_in_degree(edges)
        self.parent_child_map = self.build_parent_child_map(vertices)

    def reset_inactivated_vertices(self):
        """
        Resets the inactivated vertices in the graph.
        """
        self.inactivated_vertices = []
        self.inactivated_vertices = set()

    def mark_all_vertices(self, state: str):
        """Marks all vertices in the graph."""
        for vertex in self.vertices:
            vertex.set_state(state)

    def mark_vertex(self, vertex_id: str, state: str):
        """Marks a vertex in the graph."""
        vertex = self.get_vertex(vertex_id)
        vertex.set_state(state)

    def mark_branch(self, vertex_id: str, state: str, visited: Optional[set] = None):
        """Marks a branch of the graph."""
        if visited is None:
            visited = set()
        if vertex_id in visited:
            return
        visited.add(vertex_id)

        self.mark_vertex(vertex_id, state)

        for child_id in self.parent_child_map[vertex_id]:
            self.mark_branch(child_id, state)

    def build_parent_child_map(self, vertices: List[Vertex]):
        parent_child_map = defaultdict(list)
        for vertex in vertices:
            parent_child_map[vertex.id] = [child.id for child in self.get_successors(vertex)]
        return parent_child_map

    def increment_run_count(self):
        self._runs += 1

    def increment_update_count(self):
        self._updates += 1

    def __getstate__(self):
        return self.raw_graph_data

    def __setstate__(self, state):
        self.__init__(**state)

    @classmethod
    def from_payload(cls, payload: Dict, flow_id: Optional[str] = None, user_id: Optional[str] = None) -> "Graph":
        """
        Creates a graph from a payload.

        Args:
            payload (Dict): The payload to create the graph from.˜`

        Returns:
            Graph: The created graph.
        """
        if "data" in payload:
            payload = payload["data"]
        try:
            vertices = payload["nodes"]
            edges = payload["edges"]
            return cls(vertices, edges, flow_id, user_id)
        except KeyError as exc:
            logger.exception(exc)
            if "nodes" not in payload and "edges" not in payload:
                logger.exception(exc)
                raise ValueError(
                    f"Invalid payload. Expected keys 'nodes' and 'edges'. Found {list(payload.keys())}"
                ) from exc
            raise ValueError(f"Error while creating graph from payload: {exc}") from exc

    def __eq__(self, other: object) -> bool:
        if not isinstance(other, Graph):
            return False
        return self.__repr__() == other.__repr__()

    # update this graph with another graph by comparing the __repr__ of each vertex
    # and if the __repr__ of a vertex is not the same as the other
    # then update the .data of the vertex to the self
    # both graphs have the same vertices and edges
    # but the data of the vertices might be different

    def update_edges_from_vertex(self, vertex: Vertex, other_vertex: Vertex) -> None:
        """Updates the edges of a vertex in the Graph."""
        new_edges = []
        for edge in self.edges:
            if edge.source_id == other_vertex.id or edge.target_id == other_vertex.id:
                continue
            new_edges.append(edge)
        new_edges += other_vertex.edges
        self.edges = new_edges

    def vertex_data_is_identical(self, vertex: Vertex, other_vertex: Vertex) -> bool:
        data_is_equivalent = vertex == other_vertex
        if not data_is_equivalent:
            return False
        return self.vertex_edges_are_identical(vertex, other_vertex)

    def vertex_edges_are_identical(self, vertex: Vertex, other_vertex: Vertex) -> bool:
        same_length = len(vertex.edges) == len(other_vertex.edges)
        if not same_length:
            return False
        for edge in vertex.edges:
            if edge not in other_vertex.edges:
                return False
        return True

    def update(self, other: "Graph") -> "Graph":
        # Existing vertices in self graph
        existing_vertex_ids = set(vertex.id for vertex in self.vertices)
        # Vertex IDs in the other graph
        other_vertex_ids = set(other.vertex_map.keys())

        # Find vertices that are in other but not in self (new vertices)
        new_vertex_ids = other_vertex_ids - existing_vertex_ids

        # Find vertices that are in self but not in other (removed vertices)
        removed_vertex_ids = existing_vertex_ids - other_vertex_ids

        # Remove vertices that are not in the other graph
        for vertex_id in removed_vertex_ids:
            try:
                self.remove_vertex(vertex_id)
            except ValueError:
                pass

        # The order here matters because adding the vertex is required
        # if any of them have edges that point to any of the new vertices
        # By adding them first, them adding the edges we ensure that the
        # edges have valid vertices to point to

        # Add new vertices
        for vertex_id in new_vertex_ids:
            new_vertex = other.get_vertex(vertex_id)
            self._add_vertex(new_vertex)

        # Now update the edges
        for vertex_id in new_vertex_ids:
            new_vertex = other.get_vertex(vertex_id)
            self._update_edges(new_vertex)
            # Graph is set at the end because the edges come from the graph
            # and the other graph is where the new edges and vertices come from
            new_vertex.graph = self

        # Update existing vertices that have changed
        for vertex_id in existing_vertex_ids.intersection(other_vertex_ids):
            self_vertex = self.get_vertex(vertex_id)
            other_vertex = other.get_vertex(vertex_id)
            # If the vertices are not identical, update the vertex
            if not self.vertex_data_is_identical(self_vertex, other_vertex):
                self.update_vertex_from_another(self_vertex, other_vertex)

        self.build_graph_maps()
        self.define_vertices_lists()
        self.increment_update_count()
        return self

    def update_vertex_from_another(self, vertex: Vertex, other_vertex: Vertex) -> None:
        """
        Updates a vertex from another vertex.

        Args:
            vertex (Vertex): The vertex to be updated.
            other_vertex (Vertex): The vertex to update from.
        """
        vertex._data = other_vertex._data
        vertex._parse_data()
        # Now we update the edges of the vertex
        self.update_edges_from_vertex(vertex, other_vertex)
        vertex.params = {}
        vertex._build_params()
        vertex.graph = self
        # If the vertex is frozen, we don't want
        # to reset the results nor the _built attribute
        if not vertex.frozen:
            vertex._built = False
            vertex.result = None
            vertex.artifacts = {}
            vertex.set_top_level(self.top_level_vertices)
        self.reset_all_edges_of_vertex(vertex)

    def reset_all_edges_of_vertex(self, vertex: Vertex) -> None:
        """Resets all the edges of a vertex."""
        for edge in vertex.edges:
            for vid in [edge.source_id, edge.target_id]:
                if vid in self.vertex_map:
                    _vertex = self.vertex_map[vid]
                    if not _vertex.frozen:
                        _vertex._build_params()

    def _add_vertex(self, vertex: Vertex) -> None:
        """Adds a vertex to the graph."""
        self.vertices.append(vertex)
        self.vertex_map[vertex.id] = vertex

    def add_vertex(self, vertex: Vertex) -> None:
        """Adds a new vertex to the graph."""
        self._add_vertex(vertex)
        self._update_edges(vertex)

    def _update_edges(self, vertex: Vertex) -> None:
        """Updates the edges of a vertex."""
        # Vertex has edges, so we need to update the edges
        for edge in vertex.edges:
            if edge not in self.edges and edge.source_id in self.vertex_map and edge.target_id in self.vertex_map:
                self.edges.append(edge)

    def _build_graph(self) -> None:
        """Builds the graph from the vertices and edges."""
        self.vertices = self._build_vertices()
        self.vertex_map = {vertex.id: vertex for vertex in self.vertices}
        self.edges = self._build_edges()

        # This is a hack to make sure that the LLM vertex is sent to
        # the toolkit vertex
        self._build_vertex_params()

        # Now that we have the vertices and edges
        # We need to map the vertices that are connected to
        # to ChatVertex instances

    def remove_vertex(self, vertex_id: str) -> None:
        """Removes a vertex from the graph."""
        vertex = self.get_vertex(vertex_id)
        if vertex is None:
            return
        self.vertices.remove(vertex)
        self.vertex_map.pop(vertex_id)
        self.edges = [edge for edge in self.edges if edge.source_id != vertex_id and edge.target_id != vertex_id]

    def _build_vertex_params(self) -> None:
        """Identifies and handles the LLM vertex within the graph."""
        for vertex in self.vertices:
            vertex._build_params()

    def _validate_vertex(self, vertex: Vertex) -> bool:
        """Validates a vertex."""
        # All vertices that do not have edges are invalid
        return len(self.get_vertex_edges(vertex.id)) > 0

    def get_vertex(self, vertex_id: str) -> Vertex:
        """Returns a vertex by id."""
        try:
            return self.vertex_map[vertex_id]
        except KeyError:
            raise ValueError(f"Vertex {vertex_id} not found")

    async def build_vertex(
        self,
        lock: asyncio.Lock,
        chat_service: ChatService,
        vertex_id: str,
        inputs_dict: Optional[Dict[str, str]] = None,
        files: Optional[list[str]] = None,
        user_id: Optional[str] = None,
        fallback_to_env_vars: bool = False,
    ):
        """
        Builds a vertex in the graph.

        Args:
            lock (asyncio.Lock): A lock to synchronize access to the graph.
            set_cache_coro (Coroutine): A coroutine to set the cache.
            vertex_id (str): The ID of the vertex to build.
            inputs (Optional[Dict[str, str]]): Optional dictionary of inputs for the vertex. Defaults to None.
            user_id (Optional[str]): Optional user ID. Defaults to None.

        Returns:
            Tuple: A tuple containing the next runnable vertices, top level vertices, result dictionary,
            parameters, validity flag, artifacts, and the built vertex.

        Raises:
            ValueError: If no result is found for the vertex.
        """
        vertex = self.get_vertex(vertex_id)
        try:
<<<<<<< HEAD
            if not vertex.frozen or not vertex._built:
                await vertex.build(user_id=user_id, inputs=inputs_dict,files=files, fallback_to_env_vars=fallback_to_env_vars)

            if vertex.result is not None:
                params = vertex.artifacts_raw
                log_type = vertex.artifacts_type
=======
            params = ""
            if vertex.frozen:
                # Check the cache for the vertex
                cached_result = await chat_service.get_cache(key=vertex.id)
                if isinstance(cached_result, CacheMiss):
                    await vertex.build(user_id=user_id, inputs=inputs_dict, fallback_to_env_vars=fallback_to_env_vars)
                    await chat_service.set_cache(key=vertex.id, data=vertex)
                else:
                    cached_vertex = cached_result["result"]
                    # Now set update the vertex with the cached vertex
                    vertex._built = cached_vertex._built
                    vertex.result = cached_vertex.result
                    vertex.artifacts = cached_vertex.artifacts
                    vertex._built_object = cached_vertex._built_object
                    vertex._custom_component = cached_vertex._custom_component
                    if vertex.result is not None:
                        vertex.result.used_frozen_result = True

            else:
                await vertex.build(user_id=user_id, inputs=inputs_dict, fallback_to_env_vars=fallback_to_env_vars)

            if vertex.result is not None:
                params = f"{vertex._built_object_repr()}{params}"
>>>>>>> 6e9b5661
                valid = True
                result_dict = vertex.result
            else:
                raise ValueError(f"No result found for vertex {vertex_id}")
            set_cache_coro = partial(chat_service.set_cache, key=self.flow_id)
            next_runnable_vertices, top_level_vertices = await self.get_next_and_top_level_vertices(
                lock, set_cache_coro, vertex
            )
            return next_runnable_vertices, top_level_vertices, result_dict, params, valid, log_type, vertex
        except Exception as exc:
            logger.exception(f"Error building vertex: {exc}")
            raise exc

    async def get_next_and_top_level_vertices(
        self, lock: asyncio.Lock, set_cache_coro: Callable[["Graph", asyncio.Lock], Coroutine], vertex: Vertex
    ):
        """
        Retrieves the next runnable vertices and the top level vertices for a given vertex.

        Args:
            lock (asyncio.Lock): The lock used to synchronize access to the graph.
            set_cache_coro (Coroutine): The coroutine used to set the cache for the graph.
            vertex (Vertex): The vertex for which to retrieve the next runnable and top level vertices.

        Returns:
            Tuple[List[Vertex], List[Vertex]]: A tuple containing the next runnable vertices and the top level vertices.
        """
        next_runnable_vertices = await self.run_manager.get_next_runnable_vertices(lock, set_cache_coro, self, vertex)
        top_level_vertices = self.run_manager.get_top_level_vertices(self, next_runnable_vertices)
        return next_runnable_vertices, top_level_vertices

    def get_vertex_edges(
        self,
        vertex_id: str,
        is_target: Optional[bool] = None,
        is_source: Optional[bool] = None,
    ) -> List[ContractEdge]:
        """Returns a list of edges for a given vertex."""
        # The idea here is to return the edges that have the vertex_id as source or target
        # or both
        return [
            edge
            for edge in self.edges
            if (edge.source_id == vertex_id and is_source is not False)
            or (edge.target_id == vertex_id and is_target is not False)
        ]

    def get_vertices_with_target(self, vertex_id: str) -> List[Vertex]:
        """Returns the vertices connected to a vertex."""
        vertices: List[Vertex] = []
        for edge in self.edges:
            if edge.target_id == vertex_id:
                vertex = self.get_vertex(edge.source_id)
                if vertex is None:
                    continue
                vertices.append(vertex)
        return vertices

    async def process(self, fallback_to_env_vars: bool, start_component_id: Optional[str] = None) -> "Graph":
        """Processes the graph with vertices in each layer run in parallel."""

        first_layer = self.sort_vertices(start_component_id=start_component_id)
        vertex_task_run_count: Dict[str, int] = {}
        to_process = deque(first_layer)
        layer_index = 0
        chat_service = get_chat_service()
        run_id = uuid.uuid4()
        self.set_run_id(run_id)
        while to_process:
            current_batch = list(to_process)  # Copy current deque items to a list
            to_process.clear()  # Clear the deque for new items
            tasks = []
            for vertex_id in current_batch:
                vertex = self.get_vertex(vertex_id)
                lock = chat_service._cache_locks[self.run_id]
                task = asyncio.create_task(
                    self.build_vertex(
                        lock=lock,
                        chat_service=chat_service,
                        vertex_id=vertex_id,
                        user_id=self.user_id,
                        inputs_dict={},
                        fallback_to_env_vars=fallback_to_env_vars,
                    ),
                    name=f"{vertex.display_name} Run {vertex_task_run_count.get(vertex_id, 0)}",
                )
                tasks.append(task)
                vertex_task_run_count[vertex_id] = vertex_task_run_count.get(vertex_id, 0) + 1

            logger.debug(f"Running layer {layer_index} with {len(tasks)} tasks")
            next_runnable_vertices = await self._execute_tasks(tasks)
            to_process.extend(next_runnable_vertices)

        logger.debug("Graph processing complete")
        return self

    async def _execute_tasks(self, tasks: List[asyncio.Task]) -> List[str]:
        """Executes tasks in parallel, handling exceptions for each task."""
        results = []
        for i, task in enumerate(asyncio.as_completed(tasks)):
            try:
                result = await task
                if isinstance(result, tuple) and len(result) == 7:
                    # Get the next runnable vertices
                    next_runnable_vertices = result[0]
                    results.extend(next_runnable_vertices)
                else:
                    raise ValueError(f"Invalid result: {result}")
            except Exception as e:
                # Log the exception along with the task name for easier debugging
                # task_name = task.get_name()
                # coroutine has not attribute get_name
                task_name = tasks[i].get_name()
                logger.error(f"Task {task_name} failed with exception: {e}")
                # Cancel all remaining tasks
                for t in tasks[i:]:
                    t.cancel()
                raise e
        return results

    def topological_sort(self) -> List[Vertex]:
        """
        Performs a topological sort of the vertices in the graph.

        Returns:
            List[Vertex]: A list of vertices in topological order.

        Raises:
            ValueError: If the graph contains a cycle.
        """
        # States: 0 = unvisited, 1 = visiting, 2 = visited
        state = {vertex: 0 for vertex in self.vertices}
        sorted_vertices = []

        def dfs(vertex):
            if state[vertex] == 1:
                # We have a cycle
                raise ValueError("Graph contains a cycle, cannot perform topological sort")
            if state[vertex] == 0:
                state[vertex] = 1
                for edge in vertex.edges:
                    if edge.source_id == vertex.id:
                        dfs(self.get_vertex(edge.target_id))
                state[vertex] = 2
                sorted_vertices.append(vertex)

        # Visit each vertex
        for vertex in self.vertices:
            if state[vertex] == 0:
                dfs(vertex)

        return list(reversed(sorted_vertices))

    def generator_build(self) -> Generator[Vertex, None, None]:
        """Builds each vertex in the graph and yields it."""
        sorted_vertices = self.topological_sort()
        logger.debug("There are %s vertices in the graph", len(sorted_vertices))
        yield from sorted_vertices

    def get_predecessors(self, vertex):
        """Returns the predecessors of a vertex."""
        return [self.get_vertex(source_id) for source_id in self.predecessor_map.get(vertex.id, [])]

    def get_all_successors(self, vertex: Vertex, recursive=True, flat=True):
        # Recursively get the successors of the current vertex
        # successors = vertex.successors
        # if not successors:
        #     return []
        # successors_result = []
        # for successor in successors:
        #     # Just return a list of successors
        #     if recursive:
        #         next_successors = self.get_all_successors(successor)
        #         successors_result.extend(next_successors)
        #     successors_result.append(successor)
        # return successors_result
        # The above is the version without the flat parameter
        # The below is the version with the flat parameter
        # the flat parameter will define if each layer of successors
        # becomes one list or if the result is a list of lists
        # if flat is True, the result will be a list of vertices
        # if flat is False, the result will be a list of lists of vertices
        # each list will represent a layer of successors
        successors = vertex.successors
        if not successors:
            return []
        successors_result = []
        for successor in successors:
            if recursive:
                next_successors = self.get_all_successors(successor)
                if flat:
                    successors_result.extend(next_successors)
                else:
                    successors_result.append(next_successors)
            if flat:
                successors_result.append(successor)
            else:
                successors_result.append([successor])
        return successors_result

    def get_successors(self, vertex: Vertex) -> List[Vertex]:
        """Returns the successors of a vertex."""
        return [self.get_vertex(target_id) for target_id in self.successor_map.get(vertex.id, [])]

    def get_vertex_neighbors(self, vertex: Vertex) -> Dict[Vertex, int]:
        """Returns the neighbors of a vertex."""
        neighbors: Dict[Vertex, int] = {}
        for edge in self.edges:
            if edge.source_id == vertex.id:
                neighbor = self.get_vertex(edge.target_id)
                if neighbor is None:
                    continue
                if neighbor not in neighbors:
                    neighbors[neighbor] = 0
                neighbors[neighbor] += 1
            elif edge.target_id == vertex.id:
                neighbor = self.get_vertex(edge.source_id)
                if neighbor is None:
                    continue
                if neighbor not in neighbors:
                    neighbors[neighbor] = 0
                neighbors[neighbor] += 1
        return neighbors

    def _build_edges(self) -> List[ContractEdge]:
        """Builds the edges of the graph."""
        # Edge takes two vertices as arguments, so we need to build the vertices first
        # and then build the edges
        # if we can't find a vertex, we raise an error

        edges: set[ContractEdge] = set()
        for edge in self._edges:
            source = self.get_vertex(edge["source"])
            target = self.get_vertex(edge["target"])

            if source is None:
                raise ValueError(f"Source vertex {edge['source']} not found")
            if target is None:
                raise ValueError(f"Target vertex {edge['target']} not found")
            new_edge = ContractEdge(source, target, edge)

            edges.add(new_edge)

        return list(edges)

    def _get_vertex_class(self, node_type: str, node_base_type: str, node_id: str) -> Type[Vertex]:
        """Returns the node class based on the node type."""
        # First we check for the node_base_type
        node_name = node_id.split("-")[0]
        if node_name in InterfaceComponentTypes:
            return InterfaceVertex
        elif node_name in ["SharedState", "Notify", "Listen"]:
            return StateVertex
        elif node_base_type in lazy_load_vertex_dict.VERTEX_TYPE_MAP:
            return lazy_load_vertex_dict.VERTEX_TYPE_MAP[node_base_type]
        elif node_name in lazy_load_vertex_dict.VERTEX_TYPE_MAP:
            return lazy_load_vertex_dict.VERTEX_TYPE_MAP[node_name]

        if node_type in lazy_load_vertex_dict.VERTEX_TYPE_MAP:
            return lazy_load_vertex_dict.VERTEX_TYPE_MAP[node_type]
        return (
            lazy_load_vertex_dict.VERTEX_TYPE_MAP[node_base_type]
            if node_base_type in lazy_load_vertex_dict.VERTEX_TYPE_MAP
            else Vertex
        )

    def _build_vertices(self) -> List[Vertex]:
        """Builds the vertices of the graph."""
        vertices: List[Vertex] = []
        for vertex in self._vertices:
            vertex_data = vertex["data"]
            vertex_type: str = vertex_data["type"]  # type: ignore
            vertex_base_type: str = vertex_data["node"]["template"]["_type"]  # type: ignore
            if "id" not in vertex_data:
                raise ValueError(f"Vertex data for {vertex_data['display_name']} does not contain an id")

            VertexClass = self._get_vertex_class(vertex_type, vertex_base_type, vertex_data["id"])

            vertex_instance = VertexClass(vertex, graph=self)
            vertex_instance.set_top_level(self.top_level_vertices)
            vertices.append(vertex_instance)

        return vertices

    def get_children_by_vertex_type(self, vertex: Vertex, vertex_type: str) -> List[Vertex]:
        """Returns the children of a vertex based on the vertex type."""
        children = []
        vertex_types = [vertex.data["type"]]
        if "node" in vertex.data:
            vertex_types += vertex.data["node"]["base_classes"]
        if vertex_type in vertex_types:
            children.append(vertex)
        return children

    def __repr__(self):
        vertex_ids = [vertex.id for vertex in self.vertices]
        edges_repr = "\n".join([f"{edge.source_id} --> {edge.target_id}" for edge in self.edges])
        return f"Graph:\nNodes: {vertex_ids}\nConnections:\n{edges_repr}"

    def sort_up_to_vertex(self, vertex_id: str, is_start: bool = False) -> List[Vertex]:
        """Cuts the graph up to a given vertex and sorts the resulting subgraph."""
        # Initial setup
        visited = set()  # To keep track of visited vertices
        excluded = set()  # To keep track of vertices that should be excluded
        stack = [vertex_id]  # Use a list as a stack for DFS

        def get_successors(vertex, recursive=True):
            # Recursively get the successors of the current vertex
            successors = vertex.successors
            if not successors:
                return []
            successors_result = []
            for successor in successors:
                # Just return a list of successors
                if recursive:
                    next_successors = get_successors(successor)
                    successors_result.extend(next_successors)
                successors_result.append(successor)
            return successors_result

        stop_or_start_vertex = self.get_vertex(vertex_id)
        stop_predecessors = [pre.id for pre in stop_or_start_vertex.predecessors]
        # DFS to collect all vertices that can reach the specified vertex
        while stack:
            current_id = stack.pop()
            if current_id not in visited and current_id not in excluded:
                visited.add(current_id)
                current_vertex = self.get_vertex(current_id)
                # Assuming get_predecessors is a method that returns all vertices with edges to current_vertex
                for predecessor in current_vertex.predecessors:
                    stack.append(predecessor.id)

                if current_id == vertex_id:
                    # We should add to visited all the vertices that are successors of the current vertex
                    # and their successors and so on
                    # if the vertex is a start, it means we are starting from the beginning
                    # and getting successors
                    for successor in current_vertex.successors:
                        if is_start:
                            stack.append(successor.id)
                        else:
                            excluded.add(successor.id)
                        all_successors = get_successors(successor)
                        for successor in all_successors:
                            if is_start:
                                stack.append(successor.id)
                            else:
                                excluded.add(successor.id)
                elif current_id not in stop_predecessors:
                    # If the current vertex is not the target vertex, we should add all its successors
                    # to the stack if they are not in visited
                    for successor in current_vertex.successors:
                        if successor.id not in visited:
                            stack.append(successor.id)

        # Filter the original graph's vertices and edges to keep only those in `visited`
        vertices_to_keep = [self.get_vertex(vid) for vid in visited]

        return vertices_to_keep

    def layered_topological_sort(
        self,
        vertices: List[Vertex],
        filter_graphs: bool = False,
    ) -> List[List[str]]:
        """Performs a layered topological sort of the vertices in the graph."""
        vertices_ids = {vertex.id for vertex in vertices}
        # Queue for vertices with no incoming edges
        queue = deque(
            vertex.id
            for vertex in vertices
            # if filter_graphs then only vertex.is_input will be considered
            if self.in_degree_map[vertex.id] == 0 and (not filter_graphs or vertex.is_input)
        )
        layers: List[List[str]] = []
        visited = set(queue)
        current_layer = 0
        while queue:
            layers.append([])  # Start a new layer
            layer_size = len(queue)
            for _ in range(layer_size):
                vertex_id = queue.popleft()
                visited.add(vertex_id)

                layers[current_layer].append(vertex_id)
                for neighbor in self.successor_map[vertex_id]:
                    # only vertices in `vertices_ids` should be considered
                    # because vertices by have been filtered out
                    # in a previous step. All dependencies of theirs
                    # will be built automatically if required
                    if neighbor not in vertices_ids:
                        continue

                    self.in_degree_map[neighbor] -= 1  # 'remove' edge
                    if self.in_degree_map[neighbor] == 0 and neighbor not in visited:
                        queue.append(neighbor)

                    # if > 0 it might mean not all predecessors have added to the queue
                    # so we should process the neighbors predecessors
                    elif self.in_degree_map[neighbor] > 0:
                        for predecessor in self.predecessor_map[neighbor]:
                            if predecessor not in queue and predecessor not in visited:
                                queue.append(predecessor)

            current_layer += 1  # Next layer
        new_layers = self.refine_layers(layers)
        return new_layers

    def refine_layers(self, initial_layers):
        # Map each vertex to its current layer
        vertex_to_layer = {}
        for layer_index, layer in enumerate(initial_layers):
            for vertex in layer:
                vertex_to_layer[vertex] = layer_index

        # Build the adjacency list for reverse lookup (dependencies)

        refined_layers = [[] for _ in initial_layers]  # Start with empty layers
        new_layer_index_map = defaultdict(int)

        # Map each vertex to its new layer index
        # by finding the lowest layer index of its dependencies
        # and subtracting 1
        # If a vertex has no dependencies, it will be placed in the first layer
        # If a vertex has dependencies, it will be placed in the lowest layer index of its dependencies
        # minus 1
        for vertex_id, deps in self.successor_map.items():
            indexes = [vertex_to_layer[dep] for dep in deps if dep in vertex_to_layer]
            new_layer_index = max(min(indexes, default=0) - 1, 0)
            new_layer_index_map[vertex_id] = new_layer_index

        for layer_index, layer in enumerate(initial_layers):
            for vertex_id in layer:
                # Place the vertex in the highest possible layer where its dependencies are met
                new_layer_index = new_layer_index_map[vertex_id]
                if new_layer_index > layer_index:
                    refined_layers[new_layer_index].append(vertex_id)
                    vertex_to_layer[vertex_id] = new_layer_index
                else:
                    refined_layers[layer_index].append(vertex_id)

        # Remove empty layers if any
        refined_layers = [layer for layer in refined_layers if layer]

        return refined_layers

    def sort_chat_inputs_first(self, vertices_layers: List[List[str]]) -> List[List[str]]:
        chat_inputs_first = []
        for layer in vertices_layers:
            for vertex_id in layer:
                if "ChatInput" in vertex_id:
                    # Remove the ChatInput from the layer
                    layer.remove(vertex_id)
                    chat_inputs_first.append(vertex_id)
        if not chat_inputs_first:
            return vertices_layers

        vertices_layers = [chat_inputs_first] + vertices_layers

        return vertices_layers

    def sort_layer_by_dependency(self, vertices_layers: List[List[str]]) -> List[List[str]]:
        """Sorts the vertices in each layer by dependency, ensuring no vertex depends on a subsequent vertex."""
        sorted_layers = []

        for layer in vertices_layers:
            sorted_layer = self._sort_single_layer_by_dependency(layer)
            sorted_layers.append(sorted_layer)

        return sorted_layers

    def _sort_single_layer_by_dependency(self, layer: List[str]) -> List[str]:
        """Sorts a single layer by dependency using a stable sorting method."""
        # Build a map of each vertex to its index in the layer for quick lookup.
        index_map = {vertex: index for index, vertex in enumerate(layer)}
        # Create a sorted copy of the layer based on dependency order.
        sorted_layer = sorted(layer, key=lambda vertex: self._max_dependency_index(vertex, index_map), reverse=True)

        return sorted_layer

    def _max_dependency_index(self, vertex_id: str, index_map: Dict[str, int]) -> int:
        """Finds the highest index a given vertex's dependencies occupy in the same layer."""
        vertex = self.get_vertex(vertex_id)
        max_index = -1
        for successor in vertex.successors:  # Assuming vertex.successors is a list of successor vertex identifiers.
            if successor.id in index_map:
                max_index = max(max_index, index_map[successor.id])
        return max_index

    def sort_vertices(
        self,
        stop_component_id: Optional[str] = None,
        start_component_id: Optional[str] = None,
    ) -> List[str]:
        """Sorts the vertices in the graph."""
        self.mark_all_vertices("ACTIVE")
        if stop_component_id is not None:
            self.stop_vertex = stop_component_id
            vertices = self.sort_up_to_vertex(stop_component_id)
        elif start_component_id:
            vertices = self.sort_up_to_vertex(start_component_id, is_start=True)
        else:
            vertices = self.vertices
            # without component_id we are probably running in the chat
            # so we want to pick only graphs that start with ChatInput or
            # TextInput

        vertices_layers = self.layered_topological_sort(vertices)
        vertices_layers = self.sort_by_avg_build_time(vertices_layers)
        # vertices_layers = self.sort_chat_inputs_first(vertices_layers)
        # Now we should sort each layer in a way that we make sure
        # vertex V does not depend on vertex V+1
        vertices_layers = self.sort_layer_by_dependency(vertices_layers)
        self.increment_run_count()
        self._sorted_vertices_layers = vertices_layers
        first_layer = vertices_layers[0]
        # save the only the rest
        self.vertices_layers = vertices_layers[1:]
        self.vertices_to_run = {vertex_id for vertex_id in chain.from_iterable(vertices_layers)}
        self.build_run_map()
        # Return just the first layer
        return first_layer

    def sort_interface_components_first(self, vertices_layers: List[List[str]]) -> List[List[str]]:
        """Sorts the vertices in the graph so that vertices containing ChatInput or ChatOutput come first."""

        def contains_interface_component(vertex):
            return any(component.value in vertex for component in InterfaceComponentTypes)

        # Sort each inner list so that vertices containing ChatInput or ChatOutput come first
        sorted_vertices = [
            sorted(
                inner_list,
                key=lambda vertex: not contains_interface_component(vertex),
            )
            for inner_list in vertices_layers
        ]
        return sorted_vertices

    def sort_by_avg_build_time(self, vertices_layers: List[List[str]]) -> List[List[str]]:
        """Sorts the vertices in the graph so that vertices with the lowest average build time come first."""

        def sort_layer_by_avg_build_time(vertices_ids: List[str]) -> List[str]:
            """Sorts the vertices in the graph so that vertices with the lowest average build time come first."""
            if len(vertices_ids) == 1:
                return vertices_ids
            vertices_ids.sort(key=lambda vertex_id: self.get_vertex(vertex_id).avg_build_time)

            return vertices_ids

        sorted_vertices = [sort_layer_by_avg_build_time(layer) for layer in vertices_layers]
        return sorted_vertices

    def is_vertex_runnable(self, vertex_id: str) -> bool:
        """Returns whether a vertex is runnable."""
        return self.run_manager.is_vertex_runnable(vertex_id)

    def build_run_map(self):
        """
        Builds the run map for the graph.

        This method is responsible for building the run map for the graph,
        which maps each node in the graph to its corresponding run function.

        Returns:
            None
        """
        self.run_manager.build_run_map(self)

    def find_runnable_predecessors_for_successors(self, vertex_id: str) -> List[str]:
        """
        For each successor of the current vertex, find runnable predecessors if any.
        This checks the direct predecessors of each successor to identify any that are
        immediately runnable, expanding the search to ensure progress can be made.
        """
        return self.run_manager.find_runnable_predecessors_for_successors(vertex_id)

    def remove_from_predecessors(self, vertex_id: str):
        self.run_manager.remove_from_predecessors(vertex_id)

    def build_in_degree(self, edges: List[ContractEdge]) -> Dict[str, int]:
        in_degree: Dict[str, int] = defaultdict(int)
        for edge in edges:
            in_degree[edge.target_id] += 1
        return in_degree

    def build_adjacency_maps(self, edges: List[ContractEdge]) -> Tuple[Dict[str, List[str]], Dict[str, List[str]]]:
        """Returns the adjacency maps for the graph."""
        predecessor_map = defaultdict(list)
        successor_map = defaultdict(list)
        for edge in edges:
            predecessor_map[edge.target_id].append(edge.source_id)
            successor_map[edge.source_id].append(edge.target_id)
        return predecessor_map, successor_map<|MERGE_RESOLUTION|>--- conflicted
+++ resolved
@@ -732,14 +732,6 @@
         """
         vertex = self.get_vertex(vertex_id)
         try:
-<<<<<<< HEAD
-            if not vertex.frozen or not vertex._built:
-                await vertex.build(user_id=user_id, inputs=inputs_dict,files=files, fallback_to_env_vars=fallback_to_env_vars)
-
-            if vertex.result is not None:
-                params = vertex.artifacts_raw
-                log_type = vertex.artifacts_type
-=======
             params = ""
             if vertex.frozen:
                 # Check the cache for the vertex
@@ -763,7 +755,6 @@
 
             if vertex.result is not None:
                 params = f"{vertex._built_object_repr()}{params}"
->>>>>>> 6e9b5661
                 valid = True
                 result_dict = vertex.result
             else:
