--- conflicted
+++ resolved
@@ -12,11 +12,7 @@
 from langflow.exceptions.component import ComponentBuildException
 from langflow.graph.edge.base import ContractEdge
 from langflow.graph.edge.schema import EdgeData
-<<<<<<< HEAD
 from langflow.graph.graph.constants import Finish, lazy_load_vertex_dict
-=======
-from langflow.graph.graph.constants import lazy_load_vertex_dict
->>>>>>> a9fec069
 from langflow.graph.graph.runnable_vertices_manager import RunnableVerticesManager
 from langflow.graph.graph.schema import VertexBuildResult
 from langflow.graph.graph.state_manager import GraphStateManager
@@ -79,7 +75,6 @@
         self.vertices: List[Vertex] = []
         self.run_manager = RunnableVerticesManager()
         self.state_manager = GraphStateManager()
-<<<<<<< HEAD
         self._vertices: List[dict] = []
         self._edges: List[EdgeData] = []
         self.top_level_vertices: List[str] = []
@@ -91,9 +86,6 @@
         self._run_queue: deque[str] = deque()
         self._first_layer: List[str] = []
         self._lock = asyncio.Lock()
-=======
-        self._first_layer: List[str] = []
->>>>>>> a9fec069
         try:
             self.tracing_service: "TracingService" | None = get_tracing_service()
         except Exception as exc:
@@ -221,12 +213,9 @@
         self._vertices.append(node)
 
     def add_edge(self, edge: EdgeData):
-<<<<<<< HEAD
         # Check if the edge already exists
         if edge in self._edges:
             return
-=======
->>>>>>> a9fec069
         self._edges.append(edge)
 
     def initialize(self):
@@ -1057,13 +1046,8 @@
     async def build_vertex(
         self,
         vertex_id: str,
-<<<<<<< HEAD
-        get_cache: GetCache,
-        set_cache: SetCache,
-=======
         get_cache: GetCache | None = None,
         set_cache: SetCache | None = None,
->>>>>>> a9fec069
         inputs_dict: Optional[Dict[str, str]] = None,
         files: Optional[list[str]] = None,
         user_id: Optional[str] = None,
@@ -1092,26 +1076,17 @@
             params = ""
             if vertex.frozen:
                 # Check the cache for the vertex
-<<<<<<< HEAD
-                cached_result = await get_cache(key=vertex.id)
-=======
                 if get_cache is not None:
                     cached_result = await get_cache(key=vertex.id)
                 else:
                     cached_result = None
->>>>>>> a9fec069
                 if isinstance(cached_result, CacheMiss):
                     await vertex.build(
                         user_id=user_id, inputs=inputs_dict, fallback_to_env_vars=fallback_to_env_vars, files=files
                     )
-<<<<<<< HEAD
-                    await set_cache(key=vertex.id, data=vertex)
-                else:
-=======
                     if set_cache is not None:
                         await set_cache(key=vertex.id, data=vertex)
                 if cached_result and not isinstance(cached_result, CacheMiss):
->>>>>>> a9fec069
                     cached_vertex = cached_result["result"]
                     # Now set update the vertex with the cached vertex
                     vertex._built = cached_vertex._built
@@ -1132,12 +1107,8 @@
                 await vertex.build(
                     user_id=user_id, inputs=inputs_dict, fallback_to_env_vars=fallback_to_env_vars, files=files
                 )
-<<<<<<< HEAD
-                await set_cache(key=vertex.id, data=vertex)
-=======
                 if set_cache is not None:
                     await set_cache(key=vertex.id, data=vertex)
->>>>>>> a9fec069
 
             if vertex.result is not None:
                 params = f"{vertex._built_object_repr()}{params}"
