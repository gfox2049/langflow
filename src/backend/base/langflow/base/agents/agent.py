--- conflicted
+++ resolved
@@ -113,19 +113,9 @@
 
 
 class LCToolsAgentComponent(LCAgentComponent):
-<<<<<<< HEAD
-    _base_inputs = LCAgentComponent._base_inputs + [
-        HandleInput(
-            name="tools",
-            display_name="Tools",
-            input_types=["Tool", "BaseTool", "StructuredTool"],
-            is_list=True,
-        ),
-=======
     _base_inputs = [
         *LCAgentComponent._base_inputs,
-        HandleInput(name="tools", display_name="Tools", input_types=["Tool", "BaseTool"], is_list=True),
->>>>>>> 6aa34dac
+        HandleInput(name="tools", display_name="Tools", input_types=["Tool", "BaseTool", "StructuredTool"], is_list=True),
     ]
 
     def build_agent(self) -> AgentExecutor:
