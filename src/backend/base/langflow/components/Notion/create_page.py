import json
<<<<<<< HEAD
from typing import Any
=======
from typing import Any, Dict, Union

>>>>>>> 38134845
import requests
from langchain.tools import StructuredTool
from pydantic import BaseModel, Field

from langflow.base.langchain_utilities.model import LCToolComponent
from langflow.field_typing import Tool
from langflow.inputs import MultilineInput, SecretStrInput, StrInput
from langflow.schema import Data


class NotionPageCreator(LCToolComponent):
    display_name: str = "Create Page "
    description: str = "A component for creating Notion pages."
    documentation: str = "https://docs.langflow.org/integrations/notion/page-create"
    icon = "NotionDirectoryLoader"

    inputs = [
        StrInput(
            name="database_id",
            display_name="Database ID",
            info="The ID of the Notion database.",
        ),
        SecretStrInput(
            name="notion_secret",
            display_name="Notion Secret",
            info="The Notion integration token.",
            required=True,
        ),
        MultilineInput(
            name="properties_json",
            display_name="Properties (JSON)",
            info="The properties of the new page as a JSON string.",
        ),
    ]

    class NotionPageCreatorSchema(BaseModel):
        database_id: str = Field(..., description="The ID of the Notion database.")
        properties_json: str = Field(..., description="The properties of the new page as a JSON string.")

    def run_model(self) -> Data:
        result = self._create_notion_page(self.database_id, self.properties_json)
        if isinstance(result, str):
            # An error occurred, return it as text
            return Data(text=result)
        else:
            # Success, return the created page data
            output = "Created page properties:\n"
            for prop_name, prop_value in result.get("properties", {}).items():
                output += f"{prop_name}: {prop_value}\n"
            return Data(text=output, data=result)

    def build_tool(self) -> Tool:
        return StructuredTool.from_function(
            name="create_notion_page",
            description="Create a new page in a Notion database. IMPORTANT: Use the tool to check the Database properties for more details before using this tool.",
            func=self._create_notion_page,
            args_schema=self.NotionPageCreatorSchema,
        )

    def _create_notion_page(self, database_id: str, properties_json: str) -> dict[str, Any] | str:
        if not database_id or not properties_json:
            return "Invalid input. Please provide 'database_id' and 'properties_json'."

        try:
            properties = json.loads(properties_json)
        except json.JSONDecodeError as e:
            return f"Invalid properties format. Please provide a valid JSON string. Error: {str(e)}"

        headers = {
            "Authorization": f"Bearer {self.notion_secret}",
            "Content-Type": "application/json",
            "Notion-Version": "2022-06-28",
        }

        data = {
            "parent": {"database_id": database_id},
            "properties": properties,
        }

        try:
            response = requests.post("https://api.notion.com/v1/pages", headers=headers, json=data)
            response.raise_for_status()
            result = response.json()
            return result
        except requests.exceptions.RequestException as e:
            error_message = f"Failed to create Notion page. Error: {str(e)}"
            if hasattr(e, "response") and e.response is not None:
                error_message += f" Status code: {e.response.status_code}, Response: {e.response.text}"
            return error_message

    def __call__(self, *args, **kwargs):
        return self._create_notion_page(*args, **kwargs)<|MERGE_RESOLUTION|>--- conflicted
+++ resolved
@@ -1,10 +1,6 @@
 import json
-<<<<<<< HEAD
 from typing import Any
-=======
-from typing import Any, Dict, Union
 
->>>>>>> 38134845
 import requests
 from langchain.tools import StructuredTool
 from pydantic import BaseModel, Field
