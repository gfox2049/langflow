--- conflicted
+++ resolved
@@ -1,12 +1,6 @@
 import json
-<<<<<<< HEAD
 from typing import Any
-from markdown import markdown
-from bs4 import BeautifulSoup
-=======
-from typing import Any, Dict, Union
-
->>>>>>> 38134845
+
 import requests
 from bs4 import BeautifulSoup
 from langchain.tools import StructuredTool
