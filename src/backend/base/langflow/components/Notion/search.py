from typing import Any, Dict, List

import requests
<<<<<<< HEAD
from typing import Any
=======
from langchain.tools import StructuredTool
>>>>>>> 38134845
from pydantic import BaseModel, Field

from langflow.base.langchain_utilities.model import LCToolComponent
from langflow.field_typing import Tool
from langflow.inputs import DropdownInput, SecretStrInput, StrInput
from langflow.schema import Data


class NotionSearch(LCToolComponent):
    display_name: str = "Search "
    description: str = "Searches all pages and databases that have been shared with an integration."
    documentation: str = "https://docs.langflow.org/integrations/notion/search"
    icon = "NotionDirectoryLoader"

    inputs = [
        SecretStrInput(
            name="notion_secret",
            display_name="Notion Secret",
            info="The Notion integration token.",
            required=True,
        ),
        StrInput(
            name="query",
            display_name="Search Query",
            info="The text that the API compares page and database titles against.",
        ),
        DropdownInput(
            name="filter_value",
            display_name="Filter Type",
            info="Limits the results to either only pages or only databases.",
            options=["page", "database"],
            value="page",
        ),
        DropdownInput(
            name="sort_direction",
            display_name="Sort Direction",
            info="The direction to sort the results.",
            options=["ascending", "descending"],
            value="descending",
        ),
    ]

    class NotionSearchSchema(BaseModel):
        query: str = Field(..., description="The search query text.")
        filter_value: str = Field(default="page", description="Filter type: 'page' or 'database'.")
        sort_direction: str = Field(default="descending", description="Sort direction: 'ascending' or 'descending'.")

    def run_model(self) -> list[Data]:
        results = self._search_notion(self.query, self.filter_value, self.sort_direction)
        records = []
        combined_text = f"Results found: {len(results)}\n\n"

        for result in results:
            result_data = {
                "id": result["id"],
                "type": result["object"],
                "last_edited_time": result["last_edited_time"],
            }

            if result["object"] == "page":
                result_data["title_or_url"] = result["url"]
                text = f"id: {result['id']}\ntitle_or_url: {result['url']}\n"
            elif result["object"] == "database":
                if "title" in result and isinstance(result["title"], list) and len(result["title"]) > 0:
                    result_data["title_or_url"] = result["title"][0]["plain_text"]
                    text = f"id: {result['id']}\ntitle_or_url: {result['title'][0]['plain_text']}\n"
                else:
                    result_data["title_or_url"] = "N/A"
                    text = f"id: {result['id']}\ntitle_or_url: N/A\n"

            text += f"type: {result['object']}\nlast_edited_time: {result['last_edited_time']}\n\n"
            combined_text += text
            records.append(Data(text=text, data=result_data))

        self.status = records
        return records

    def build_tool(self) -> Tool:
        return StructuredTool.from_function(
            name="notion_search",
            description="Search Notion pages and databases. Input should include the search query and optionally filter type and sort direction.",
            func=self._search_notion,
            args_schema=self.NotionSearchSchema,
        )

    def _search_notion(
        self, query: str, filter_value: str = "page", sort_direction: str = "descending"
    ) -> list[dict[str, Any]]:
        url = "https://api.notion.com/v1/search"
        headers = {
            "Authorization": f"Bearer {self.notion_secret}",
            "Content-Type": "application/json",
            "Notion-Version": "2022-06-28",
        }

        data = {
            "query": query,
            "filter": {"value": filter_value, "property": "object"},
            "sort": {"direction": sort_direction, "timestamp": "last_edited_time"},
        }

        response = requests.post(url, headers=headers, json=data)
        response.raise_for_status()

        results = response.json()
        return results["results"]<|MERGE_RESOLUTION|>--- conflicted
+++ resolved
@@ -1,11 +1,7 @@
-from typing import Any, Dict, List
+from typing import Any
 
 import requests
-<<<<<<< HEAD
-from typing import Any
-=======
 from langchain.tools import StructuredTool
->>>>>>> 38134845
 from pydantic import BaseModel, Field
 
 from langflow.base.langchain_utilities.model import LCToolComponent
