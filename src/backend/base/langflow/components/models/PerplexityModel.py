from langchain_community.chat_models import ChatPerplexity
from pydantic.v1 import SecretStr

from langflow.base.models.model import LCModelComponent
from langflow.field_typing import LanguageModel
from langflow.io import FloatInput, SecretStrInput, DropdownInput

PERPLEXITY_MODEL_NAMES = [
    "llama-3.1-sonar-small-128k-online",
    "llama-3.1-sonar-large-128k-online",
    "llama-3.1-sonar-huge-128k-online",
    "llama-3.1-sonar-small-128k-chat",
    "llama-3.1-sonar-large-128k-chat",
    "llama-3.1-8b-instruct",
    "llama-3.1-70b-instruct",
]

class PerplexityComponent(LCModelComponent):
    display_name = "Perplexity"
    description = "Generate text using Perplexity LLMs."
    documentation = "https://python.langchain.com/v0.2/docs/integrations/chat/perplexity/"
    icon = "Perplexity"
    name = "PerplexityModel"

    inputs = LCModelComponent._base_inputs + [
        DropdownInput(
            name="model_name",
            display_name="Model Name",
            advanced=False,
<<<<<<< HEAD
            options=PERPLEXITY_MODEL_NAMES,
            value=PERPLEXITY_MODEL_NAMES[0],
=======
            options=["llama-3-sonar-small-32k-online"],
            value="llama-3-sonar-small-32k-online",
>>>>>>> ada5d95c
        ),
        SecretStrInput(
            name="api_key",
            display_name="Perplexity API Key",
            info="The Perplexity API Key to use for the Perplexity model.",
            advanced=False,
        ),
        FloatInput(name="temperature", display_name="Temperature", value=0.75),
    ]

    def build_model(self) -> LanguageModel:  # type: ignore[type-var]
        api_key = SecretStr(self.api_key).get_secret_value()
        temperature = self.temperature
        model = self.model_name

        output = ChatPerplexity(
            model=model,
            temperature=temperature or 0.75,
            pplx_api_key=api_key,
        )

        return output  # type: ignore<|MERGE_RESOLUTION|>--- conflicted
+++ resolved
@@ -27,13 +27,8 @@
             name="model_name",
             display_name="Model Name",
             advanced=False,
-<<<<<<< HEAD
             options=PERPLEXITY_MODEL_NAMES,
             value=PERPLEXITY_MODEL_NAMES[0],
-=======
-            options=["llama-3-sonar-small-32k-online"],
-            value="llama-3-sonar-small-32k-online",
->>>>>>> ada5d95c
         ),
         SecretStrInput(
             name="api_key",
