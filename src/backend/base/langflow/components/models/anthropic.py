from pydantic.v1 import SecretStr

from langflow.base.models.anthropic_constants import ANTHROPIC_MODELS
from langflow.base.models.model import LCModelComponent
from langflow.field_typing import LanguageModel
from langflow.inputs.inputs import HandleInput
from langflow.io import DropdownInput, FloatInput, IntInput, MessageTextInput, SecretStrInput


class AnthropicModelComponent(LCModelComponent):
    display_name = "Anthropic"
    description = "Generate text using Anthropic Chat&Completion LLMs with prefill support."
    icon = "Anthropic"
    name = "AnthropicModel"

    inputs = [
        *LCModelComponent._base_inputs,
        IntInput(
            name="max_tokens",
            display_name="Max Tokens",
            advanced=True,
            value=4096,
            info="The maximum number of tokens to generate. Set to 0 for unlimited tokens.",
        ),
        DropdownInput(
            name="model",
            display_name="Model Name",
<<<<<<< HEAD
            options=[
                "claude-3-5-sonnet-20241022",
                "claude-3-5-haiku-20241022",
                "claude-3-opus-20240229",
                "claude-3-sonnet-20240229",
                "claude-3-haiku-20240307",
            ],
=======
            options=ANTHROPIC_MODELS,
>>>>>>> 9ceb18ad
            info="https://python.langchain.com/docs/integrations/chat/anthropic",
            value="claude-3-5-sonnet-latest",
        ),
        SecretStrInput(name="anthropic_api_key", display_name="Anthropic API Key", info="Your Anthropic API key."),
        FloatInput(name="temperature", display_name="Temperature", value=0.1),
        MessageTextInput(
            name="anthropic_api_url",
            display_name="Anthropic API URL",
            advanced=True,
            info="Endpoint of the Anthropic API. Defaults to 'https://api.anthropic.com' if not specified.",
        ),
        MessageTextInput(
            name="prefill", display_name="Prefill", info="Prefill text to guide the model's response.", advanced=True
        ),
        HandleInput(
            name="output_parser",
            display_name="Output Parser",
            info="The parser to use to parse the output of the model",
            advanced=True,
            input_types=["OutputParser"],
        ),
    ]

    def build_model(self) -> LanguageModel:  # type: ignore[type-var]
        try:
            from langchain_anthropic.chat_models import ChatAnthropic
        except ImportError as e:
            msg = "langchain_anthropic is not installed. Please install it with `pip install langchain_anthropic`."
            raise ImportError(msg) from e
        model = self.model
        anthropic_api_key = self.anthropic_api_key
        max_tokens = self.max_tokens
        temperature = self.temperature
        anthropic_api_url = self.anthropic_api_url or "https://api.anthropic.com"

        try:
            output = ChatAnthropic(
                model=model,
                anthropic_api_key=(SecretStr(anthropic_api_key).get_secret_value() if anthropic_api_key else None),
                max_tokens_to_sample=max_tokens,
                temperature=temperature,
                anthropic_api_url=anthropic_api_url,
                streaming=self.stream,
            )
        except Exception as e:
            msg = "Could not connect to Anthropic API."
            raise ValueError(msg) from e

        return output

    def _get_exception_message(self, exception: Exception) -> str | None:
        """Get a message from an Anthropic exception.

        Args:
            exception (Exception): The exception to get the message from.

        Returns:
            str: The message from the exception.
        """
        try:
            from anthropic import BadRequestError
        except ImportError:
            return None
        if isinstance(exception, BadRequestError):
            message = exception.body.get("error", {}).get("message")
            if message:
                return message
        return None<|MERGE_RESOLUTION|>--- conflicted
+++ resolved
@@ -25,17 +25,7 @@
         DropdownInput(
             name="model",
             display_name="Model Name",
-<<<<<<< HEAD
-            options=[
-                "claude-3-5-sonnet-20241022",
-                "claude-3-5-haiku-20241022",
-                "claude-3-opus-20240229",
-                "claude-3-sonnet-20240229",
-                "claude-3-haiku-20240307",
-            ],
-=======
             options=ANTHROPIC_MODELS,
->>>>>>> 9ceb18ad
             info="https://python.langchain.com/docs/integrations/chat/anthropic",
             value="claude-3-5-sonnet-latest",
         ),
