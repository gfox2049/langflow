from typing import List

from langchain_community.vectorstores import Cassandra

from langflow.base.vectorstores.model import LCVectorStoreComponent
from langflow.helpers.data import docs_to_data
from langflow.inputs import DictInput
from langflow.io import (
    DataInput,
    DropdownInput,
    HandleInput,
    IntInput,
    MessageTextInput,
    MultilineInput,
    SecretStrInput,
)
from langflow.schema import Data


class CassandraVectorStoreComponent(LCVectorStoreComponent):
    display_name = "Cassandra"
    description = "Cassandra Vector Store with search capabilities"
    documentation = "https://python.langchain.com/docs/modules/data_connection/vectorstores/integrations/cassandra"
    icon = "Cassandra"

    inputs = [
<<<<<<< HEAD
        MessageTextInput(name="database_ref",
                         display_name="Contact Points / Astra Database ID",
                         info="Contact points for the database (or AstraDB database ID)",
                         required=True),
        MessageTextInput(name="username",
                         display_name="Username",
                         info="Username for the database (leave empty for AstraDB)."),
        SecretStrInput(
            name="token",
            display_name="Password / AstraDB Token",
            info="User password for the database (or AstraDB token).",
            required=True
        ),
        MessageTextInput(
            name="keyspace",
            display_name="Keyspace",
            info="Table Keyspace (or AstraDB namespace).",
            required=True,
        ),
        MessageTextInput(
            name="table_name",
            display_name="Table Name",
            info="The name of the table (or AstraDB collection) where vectors will be stored.",
            required=True,
        ),
=======
        MessageTextInput(
            name="database_ref",
            display_name="Contact Points / Astra Database ID",
            info="Contact points for the database (or AstraDB database ID)",
            required=True,
        ),
        MessageTextInput(
            name="username", display_name="Username", info="Username for the database (leave empty for AstraDB)."
        ),
        SecretStrInput(
            name="token",
            display_name="Password / AstraDB Token",
            info="User password for the database (or AstraDB token).",
            required=True,
        ),
        MessageTextInput(
            name="keyspace",
            display_name="Keyspace",
            info="Table Keyspace (or AstraDB namespace).",
            required=True,
        ),
        MessageTextInput(
            name="table_name",
            display_name="Table Name",
            info="The name of the table (or AstraDB collection) where vectors will be stored.",
            required=True,
        ),
>>>>>>> e7f1b9c8
        IntInput(
            name="ttl_seconds",
            display_name="TTL Seconds",
            info="Optional time-to-live for the added texts.",
            advanced=True,
        ),
        IntInput(
            name="batch_size",
            display_name="Batch Size",
            info="Optional number of data to process in a single batch.",
            value=16,
            advanced=True,
        ),
        MessageTextInput(
            name="body_index_options",
            display_name="Body Index Options",
            info="Optional options used to create the body index.",
            advanced=True,
        ),
        DropdownInput(
            name="setup_mode",
            display_name="Setup Mode",
            info="Configuration mode for setting up the Cassandra table, with options like 'Sync', 'Async', or 'Off'.",
            options=["Sync", "Async", "Off"],
            value="Sync",
            advanced=True,
        ),
        DictInput(
            name="cluster_kwargs",
            display_name="Cluster arguments",
            info="Optional dictionary of additional keyword arguments for the Cassandra cluster.",
            advanced=True,
<<<<<<< HEAD
            is_list=True
=======
            is_list=True,
>>>>>>> e7f1b9c8
        ),
        MultilineInput(name="search_query", display_name="Search Query"),
        DataInput(
            name="ingest_data",
            display_name="Ingest Data",
            is_list=True,
        ),
        HandleInput(name="embedding", display_name="Embedding", input_types=["Embeddings"]),
        IntInput(
            name="number_of_results",
            display_name="Number of Results",
            info="Number of results to return.",
            value=4,
            advanced=True,
        ),
    ]

    def build_vector_store(self) -> Cassandra:
        return self._build_cassandra()

    def _build_cassandra(self) -> Cassandra:
        try:
            import cassio
        except ImportError:
            raise ImportError(
                "Could not import cassio integration package. " "Please install it with `pip install cassio`."
            )

        from uuid import UUID

        database_ref = self.database_ref

        try:
            UUID(self.database_ref)
            is_astra = True
        except ValueError:
            is_astra = False
            if "," in self.database_ref:
                # use a copy because we can't change the type of the parameter
                database_ref = self.database_ref.split(",")

        if is_astra:
            cassio.init(
                database_id=database_ref,
                token=self.token,
                cluster_kwargs=self.cluster_kwargs,
            )
        else:
            cassio.init(
                contact_points=database_ref,
                username=self.username,
                password=self.token,
                cluster_kwargs=self.cluster_kwargs,
            )

<<<<<<< HEAD
        if not self.ttl_seconds:
=======
        if not self.ttl_seconds:  # type: ignore
>>>>>>> e7f1b9c8
            self.ttl_seconds = None

        documents = []

        for _input in self.ingest_data or []:
            if isinstance(_input, Data):
                documents.append(_input.to_lc_document())
            else:
                documents.append(_input)

        if documents:
            table = Cassandra.from_documents(
                documents=documents,
                embedding=self.embedding,
                table_name=self.table_name,
                keyspace=self.keyspace,
                ttl_seconds=self.ttl_seconds,
                batch_size=self.batch_size,
                body_index_options=self.body_index_options,
            )

        else:
            table = Cassandra(
                embedding=self.embedding,
                table_name=self.table_name,
                keyspace=self.keyspace,
                ttl_seconds=self.ttl_seconds,
                body_index_options=self.body_index_options,
                setup_mode=self.setup_mode,
            )

        return table

    def search_documents(self) -> List[Data]:
        vector_store = self._build_cassandra()

        if self.search_query and isinstance(self.search_query, str) and self.search_query.strip():
            try:
                docs = vector_store.similarity_search(
                    query=self.search_query,
                    k=self.number_of_results,
                )
            except KeyError as e:
                if "content" in str(e):
                    raise ValueError(
                        "You should ingest data through Langflow (or LangChain) to query it in Langflow. Your collection does not contain a field name 'content'."
                    )
                else:
                    raise e

            data = docs_to_data(docs)
            self.status = data
            return data
        else:
            return []<|MERGE_RESOLUTION|>--- conflicted
+++ resolved
@@ -24,33 +24,6 @@
     icon = "Cassandra"
 
     inputs = [
-<<<<<<< HEAD
-        MessageTextInput(name="database_ref",
-                         display_name="Contact Points / Astra Database ID",
-                         info="Contact points for the database (or AstraDB database ID)",
-                         required=True),
-        MessageTextInput(name="username",
-                         display_name="Username",
-                         info="Username for the database (leave empty for AstraDB)."),
-        SecretStrInput(
-            name="token",
-            display_name="Password / AstraDB Token",
-            info="User password for the database (or AstraDB token).",
-            required=True
-        ),
-        MessageTextInput(
-            name="keyspace",
-            display_name="Keyspace",
-            info="Table Keyspace (or AstraDB namespace).",
-            required=True,
-        ),
-        MessageTextInput(
-            name="table_name",
-            display_name="Table Name",
-            info="The name of the table (or AstraDB collection) where vectors will be stored.",
-            required=True,
-        ),
-=======
         MessageTextInput(
             name="database_ref",
             display_name="Contact Points / Astra Database ID",
@@ -78,7 +51,6 @@
             info="The name of the table (or AstraDB collection) where vectors will be stored.",
             required=True,
         ),
->>>>>>> e7f1b9c8
         IntInput(
             name="ttl_seconds",
             display_name="TTL Seconds",
@@ -111,11 +83,7 @@
             display_name="Cluster arguments",
             info="Optional dictionary of additional keyword arguments for the Cassandra cluster.",
             advanced=True,
-<<<<<<< HEAD
-            is_list=True
-=======
             is_list=True,
->>>>>>> e7f1b9c8
         ),
         MultilineInput(name="search_query", display_name="Search Query"),
         DataInput(
@@ -171,11 +139,7 @@
                 cluster_kwargs=self.cluster_kwargs,
             )
 
-<<<<<<< HEAD
-        if not self.ttl_seconds:
-=======
         if not self.ttl_seconds:  # type: ignore
->>>>>>> e7f1b9c8
             self.ttl_seconds = None
 
         documents = []
