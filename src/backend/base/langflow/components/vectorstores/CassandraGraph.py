<<<<<<< HEAD
=======
from typing import List
from uuid import UUID

>>>>>>> 38134845
from langchain_community.graph_vectorstores import CassandraGraphVectorStore
from loguru import logger

from langflow.base.vectorstores.model import LCVectorStoreComponent, check_cached_vector_store
from langflow.helpers.data import docs_to_data
from langflow.inputs import DictInput, FloatInput
from langflow.io import (
    DataInput,
    DropdownInput,
    HandleInput,
    IntInput,
    MessageTextInput,
    MultilineInput,
    SecretStrInput,
)
from langflow.schema import Data


class CassandraGraphVectorStoreComponent(LCVectorStoreComponent):
    display_name = "Cassandra Graph"
    description = "Cassandra Graph Vector Store"
    documentation = "https://python.langchain.com/v0.2/api_reference/community/graph_vectorstores.html"
    name = "CassandraGraph"
    icon = "Cassandra"

    inputs = [
        MessageTextInput(
            name="database_ref",
            display_name="Contact Points / Astra Database ID",
            info="Contact points for the database (or AstraDB database ID)",
            required=True,
        ),
        MessageTextInput(
            name="username", display_name="Username", info="Username for the database (leave empty for AstraDB)."
        ),
        SecretStrInput(
            name="token",
            display_name="Password / AstraDB Token",
            info="User password for the database (or AstraDB token).",
            required=True,
        ),
        MessageTextInput(
            name="keyspace",
            display_name="Keyspace",
            info="Table Keyspace (or AstraDB namespace).",
            required=True,
        ),
        MessageTextInput(
            name="table_name",
            display_name="Table Name",
            info="The name of the table (or AstraDB collection) where vectors will be stored.",
            required=True,
        ),
        DropdownInput(
            name="setup_mode",
            display_name="Setup Mode",
            info="Configuration mode for setting up the Cassandra table, with options like 'Sync' or 'Off'.",
            options=["Sync", "Off"],
            value="Sync",
            advanced=True,
        ),
        DictInput(
            name="cluster_kwargs",
            display_name="Cluster arguments",
            info="Optional dictionary of additional keyword arguments for the Cassandra cluster.",
            advanced=True,
            is_list=True,
        ),
        MultilineInput(name="search_query", display_name="Search Query"),
        DataInput(
            name="ingest_data",
            display_name="Ingest Data",
            is_list=True,
        ),
        HandleInput(name="embedding", display_name="Embedding", input_types=["Embeddings"]),
        IntInput(
            name="number_of_results",
            display_name="Number of Results",
            info="Number of results to return.",
            value=4,
            advanced=True,
        ),
        DropdownInput(
            name="search_type",
            display_name="Search Type",
            info="Search type to use",
            options=[
                "Traversal",
                "MMR traversal",
                "Similarity",
                "Similarity with score threshold",
                "MMR (Max Marginal Relevance)",
            ],
            value="Traversal",
            advanced=True,
        ),
        IntInput(
            name="depth",
            display_name="Depth of traversal",
            info="The maximum depth of edges to traverse. (when using 'Traversal' or 'MMR traversal')",
            value=1,
            advanced=True,
        ),
        FloatInput(
            name="search_score_threshold",
            display_name="Search Score Threshold",
            info="Minimum similarity score threshold for search results. (when using 'Similarity with score threshold')",
            value=0,
            advanced=True,
        ),
        DictInput(
            name="search_filter",
            display_name="Search Metadata Filter",
            info="Optional dictionary of filters to apply to the search query.",
            advanced=True,
            is_list=True,
        ),
    ]

    @check_cached_vector_store
    def build_vector_store(self) -> CassandraGraphVectorStore:
        try:
            import cassio
            from langchain_community.utilities.cassandra import SetupMode
        except ImportError:
            raise ImportError(
                "Could not import cassio integration package. " "Please install it with `pip install cassio`."
            )

        database_ref = self.database_ref

        try:
            UUID(self.database_ref)
            is_astra = True
        except ValueError:
            is_astra = False
            if "," in self.database_ref:
                # use a copy because we can't change the type of the parameter
                database_ref = self.database_ref.split(",")

        if is_astra:
            cassio.init(
                database_id=database_ref,
                token=self.token,
                cluster_kwargs=self.cluster_kwargs,
            )
        else:
            cassio.init(
                contact_points=database_ref,
                username=self.username,
                password=self.token,
                cluster_kwargs=self.cluster_kwargs,
            )
        documents = []

        for _input in self.ingest_data or []:
            if isinstance(_input, Data):
                documents.append(_input.to_lc_document())
            else:
                documents.append(_input)

        if self.setup_mode == "Off":
            setup_mode = SetupMode.OFF
        else:
            setup_mode = SetupMode.SYNC

        if documents:
            logger.debug(f"Adding {len(documents)} documents to the Vector Store.")
            store = CassandraGraphVectorStore.from_documents(
                documents=documents,
                embedding=self.embedding,
                node_table=self.table_name,
                keyspace=self.keyspace,
            )
        else:
            logger.debug("No documents to add to the Vector Store.")
            store = CassandraGraphVectorStore(
                embedding=self.embedding,
                node_table=self.table_name,
                keyspace=self.keyspace,
                setup_mode=setup_mode,
            )
        return store

    def _map_search_type(self):
        if self.search_type == "Similarity":
            return "similarity"
        elif self.search_type == "Similarity with score threshold":
            return "similarity_score_threshold"
        elif self.search_type == "MMR (Max Marginal Relevance)":
            return "mmr"
        elif self.search_type == "MMR Traversal":
            return "mmr_traversal"
        else:
            return "traversal"

    def search_documents(self) -> list[Data]:
        vector_store = self.build_vector_store()

        logger.debug(f"Search input: {self.search_query}")
        logger.debug(f"Search type: {self.search_type}")
        logger.debug(f"Number of results: {self.number_of_results}")

        if self.search_query and isinstance(self.search_query, str) and self.search_query.strip():
            try:
                search_type = self._map_search_type()
                search_args = self._build_search_args()

                logger.debug(f"Search args: {str(search_args)}")

                docs = vector_store.search(query=self.search_query, search_type=search_type, **search_args)
            except KeyError as e:
                if "content" in str(e):
                    raise ValueError(
                        "You should ingest data through Langflow (or LangChain) to query it in Langflow. Your collection does not contain a field name 'content'."
                    ) from e
                else:
                    raise e

            logger.debug(f"Retrieved documents: {len(docs)}")

            data = docs_to_data(docs)
            self.status = data
            return data
        else:
            return []

    def _build_search_args(self):
        args = {
            "k": self.number_of_results,
            "score_threshold": self.search_score_threshold,
            "depth": self.depth,
        }

        if self.search_filter:
            clean_filter = {k: v for k, v in self.search_filter.items() if k and v}
            if len(clean_filter) > 0:
                args["filter"] = clean_filter
        return args

    def get_retriever_kwargs(self):
        search_args = self._build_search_args()
        return {
            "search_type": self._map_search_type(),
            "search_kwargs": search_args,
        }<|MERGE_RESOLUTION|>--- conflicted
+++ resolved
@@ -1,9 +1,5 @@
-<<<<<<< HEAD
-=======
-from typing import List
 from uuid import UUID
 
->>>>>>> 38134845
 from langchain_community.graph_vectorstores import CassandraGraphVectorStore
 from loguru import logger
 
