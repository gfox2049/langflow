--- conflicted
+++ resolved
@@ -1,9 +1,6 @@
-<<<<<<< HEAD
+import os
+
 from astrapy.admin import parse_api_endpoint
-=======
-import os
-
->>>>>>> 5520cb64
 from loguru import logger
 
 from langflow.base.vectorstores.model import LCVectorStoreComponent, check_cached_vector_store
