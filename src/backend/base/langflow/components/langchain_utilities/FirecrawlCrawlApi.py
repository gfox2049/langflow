import uuid
from typing import Optional
<<<<<<< HEAD
=======

>>>>>>> 8bcba2d4
from langflow.custom import CustomComponent
from langflow.schema import Data



class FirecrawlCrawlApi(CustomComponent):
    display_name: str = "FirecrawlCrawlApi"
    description: str = "Firecrawl Crawl API."
    output_types: list[str] = ["Document"]
    documentation: str = "https://docs.firecrawl.dev/api-reference/endpoint/crawl"
    field_config = {
        "api_key": {
            "display_name": "API Key",
            "field_type": "str",
            "required": True,
            "password": True,
            "info": "The API key to use Firecrawl API.",
        },
        "url": {
            "display_name": "URL",
            "field_type": "str",
            "required": True,
            "info": "The base URL to start crawling from.",
        },
        "timeout": {
            "display_name": "Timeout",
            "field_type": "int",
            "info": "The timeout in milliseconds.",
        },
        "crawlerOptions": {
            "display_name": "Crawler Options",
            "info": "Options for the crawler behavior.",
        },
        "pageOptions": {
            "display_name": "Page Options",
            "info": "The page options to send with the request.",
        },
        "idempotency_key": {
            "display_name": "Idempotency Key",
            "field_type": "str",
            "info": "Optional idempotency key to ensure unique requests.",
        },
    }

    def build(
        self,
        api_key: str,
        url: str,
        timeout: int = 30000,
        crawlerOptions: Optional[Data] = None,
        pageOptions: Optional[Data] = None,
        idempotency_key: Optional[str] = None,
    ) -> Data:
        try:
            from firecrawl.firecrawl import FirecrawlApp  # type: ignore
        except ImportError:
            raise ImportError(
<<<<<<< HEAD
                "Could not import firecrawl package. " "Please install it with `pip install firecrawl-py`."
            )
=======
                "Could not import firecrawl integration package. " "Please install it with `pip install firecrawl-py`."
            )

>>>>>>> 8bcba2d4
        if crawlerOptions:
            crawler_options_dict = crawlerOptions.__dict__["data"]["text"]
        else:
            crawler_options_dict = {}

        if pageOptions:
            page_options_dict = pageOptions.__dict__["data"]["text"]
        else:
            page_options_dict = {}

        if not idempotency_key:
            idempotency_key = str(uuid.uuid4())

        app = FirecrawlApp(api_key=api_key)
        crawl_result = app.crawl_url(
            url,
            {
                "crawlerOptions": crawler_options_dict,
                "pageOptions": page_options_dict,
            },
            True,
            int(timeout / 1000),
            idempotency_key,
        )

        records = Data(data={"results": crawl_result})
        return records<|MERGE_RESOLUTION|>--- conflicted
+++ resolved
@@ -1,9 +1,6 @@
 import uuid
 from typing import Optional
-<<<<<<< HEAD
-=======
 
->>>>>>> 8bcba2d4
 from langflow.custom import CustomComponent
 from langflow.schema import Data
 
@@ -61,14 +58,8 @@
             from firecrawl.firecrawl import FirecrawlApp  # type: ignore
         except ImportError:
             raise ImportError(
-<<<<<<< HEAD
-                "Could not import firecrawl package. " "Please install it with `pip install firecrawl-py`."
-            )
-=======
                 "Could not import firecrawl integration package. " "Please install it with `pip install firecrawl-py`."
             )
-
->>>>>>> 8bcba2d4
         if crawlerOptions:
             crawler_options_dict = crawlerOptions.__dict__["data"]["text"]
         else:
