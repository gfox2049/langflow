from typing import Optional
<<<<<<< HEAD
=======

>>>>>>> 8bcba2d4
from langflow.custom import CustomComponent
from langflow.schema import Data


class FirecrawlScrapeApi(CustomComponent):
    display_name: str = "FirecrawlScrapeApi"
    description: str = "Firecrawl Scrape API."
    output_types: list[str] = ["Document"]
    documentation: str = "https://docs.firecrawl.dev/api-reference/endpoint/scrape"
    field_config = {
        "api_key": {
            "display_name": "API Key",
            "field_type": "str",
            "required": True,
            "password": True,
            "info": "The API key to use Firecrawl API.",
        },
        "url": {
            "display_name": "URL",
            "field_type": "str",
            "required": True,
            "info": "The URL to scrape.",
        },
        "timeout": {
            "display_name": "Timeout",
            "info": "Timeout in milliseconds for the request.",
            "field_type": "int",
            "default_value": 10000,
        },
        "pageOptions": {
            "display_name": "Page Options",
            "info": "The page options to send with the request.",
        },
        "extractorOptions": {
            "display_name": "Extractor Options",
            "info": "The extractor options to send with the request.",
        },
    }

    def build(
        self,
        api_key: str,
        url: str,
        timeout: int = 10000,
        pageOptions: Optional[Data] = None,
        extractorOptions: Optional[Data] = None,
    ) -> Data:
        try:
            from firecrawl.firecrawl import FirecrawlApp  # type: ignore
        except ImportError:
            raise ImportError(
<<<<<<< HEAD
                "Could not import firecrawl package. " "Please install it with `pip install firecrawl-py`."
=======
                "Could not import firecrawl integration package. " "Please install it with `pip install firecrawl-py`."
>>>>>>> 8bcba2d4
            )
        if extractorOptions:
            extractor_options_dict = extractorOptions.__dict__["data"]["text"]
        else:
            extractor_options_dict = {}

        if pageOptions:
            page_options_dict = pageOptions.__dict__["data"]["text"]
        else:
            page_options_dict = {}

        app = FirecrawlApp(api_key=api_key)
        results = app.scrape_url(
            url,
            {
                "timeout": str(timeout),
                "extractorOptions": extractor_options_dict,
                "pageOptions": page_options_dict,
            },
        )

        record = Data(data=results)
        return record<|MERGE_RESOLUTION|>--- conflicted
+++ resolved
@@ -1,8 +1,5 @@
 from typing import Optional
-<<<<<<< HEAD
-=======
 
->>>>>>> 8bcba2d4
 from langflow.custom import CustomComponent
 from langflow.schema import Data
 
@@ -54,11 +51,7 @@
             from firecrawl.firecrawl import FirecrawlApp  # type: ignore
         except ImportError:
             raise ImportError(
-<<<<<<< HEAD
-                "Could not import firecrawl package. " "Please install it with `pip install firecrawl-py`."
-=======
                 "Could not import firecrawl integration package. " "Please install it with `pip install firecrawl-py`."
->>>>>>> 8bcba2d4
             )
         if extractorOptions:
             extractor_options_dict = extractorOptions.__dict__["data"]["text"]
