# from langflow.field_typing import Data
from langflow.custom import Component
from langflow.io import MessageTextInput, Output
from langflow.schema import Data


class CustomComponent(Component):
    display_name = "Custom Component"
    description = "Use as a template to create your own component."
    documentation: str = "http://docs.langflow.org/components/custom"
    icon = "code"
    name = "CustomComponent"

    inputs = [
<<<<<<< HEAD
        MessageTextInput(
            name="input_value",
            display_name="Input Value",
            info="This is a custom component Input",
            value="Hello, World!",
            tool_mode=True,
        ),
=======
        MessageTextInput(name="input_value", display_name="Input Value", value="Hello, World!", tool_mode=True),
>>>>>>> 1e4594ad
    ]

    outputs = [
        Output(display_name="Output", name="output", method="build_output"),
    ]

    def build_output(self) -> Data:
        data = Data(value=self.input_value)
        self.status = data
        return data<|MERGE_RESOLUTION|>--- conflicted
+++ resolved
@@ -12,17 +12,7 @@
     name = "CustomComponent"
 
     inputs = [
-<<<<<<< HEAD
-        MessageTextInput(
-            name="input_value",
-            display_name="Input Value",
-            info="This is a custom component Input",
-            value="Hello, World!",
-            tool_mode=True,
-        ),
-=======
         MessageTextInput(name="input_value", display_name="Input Value", value="Hello, World!", tool_mode=True),
->>>>>>> 1e4594ad
     ]
 
     outputs = [
