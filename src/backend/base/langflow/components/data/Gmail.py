import base64
import json
<<<<<<< HEAD
from typing import Any
from collections.abc import Iterator
=======
import re
from json.decoder import JSONDecodeError
from typing import Any, Iterator, List, Optional

from google.auth.exceptions import RefreshError
>>>>>>> 38134845
from google.oauth2.credentials import Credentials
from googleapiclient.discovery import build
from langchain_core.chat_sessions import ChatSession
from langchain_core.messages import HumanMessage
from langchain_google_community.gmail.loader import GMailLoader

from langflow.custom import Component
from langflow.inputs import MessageTextInput
from langflow.io import SecretStrInput
from langflow.schema import Data
from langflow.template import Output


class GmailLoaderComponent(Component):
    display_name = "Gmail Loader"
    description = "Loads emails from Gmail using provided credentials."
    icon = "Google"

    inputs = [
        SecretStrInput(
            name="json_string",
            display_name="JSON String of the Service Account Token",
            info="JSON string containing OAuth 2.0 access token information for service account access",
            required=True,
            value="""{
                "account": "",
                "client_id": "",
                "client_secret": "",
                "expiry": "",
                "refresh_token": "",
                "scopes": [
                    "https://www.googleapis.com/auth/gmail.readonly",
                ],
                "token": "",
                "token_uri": "https://oauth2.googleapis.com/token",
                "universe_domain": "googleapis.com"
            }""",
        ),
        MessageTextInput(
            name="label_ids",
            display_name="Label IDs",
            info="Comma-separated list of label IDs to filter emails.",
            required=True,
            value="INBOX,SENT,UNREAD,IMPORTANT",
        ),
        MessageTextInput(
            name="max_results",
            display_name="Max Results",
            info="Maximum number of emails to load.",
            required=True,
            value="10",
        ),
    ]

    outputs = [
        Output(display_name="Data", name="data", method="load_emails"),
    ]

    def load_emails(self) -> Data:
        class CustomGMailLoader(GMailLoader):
            def __init__(
                self, creds: Any, n: int = 100, label_ids: list[str] | None = None, raise_error: bool = False
            ) -> None:
                super().__init__(creds, n, raise_error)
                self.label_ids = label_ids if label_ids is not None else ["SENT"]

            def clean_message_content(self, message):
                # Remove URLs
                message = re.sub(r"http\S+|www\S+|https\S+", "", message, flags=re.MULTILINE)

                # Remove email addresses
                message = re.sub(r"\S+@\S+", "", message)

                # Remove special characters and excessive whitespace
                message = re.sub(r"[^A-Za-z0-9\s]+", " ", message)
                message = re.sub(r"\s{2,}", " ", message)

                # Trim leading and trailing whitespace
                message = message.strip()

                return message

            def _extract_email_content(self, msg: Any) -> HumanMessage:
                from_email = None
                for values in msg["payload"]["headers"]:
                    name = values["name"]
                    if name == "From":
                        from_email = values["value"]
                if from_email is None:
                    raise ValueError("From email not found.")

                if "parts" in msg["payload"]:
                    parts = msg["payload"]["parts"]
                else:
                    parts = [msg["payload"]]

                for part in parts:
                    if part["mimeType"] == "text/plain":
                        data = part["body"]["data"]
                        data = base64.urlsafe_b64decode(data).decode("utf-8")
                        pattern = re.compile(r"\r\nOn .+(\r\n)*wrote:\r\n")
                        newest_response = re.split(pattern, data)[0]
                        message = HumanMessage(
                            content=self.clean_message_content(newest_response),
                            additional_kwargs={"sender": from_email},
                        )
                        return message
                raise ValueError("No plain text part found in the email.")

            def _get_message_data(self, service: Any, message: Any) -> ChatSession:
                msg = service.users().messages().get(userId="me", id=message["id"]).execute()
                message_content = self._extract_email_content(msg)

                in_reply_to = None
                email_data = msg["payload"]["headers"]
                for values in email_data:
                    name = values["name"]
                    if name == "In-Reply-To":
                        in_reply_to = values["value"]

                thread_id = msg["threadId"]

                if in_reply_to:
                    thread = service.users().threads().get(userId="me", id=thread_id).execute()
                    messages = thread["messages"]

                    response_email = None
                    for message in messages:
                        email_data = message["payload"]["headers"]
                        for values in email_data:
                            if values["name"] == "Message-ID":
                                message_id = values["value"]
                                if message_id == in_reply_to:
                                    response_email = message
                    if response_email is None:
                        raise ValueError("Response email not found in the thread.")
                    starter_content = self._extract_email_content(response_email)
                    return ChatSession(messages=[starter_content, message_content])
                else:
                    return ChatSession(messages=[message_content])

            def lazy_load(self) -> Iterator[ChatSession]:
                service = build("gmail", "v1", credentials=self.creds)
                results = (
                    service.users().messages().list(userId="me", labelIds=self.label_ids, maxResults=self.n).execute()
                )
                messages = results.get("messages", [])
                if not messages:
                    print("No messages found with the specified labels.")
                for message in messages:
                    try:
                        yield self._get_message_data(service, message)
                    except Exception as e:
                        if self.raise_error:
                            raise e
                        else:
                            print(f"Error processing message {message['id']}: {e}")

        json_string = self.json_string
        label_ids = self.label_ids.split(",") if self.label_ids else ["INBOX"]
        max_results = int(self.max_results) if self.max_results else 100

        # Load the token information from the JSON string
        try:
            token_info = json.loads(json_string)
        except JSONDecodeError as e:
            raise ValueError("Invalid JSON string") from e

        creds = Credentials.from_authorized_user_info(token_info)

        # Initialize the custom loader with the provided credentials
        loader = CustomGMailLoader(creds=creds, n=max_results, label_ids=label_ids)

        try:
            docs = loader.load()
        except RefreshError as e:
            raise ValueError(
                "Authentication error: Unable to refresh authentication token. Please try to reauthenticate."
            ) from e
        except Exception as e:
            raise ValueError(f"Error loading documents: {e}") from e

        # Return the loaded documents
        self.status = docs
        return Data(data={"text": docs})<|MERGE_RESOLUTION|>--- conflicted
+++ resolved
@@ -1,15 +1,11 @@
 import base64
 import json
-<<<<<<< HEAD
+import re
+from collections.abc import Iterator
+from json.decoder import JSONDecodeError
 from typing import Any
-from collections.abc import Iterator
-=======
-import re
-from json.decoder import JSONDecodeError
-from typing import Any, Iterator, List, Optional
 
 from google.auth.exceptions import RefreshError
->>>>>>> 38134845
 from google.oauth2.credentials import Credentials
 from googleapiclient.discovery import build
 from langchain_core.chat_sessions import ChatSession
