<<<<<<< HEAD
=======
import re
from typing import List

>>>>>>> 38134845
from langflow.custom import Component
from langflow.inputs import DefaultPromptField, SecretStrInput, StrInput
from langflow.io import Output
from langflow.schema.message import Message

from langchain_core.prompts import HumanMessagePromptTemplate

class LangChainHubPromptComponent(Component):
    display_name: str = "LangChain Hub"
    description: str = "Prompt Component that uses LangChain Hub prompts"
    beta = True
    icon = "prompts"
    trace_type = "prompt"
    name = "LangChain Hub Prompt"

    inputs = [
        SecretStrInput(
            name="langchain_api_key",
            display_name="Your LangChain API Key",
            info="The LangChain API Key to use.",
        ),
        StrInput(
            name="langchain_hub_prompt",
            display_name="LangChain Hub Prompt",
            info="The LangChain Hub prompt to use.",
            value="efriis/my-first-prompt",
            refresh_button=True,
        ),
    ]

    outputs = [
        Output(display_name="Build Prompt", name="prompt", method="build_prompt"),
    ]

    def update_build_config(self, build_config: dict, field_value: str, field_name: str | None = None):
        if field_name == "langchain_hub_prompt":
            template = self._fetch_langchain_hub_template()

            # Get the template's messages
            if hasattr(template, "messages"):
                template_messages = template.messages
            else:
                template_messages = [HumanMessagePromptTemplate(prompt=template)]

            # Extract the messages from the prompt data
            prompt_template = []
            for message_data in template_messages:
                prompt_template.append(message_data.prompt)

            # Regular expression to find all instances of {<string>}
            pattern = r"\{(.*?)\}"

            # Get all the custom fields
            custom_fields: list[str] = []
            full_template = ""
            for message in prompt_template:
                # Find all matches
                matches = re.findall(pattern, message.template)
                custom_fields = custom_fields + matches

                # Create a string version of the full template
                full_template = full_template + "\n" + message.template

            # No need to reprocess if we have them already
            if all(["param_" + custom_field in build_config for custom_field in custom_fields]):
                return build_config

            # Easter egg: Show template in info popup
            build_config["langchain_hub_prompt"]["info"] = full_template

            # Remove old parameter inputs if any
            for key, _ in build_config.copy().items():
                if key.startswith("param_"):
                    del build_config[key]

            # Now create inputs for each
            for custom_field in custom_fields:
                new_parameter = DefaultPromptField(
                    name=f"param_{custom_field}",
                    display_name=custom_field,
                    info="Fill in the value for {" + custom_field + "}",
                ).to_dict()

                build_config[f"param_{custom_field}"] = new_parameter

        return build_config

    async def build_prompt(
        self,
    ) -> Message:
        # Get the parameters that
        template = self._fetch_langchain_hub_template()  # TODO: doing this twice
        original_params = {k[6:] if k.startswith("param_") else k: v for k, v in self._attributes.items()}
        prompt_value = template.invoke(original_params)

        original_params["template"] = prompt_value.to_string()

        # Now pass the filtered attributes to the function
        prompt = await Message.from_template_and_variables(**original_params)

        self.status = prompt.text

        return prompt

    def _fetch_langchain_hub_template(self):
        import langchain.hub

        # Check if the api key is provided
        if not self.langchain_api_key:
            raise ValueError("Please provide a LangChain API Key")

        # Pull the prompt from LangChain Hub
        prompt_data = langchain.hub.pull(self.langchain_hub_prompt, api_key=self.langchain_api_key)

        return prompt_data<|MERGE_RESOLUTION|>--- conflicted
+++ resolved
@@ -1,15 +1,12 @@
-<<<<<<< HEAD
-=======
 import re
-from typing import List
 
->>>>>>> 38134845
+from langchain_core.prompts import HumanMessagePromptTemplate
+
 from langflow.custom import Component
 from langflow.inputs import DefaultPromptField, SecretStrInput, StrInput
 from langflow.io import Output
 from langflow.schema.message import Message
 
-from langchain_core.prompts import HumanMessagePromptTemplate
 
 class LangChainHubPromptComponent(Component):
     display_name: str = "LangChain Hub"
