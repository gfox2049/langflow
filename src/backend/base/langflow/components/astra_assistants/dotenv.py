import io
from dotenv import load_dotenv
from langflow.custom import Component
<<<<<<< HEAD
from langflow.inputs.inputs import MultilineSecretInput
=======
from langflow.inputs import MultilineInput
>>>>>>> da12ccdd
from langflow.schema.message import Message
from langflow.template import Output


class Dotenv(Component):
    display_name = "Dotenv"
    description = "Load .env file into env vars"

    inputs = [
        MultilineSecretInput(
            name="dotenv_file_content",
            display_name="Dotenv file content",
            info="Paste the content of your .env file directly, since contents are sensitive, using a Global variable set as 'password' is recommended",
        )
    ]

    outputs = [
        Output(display_name="env_set", name="env_set", method="process_inputs"),
    ]

    def process_inputs(self) -> Message:
        fake_file = io.StringIO(self.dotenv_file_content)
        result = load_dotenv(stream=fake_file, override=True)

        message = Message(text="No variables found in .env")
        if result:
            message = Message(text="Loaded .env")
        return message<|MERGE_RESOLUTION|>--- conflicted
+++ resolved
@@ -1,11 +1,7 @@
 import io
 from dotenv import load_dotenv
 from langflow.custom import Component
-<<<<<<< HEAD
-from langflow.inputs.inputs import MultilineSecretInput
-=======
-from langflow.inputs import MultilineInput
->>>>>>> da12ccdd
+from langflow.inputs import MultilineSecretInput
 from langflow.schema.message import Message
 from langflow.template import Output
 
