--- conflicted
+++ resolved
@@ -178,14 +178,10 @@
                 "zu",
             ],
             value="en",
-<<<<<<< HEAD
-            info="Specify to make sure the transcripts are retrieved in your desired language. Defaults to English: 'en'",  # noqa: E501
-=======
             info=(
                 "Specify to make sure the transcripts are retrieved in your desired language. "
                 "Defaults to English: 'en'"
             ),
->>>>>>> 9f3663e5
         ),
         DropdownInput(
             name="translation",
