import ast
import operator
<<<<<<< HEAD
=======
from typing import List

from langchain.tools import StructuredTool
>>>>>>> 38134845
from pydantic import BaseModel, Field

from langflow.base.langchain_utilities.model import LCToolComponent
from langflow.field_typing import Tool
from langflow.inputs import MessageTextInput
from langflow.schema import Data


class CalculatorToolComponent(LCToolComponent):
    display_name = "Calculator"
    description = "Perform basic arithmetic operations on a given expression."
    icon = "calculator"
    name = "CalculatorTool"

    inputs = [
        MessageTextInput(
            name="expression",
            display_name="Expression",
            info="The arithmetic expression to evaluate (e.g., '4*4*(33/22)+12-20').",
        ),
    ]

    class CalculatorToolSchema(BaseModel):
        expression: str = Field(..., description="The arithmetic expression to evaluate.")

    def run_model(self) -> list[Data]:
        return self._evaluate_expression(self.expression)

    def build_tool(self) -> Tool:
        return StructuredTool.from_function(
            name="calculator",
            description="Evaluate basic arithmetic expressions. Input should be a string containing the expression.",
            func=self._evaluate_expression,
            args_schema=self.CalculatorToolSchema,
        )

    def _evaluate_expression(self, expression: str) -> list[Data]:
        try:
            # Define the allowed operators
            operators = {
                ast.Add: operator.add,
                ast.Sub: operator.sub,
                ast.Mult: operator.mul,
                ast.Div: operator.truediv,
                ast.Pow: operator.pow,
            }

            def eval_expr(node):
                if isinstance(node, ast.Num):
                    return node.n
                elif isinstance(node, ast.BinOp):
                    return operators[type(node.op)](eval_expr(node.left), eval_expr(node.right))
                elif isinstance(node, ast.UnaryOp):
                    return operators[type(node.op)](eval_expr(node.operand))
                else:
                    raise TypeError(node)

            # Parse the expression and evaluate it
            tree = ast.parse(expression, mode="eval")
            result = eval_expr(tree.body)

            # Format the result to a reasonable number of decimal places
            formatted_result = f"{result:.6f}".rstrip("0").rstrip(".")

            self.status = formatted_result
            return [Data(data={"result": formatted_result})]

        except (SyntaxError, TypeError, KeyError) as e:
            error_message = f"Invalid expression: {str(e)}"
            self.status = error_message
            return [Data(data={"error": error_message})]
        except ZeroDivisionError:
            error_message = "Error: Division by zero"
            self.status = error_message
            return [Data(data={"error": error_message})]
        except Exception as e:
            error_message = f"Error: {str(e)}"
            self.status = error_message
            return [Data(data={"error": error_message})]<|MERGE_RESOLUTION|>--- conflicted
+++ resolved
@@ -1,11 +1,7 @@
 import ast
 import operator
-<<<<<<< HEAD
-=======
-from typing import List
 
 from langchain.tools import StructuredTool
->>>>>>> 38134845
 from pydantic import BaseModel, Field
 
 from langflow.base.langchain_utilities.model import LCToolComponent
