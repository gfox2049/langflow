import importlib
<<<<<<< HEAD
=======
from typing import List, Union

from langchain.tools import StructuredTool
from langchain_experimental.utilities import PythonREPL
>>>>>>> 38134845
from pydantic import BaseModel, Field

from langflow.base.langchain_utilities.model import LCToolComponent
from langflow.field_typing import Tool
from langflow.inputs import StrInput
from langflow.schema import Data


class PythonREPLToolComponent(LCToolComponent):
    display_name = "Python REPL Tool"
    description = "A tool for running Python code in a REPL environment."
    name = "PythonREPLTool"

    inputs = [
        StrInput(
            name="name",
            display_name="Tool Name",
            info="The name of the tool.",
            value="python_repl",
        ),
        StrInput(
            name="description",
            display_name="Tool Description",
            info="A description of the tool.",
            value="A Python shell. Use this to execute python commands. Input should be a valid python command. If you want to see the output of a value, you should print it out with `print(...)`.",
        ),
        StrInput(
            name="global_imports",
            display_name="Global Imports",
            info="A comma-separated list of modules to import globally, e.g. 'math,numpy'.",
            value="math",
        ),
        StrInput(
            name="code",
            display_name="Python Code",
            info="The Python code to execute.",
            value="print('Hello, World!')",
        ),
    ]

    class PythonREPLSchema(BaseModel):
        code: str = Field(..., description="The Python code to execute.")

    def get_globals(self, global_imports: str | list[str]) -> dict:
        global_dict = {}
        if isinstance(global_imports, str):
            modules = [module.strip() for module in global_imports.split(",")]
        elif isinstance(global_imports, list):
            modules = global_imports
        else:
            raise ValueError("global_imports must be either a string or a list")

        for module in modules:
            try:
                imported_module = importlib.import_module(module)
                global_dict[imported_module.__name__] = imported_module
            except ImportError:
                raise ImportError(f"Could not import module {module}")
        return global_dict

    def build_tool(self) -> Tool:
        _globals = self.get_globals(self.global_imports)
        python_repl = PythonREPL(_globals=_globals)

        def run_python_code(code: str) -> str:
            try:
                return python_repl.run(code)
            except Exception as e:
                return f"Error: {str(e)}"

        tool = StructuredTool.from_function(
            name=self.name,
            description=self.description,
            func=run_python_code,
            args_schema=self.PythonREPLSchema,
        )

        self.status = f"Python REPL Tool created with global imports: {self.global_imports}"
        return tool

    def run_model(self) -> list[Data]:
        tool = self.build_tool()
        result = tool.run(self.code)
        return [Data(data={"result": result})]<|MERGE_RESOLUTION|>--- conflicted
+++ resolved
@@ -1,11 +1,7 @@
 import importlib
-<<<<<<< HEAD
-=======
-from typing import List, Union
 
 from langchain.tools import StructuredTool
 from langchain_experimental.utilities import PythonREPL
->>>>>>> 38134845
 from pydantic import BaseModel, Field
 
 from langflow.base.langchain_utilities.model import LCToolComponent
