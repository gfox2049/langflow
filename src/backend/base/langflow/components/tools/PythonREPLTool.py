--- conflicted
+++ resolved
@@ -1,15 +1,4 @@
 import importlib
-<<<<<<< HEAD
-from typing import List, Union
-from pydantic import BaseModel, Field
-from langflow.base.langchain_utilities.model import LCToolComponent
-from langflow.inputs import StrInput
-from langflow.schema import Data
-from langflow.field_typing import Tool
-from langchain.tools import StructuredTool
-from langchain_experimental.utilities import PythonREPL
-
-=======
 from typing import cast
 
 from langchain_experimental.utilities import PythonREPL
@@ -21,40 +10,12 @@
 from langflow.template.field.base import Output
 
 
->>>>>>> bee466e5
 class PythonREPLToolComponent(LCToolComponent):
     display_name = "Python REPL Tool"
     description = "A tool for running Python code in a REPL environment."
     name = "PythonREPLTool"
 
     inputs = [
-<<<<<<< HEAD
-        StrInput(
-            name="name",
-            display_name="Tool Name",
-            info="The name of the tool.",
-            value="python_repl",
-        ),
-        StrInput(
-            name="description",
-            display_name="Tool Description",
-            info="A description of the tool.",
-            value="A Python shell. Use this to execute python commands. Input should be a valid python command. If you want to see the output of a value, you should print it out with `print(...)`.",
-        ),
-        StrInput(
-            name="global_imports",
-            display_name="Global Imports",
-            info="A comma-separated list of modules to import globally, e.g. 'math,numpy'.",
-            value="math",
-        ),
-        StrInput(
-            name="code",
-            display_name="Python Code",
-            info="The Python code to execute.",
-            value="print('Hello, World!')",
-        ),
-    ]
-=======
         MessageTextInput(name="input_value", display_name="Input", value=""),
         MessageTextInput(name="name", display_name="Name", value="python_repl"),
         MessageTextInput(
@@ -80,21 +41,15 @@
     def get_globals(self, globals: list[str]) -> dict:
         """
         Retrieves the global variables from the specified modules.
->>>>>>> bee466e5
 
-    class PythonREPLSchema(BaseModel):
-        code: str = Field(..., description="The Python code to execute.")
+        Args:
+            globals (list[str]): A list of module names.
 
-    def get_globals(self, global_imports: Union[str, List[str]]) -> dict:
+        Returns:
+            dict: A dictionary containing the global variables from the specified modules.
+        """
         global_dict = {}
-        if isinstance(global_imports, str):
-            modules = [module.strip() for module in global_imports.split(',')]
-        elif isinstance(global_imports, list):
-            modules = global_imports
-        else:
-            raise ValueError("global_imports must be either a string or a list")
-
-        for module in modules:
+        for module in globals:
             try:
                 imported_module = importlib.import_module(module)
                 global_dict[imported_module.__name__] = imported_module
@@ -103,31 +58,6 @@
         return global_dict
 
     def build_tool(self) -> Tool:
-<<<<<<< HEAD
-        _globals = self.get_globals(self.global_imports)
-        python_repl = PythonREPL(_globals=_globals)
-
-        def run_python_code(code: str) -> str:
-            try:
-                return python_repl.run(code)
-            except Exception as e:
-                return f"Error: {str(e)}"
-
-        tool = StructuredTool.from_function(
-            name=self.name,
-            description=self.description,
-            func=run_python_code,
-            args_schema=self.PythonREPLSchema,
-        )
-
-        self.status = f"Python REPL Tool created with global imports: {self.global_imports}"
-        return tool
-
-    def run_model(self) -> List[Data]:
-        tool = self.build_tool()
-        result = tool.run(self.code)
-        return [Data(data={"result": result})]
-=======
         """
         Builds a Python REPL tool.
 
@@ -148,5 +78,4 @@
     def run_model(self) -> Data:
         tool = self.build_tool()
         result = tool.invoke(self.input_value)
-        return Data(text=result)
->>>>>>> bee466e5
+        return Data(text=result)