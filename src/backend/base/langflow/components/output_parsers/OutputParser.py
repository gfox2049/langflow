--- conflicted
+++ resolved
@@ -34,19 +34,11 @@
     def build_parser(self) -> OutputParser:
         if self.parser_type == "CSV":
             return CommaSeparatedListOutputParser()
-<<<<<<< HEAD
-        raise ValueError("Unsupported or missing parser")
-=======
         msg = "Unsupported or missing parser"
         raise ValueError(msg)
->>>>>>> df792cb1
 
     def format_instructions(self) -> Message:
         if self.parser_type == "CSV":
             return Message(text=CommaSeparatedListOutputParser().get_format_instructions())
-<<<<<<< HEAD
-        raise ValueError("Unsupported or missing parser")
-=======
         msg = "Unsupported or missing parser"
-        raise ValueError(msg)
->>>>>>> df792cb1
+        raise ValueError(msg)