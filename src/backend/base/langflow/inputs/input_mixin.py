--- conflicted
+++ resolved
@@ -26,11 +26,7 @@
 
 
 # Base mixin for common input field attributes and methods
-<<<<<<< HEAD
-class BaseInputMixin(BaseModel, validate_assignment=True):
-=======
 class BaseInputMixin(BaseModel, validate_assignment=True):  # type: ignore
->>>>>>> a9fec069
     model_config = ConfigDict(arbitrary_types_allowed=True, extra="forbid", populate_by_name=True)
 
     field_type: SerializableFieldTypes = Field(default=FieldTypes.TEXT)
