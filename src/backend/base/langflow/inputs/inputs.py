import warnings
from typing import Any, AsyncIterator, Iterator, Optional, Union, get_args

from pydantic import Field, field_validator

from langflow.inputs.validators import CoalesceBool
from langflow.schema.data import Data
from langflow.schema.message import Message

from .input_mixin import (
    BaseInputMixin,
    DatabaseLoadMixin,
    DropDownMixin,
    FieldTypes,
    FileMixin,
    InputTraceMixin,
    ListableInputMixin,
    MetadataTraceMixin,
    MultilineMixin,
    RangeMixin,
    SerializableFieldTypes,
    TableMixin,
)


class TableInput(BaseInputMixin, MetadataTraceMixin, TableMixin, ListableInputMixin):
    field_type: SerializableFieldTypes = FieldTypes.TABLE
    is_list: bool = True

    @field_validator("value")
    @classmethod
    def validate_value(cls, v: Any, _info):
        # Check if value is a list of dicts
        if not isinstance(v, list):
            raise ValueError(f"TableInput value must be a list of dictionaries or Data. Value '{v}' is not a list.")

        for item in v:
            if not isinstance(item, (dict, Data)):
                raise ValueError(
                    f"TableInput value must be a list of dictionaries or Data. Item '{item}' is not a dictionary or Data."
                )
        return v


class HandleInput(BaseInputMixin, ListableInputMixin, MetadataTraceMixin):
    """
    Represents an Input that has a Handle to a specific type (e.g. BaseLanguageModel, BaseRetriever, etc.)

    This class inherits from the `BaseInputMixin` and `ListableInputMixin` classes.

    Attributes:
        input_types (list[str]): A list of input types.
        field_type (SerializableFieldTypes): The field type of the input.
    """

    input_types: list[str] = Field(default_factory=list)
    field_type: SerializableFieldTypes = FieldTypes.OTHER


class DataInput(HandleInput, InputTraceMixin):
    """
    Represents an Input that has a Handle that receives a Data object.

    Attributes:
        input_types (list[str]): A list of input types supported by this data input.
    """

    input_types: list[str] = ["Data"]


class PromptInput(BaseInputMixin, ListableInputMixin, InputTraceMixin):
    field_type: SerializableFieldTypes = FieldTypes.PROMPT


# Applying mixins to a specific input type
class StrInput(BaseInputMixin, ListableInputMixin, DatabaseLoadMixin, MetadataTraceMixin):
    field_type: SerializableFieldTypes = FieldTypes.TEXT
    load_from_db: CoalesceBool = False
    """Defines if the field will allow the user to open a text editor. Default is False."""

    @staticmethod
    def _validate_value(v: Any, _info):
        """
        Validates the given value and returns the processed value.

        Args:
            v (Any): The value to be validated.
            _info: Additional information about the input.

        Returns:
            The processed value.

        Raises:
            ValueError: If the value is not of a valid type or if the input is missing a required key.
        """
        if not isinstance(v, str) and v is not None:
            # Keep the warning for now, but we should change it to an error
            if _info.data.get("input_types") and v.__class__.__name__ not in _info.data.get("input_types"):
                warnings.warn(
                    f"Invalid value type {type(v)} for input {_info.data.get('name')}. Expected types: {_info.data.get('input_types')}"
                )
            else:
                warnings.warn(f"Invalid value type {type(v)} for input {_info.data.get('name')}.")
        return v

    @field_validator("value")
    @classmethod
    def validate_value(cls, v: Any, _info):
        """
        Validates the given value and returns the processed value.

        Args:
            v (Any): The value to be validated.
            _info: Additional information about the input.

        Returns:
            The processed value.

        Raises:
            ValueError: If the value is not of a valid type or if the input is missing a required key.
        """
        is_list = _info.data["is_list"]
        value = None
        if is_list:
            value = [cls._validate_value(vv, _info) for vv in v]
        else:
            value = cls._validate_value(v, _info)
        return value


class MessageInput(StrInput, InputTraceMixin):
    input_types: list[str] = ["Message"]

    @staticmethod
    def _validate_value(v: Any, _info):
        # If v is a instance of Message, then its fine
        if isinstance(v, dict):
            return Message(**v)
        if isinstance(v, Message):
            return v
        if isinstance(v, str):
            return Message(text=v)
        raise ValueError(f"Invalid value type {type(v)}")


class MessageTextInput(StrInput, MetadataTraceMixin, InputTraceMixin):
    """
    Represents a text input component for the Langflow system.

    This component is used to handle text inputs in the Langflow system. It provides methods for validating and processing text values.

    Attributes:
        input_types (list[str]): A list of input types that this component supports. In this case, it supports the "Message" input type.
    """

    input_types: list[str] = ["Message"]

    @staticmethod
    def _validate_value(v: Any, _info):
        """
        Validates the given value and returns the processed value.

        Args:
            v (Any): The value to be validated.
            _info: Additional information about the input.

        Returns:
            The processed value.

        Raises:
            ValueError: If the value is not of a valid type or if the input is missing a required key.
        """
        value: str | AsyncIterator | Iterator | None = None
        if isinstance(v, dict):
            v = Message(**v)
        if isinstance(v, str):
            value = v
        elif isinstance(v, Message):
            value = v.text
        elif isinstance(v, Data):
            if v.text_key in v.data:
                value = v.data[v.text_key]
            else:
                keys = ", ".join(v.data.keys())
                input_name = _info.data["name"]
                raise ValueError(
                    f"The input to '{input_name}' must contain the key '{v.text_key}'."
                    f"You can set `text_key` to one of the following keys: {keys} or set the value using another Component."
                )
        elif isinstance(v, (AsyncIterator, Iterator)):
            value = v
        else:
            raise ValueError(f"Invalid value type {type(v)}")
        return value


class MultilineInput(MessageTextInput, MultilineMixin, InputTraceMixin):
    """
    Represents a multiline input field.

    Attributes:
        field_type (SerializableFieldTypes): The type of the field. Defaults to FieldTypes.TEXT.
        multiline (CoalesceBool): Indicates whether the input field should support multiple lines. Defaults to True.
    """

    field_type: SerializableFieldTypes = FieldTypes.TEXT
    multiline: CoalesceBool = True


class MultilineSecretInput(MessageTextInput, MultilineMixin, InputTraceMixin):
    """
    Represents a multiline input field.

    Attributes:
        field_type (SerializableFieldTypes): The type of the field. Defaults to FieldTypes.TEXT.
        multiline (CoalesceBool): Indicates whether the input field should support multiple lines. Defaults to True.
    """

    field_type: SerializableFieldTypes = FieldTypes.PASSWORD
    multiline: CoalesceBool = True
    password: CoalesceBool = Field(default=True)


class SecretStrInput(BaseInputMixin, DatabaseLoadMixin):
    """
    Represents a field with password field type.

    This class inherits from `BaseInputMixin` and `DatabaseLoadMixin`.

    Attributes:
        field_type (SerializableFieldTypes): The field type of the input. Defaults to `FieldTypes.PASSWORD`.
        password (CoalesceBool): A boolean indicating whether the input is a password. Defaults to `True`.
        input_types (list[str]): A list of input types associated with this input. Defaults to an empty list.
    """

    field_type: SerializableFieldTypes = FieldTypes.PASSWORD
    password: CoalesceBool = Field(default=True)
    input_types: list[str] = ["Message"]
    load_from_db: CoalesceBool = True

    @field_validator("value")
    @classmethod
    def validate_value(cls, v: Any, _info):
        """
        Validates the given value and returns the processed value.

        Args:
            v (Any): The value to be validated.
            _info: Additional information about the input.

        Returns:
            The processed value.

        Raises:
            ValueError: If the value is not of a valid type or if the input is missing a required key.
        """
        value: str | AsyncIterator | Iterator | None = None
        if isinstance(v, str):
            value = v
        elif isinstance(v, Message):
            value = v.text
        elif isinstance(v, Data):
            if v.text_key in v.data:
                value = v.data[v.text_key]
            else:
                keys = ", ".join(v.data.keys())
                input_name = _info.data["name"]
                raise ValueError(
                    f"The input to '{input_name}' must contain the key '{v.text_key}'."
                    f"You can set `text_key` to one of the following keys: {keys} or set the value using another Component."
                )
        elif isinstance(v, (AsyncIterator, Iterator)):
            value = v
        else:
            raise ValueError(f"Invalid value type {type(v)}")
        return value


class IntInput(BaseInputMixin, ListableInputMixin, RangeMixin, MetadataTraceMixin):
    """
    Represents an integer field.

    This class represents an integer input and provides functionality for handling integer values.
    It inherits from the `BaseInputMixin`, `ListableInputMixin`, and `RangeMixin` classes.

    Attributes:
        field_type (SerializableFieldTypes): The field type of the input. Defaults to FieldTypes.INTEGER.
    """

    field_type: SerializableFieldTypes = FieldTypes.INTEGER
<<<<<<< HEAD
=======

    @field_validator("value")
    @classmethod
    def validate_value(cls, v: Any, _info):
        """
        Validates the given value and returns the processed value.

        Args:
            v (Any): The value to be validated.
            _info: Additional information about the input.

        Returns:
            The processed value.

        Raises:
            ValueError: If the value is not of a valid type or if the input is missing a required key.
        """

        if v and not isinstance(v, (int, float)):
            raise ValueError(f"Invalid value type {type(v)} for input {_info.data.get('name')}.")
        if isinstance(v, float):
            v = int(v)
        return v
>>>>>>> 377f1791


class FloatInput(BaseInputMixin, ListableInputMixin, RangeMixin, MetadataTraceMixin):
    """
    Represents a float field.

    This class represents a float input and provides functionality for handling float values.
    It inherits from the `BaseInputMixin`, `ListableInputMixin`, and `RangeMixin` classes.

    Attributes:
        field_type (SerializableFieldTypes): The field type of the input. Defaults to FieldTypes.FLOAT.
    """

    field_type: SerializableFieldTypes = FieldTypes.FLOAT
<<<<<<< HEAD
=======

    @field_validator("value")
    @classmethod
    def validate_value(cls, v: Any, _info):
        """
        Validates the given value and returns the processed value.

        Args:
            v (Any): The value to be validated.
            _info: Additional information about the input.

        Returns:
            The processed value.

        Raises:
            ValueError: If the value is not of a valid type or if the input is missing a required key.
        """
        if v and not isinstance(v, (int, float)):
            raise ValueError(f"Invalid value type {type(v)} for input {_info.data.get('name')}.")
        if isinstance(v, int):
            v = float(v)
        return v
>>>>>>> 377f1791


class BoolInput(BaseInputMixin, ListableInputMixin, MetadataTraceMixin):
    """
    Represents a boolean field.

    This class represents a boolean input and provides functionality for handling boolean values.
    It inherits from the `BaseInputMixin` and `ListableInputMixin` classes.

    Attributes:
        field_type (SerializableFieldTypes): The field type of the input. Defaults to FieldTypes.BOOLEAN.
        value (CoalesceBool): The value of the boolean input.
    """

    field_type: SerializableFieldTypes = FieldTypes.BOOLEAN
    value: CoalesceBool = False


class NestedDictInput(BaseInputMixin, ListableInputMixin, MetadataTraceMixin, InputTraceMixin):
    """
    Represents a nested dictionary field.

    This class represents a nested dictionary input and provides functionality for handling dictionary values.
    It inherits from the `BaseInputMixin` and `ListableInputMixin` classes.

    Attributes:
        field_type (SerializableFieldTypes): The field type of the input. Defaults to FieldTypes.NESTED_DICT.
        value (Optional[dict]): The value of the input. Defaults to an empty dictionary.
    """

    field_type: SerializableFieldTypes = FieldTypes.NESTED_DICT
    value: Optional[dict | Data] = {}


class DictInput(BaseInputMixin, ListableInputMixin, InputTraceMixin):
    """
    Represents a dictionary field.

    This class represents a dictionary input and provides functionality for handling dictionary values.
    It inherits from the `BaseInputMixin` and `ListableInputMixin` classes.

    Attributes:
        field_type (SerializableFieldTypes): The field type of the input. Defaults to FieldTypes.DICT.
        value (Optional[dict]): The value of the dictionary input. Defaults to an empty dictionary.
    """

    field_type: SerializableFieldTypes = FieldTypes.DICT
    value: Optional[dict] = {}


class DropdownInput(BaseInputMixin, DropDownMixin, MetadataTraceMixin):
    """
    Represents a dropdown input field.

    This class represents a dropdown input field and provides functionality for handling dropdown values.
    It inherits from the `BaseInputMixin` and `DropDownMixin` classes.

    Attributes:
        field_type (SerializableFieldTypes): The field type of the input. Defaults to FieldTypes.TEXT.
        options (Optional[Union[list[str], Callable]]): List of options for the field.
            Default is None.
    """

    field_type: SerializableFieldTypes = FieldTypes.TEXT
    options: list[str] = Field(default_factory=list)
    combobox: CoalesceBool = False


class MultiselectInput(BaseInputMixin, ListableInputMixin, DropDownMixin, MetadataTraceMixin):
    """
    Represents a multiselect input field.

    This class represents a multiselect input field and provides functionality for handling multiselect values.
    It inherits from the `BaseInputMixin`, `ListableInputMixin` and `DropDownMixin` classes.

    Attributes:
        field_type (SerializableFieldTypes): The field type of the input. Defaults to FieldTypes.TEXT.
        options (Optional[Union[list[str], Callable]]): List of options for the field. Only used when is_list=True.
            Default is None.
    """

    field_type: SerializableFieldTypes = FieldTypes.TEXT
    options: list[str] = Field(default_factory=list)
    is_list: bool = Field(default=True, serialization_alias="list")
    combobox: CoalesceBool = False

    @field_validator("value")
    @classmethod
    def validate_value(cls, v: Any, _info):
        # Check if value is a list of dicts
        if not isinstance(v, list):
            raise ValueError(f"MultiselectInput value must be a list. Value: '{v}'")
        for item in v:
            if not isinstance(item, str):
                raise ValueError(f"MultiselectInput value must be a list of strings. Item: '{item}' is not a string")
        return v


class FileInput(BaseInputMixin, ListableInputMixin, FileMixin, MetadataTraceMixin):
    """
    Represents a file field.

    This class represents a file input and provides functionality for handling file values.
    It inherits from the `BaseInputMixin`, `ListableInputMixin`, and `FileMixin` classes.

    Attributes:
        field_type (SerializableFieldTypes): The field type of the input. Defaults to FieldTypes.FILE.
    """

    field_type: SerializableFieldTypes = FieldTypes.FILE


InputTypes = Union[
    BoolInput,
    DataInput,
    DictInput,
    DropdownInput,
    MultiselectInput,
    FileInput,
    FloatInput,
    HandleInput,
    IntInput,
    MultilineInput,
    MultilineSecretInput,
    NestedDictInput,
    PromptInput,
    SecretStrInput,
    StrInput,
    MessageTextInput,
    MessageInput,
    TableInput,
]

InputTypesMap: dict[str, type[InputTypes]] = {t.__name__: t for t in get_args(InputTypes)}


def _instantiate_input(input_type: str, data: dict) -> InputTypes:
    input_type_class = InputTypesMap.get(input_type)
    if input_type_class:
        return input_type_class(**data)
    else:
        raise ValueError(f"Invalid input type: {input_type}")<|MERGE_RESOLUTION|>--- conflicted
+++ resolved
@@ -288,8 +288,6 @@
     """
 
     field_type: SerializableFieldTypes = FieldTypes.INTEGER
-<<<<<<< HEAD
-=======
 
     @field_validator("value")
     @classmethod
@@ -313,7 +311,6 @@
         if isinstance(v, float):
             v = int(v)
         return v
->>>>>>> 377f1791
 
 
 class FloatInput(BaseInputMixin, ListableInputMixin, RangeMixin, MetadataTraceMixin):
@@ -328,8 +325,6 @@
     """
 
     field_type: SerializableFieldTypes = FieldTypes.FLOAT
-<<<<<<< HEAD
-=======
 
     @field_validator("value")
     @classmethod
@@ -352,7 +347,6 @@
         if isinstance(v, int):
             v = float(v)
         return v
->>>>>>> 377f1791
 
 
 class BoolInput(BaseInputMixin, ListableInputMixin, MetadataTraceMixin):
