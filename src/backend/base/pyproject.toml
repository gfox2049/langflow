[tool.poetry]
name = "langflow-base"
version = "0.0.34"
description = "A Python package with a built-in web application"
authors = ["Logspace <contact@logspace.ai>"]
maintainers = [
    "Carlos Coelho <carlos@logspace.ai>",
    "Cristhian Zanforlin <cristhian.lousa@gmail.com>",
    "Gabriel Almeida <gabriel@logspace.ai>",
    "Igor Carvalho <igorr.ackerman@gmail.com>",
    "Lucas Eduoli <lucaseduoli@gmail.com>",
    "Otávio Anovazzi <otavio2204@gmail.com>",
    "Rodrigo Nader <rodrigo@logspace.ai>",
]
repository = "https://github.com/langflow-ai/langflow"
license = "MIT"
readme = "README.md"
keywords = ["nlp", "langchain", "openai", "gpt", "gui"]
packages = [{ include = "langflow" }, { include = "langflow/py.typed" }]
include = ["pyproject.toml", "README.md", "langflow/**/*"]
documentation = "https://docs.langflow.org"


[tool.poetry.scripts]
langflow-base = "langflow.__main__:main"

[tool.poetry.dependencies]
python = ">=3.10,<3.12"
fastapi = "^0.110.1"
httpx = "*"
uvicorn = "^0.29.0"
gunicorn = "^21.2.0"
langchain = "~0.1.16"
<<<<<<< HEAD
langchainhub = "~0.1.15"
=======
>>>>>>> 0d75e290
sqlmodel = "^0.0.16"
loguru = "^0.7.1"
rich = "^13.7.0"
langchain-experimental = "*"
pydantic = "^2.5.0"
pydantic-settings = "^2.1.0"
websockets = "*"
typer = "^0.12.0"
cachetools = "^5.3.1"
platformdirs = "^4.2.0"
python-multipart = "^0.0.7"
orjson = "3.10.0"
alembic = "^1.13.0"
passlib = "^1.7.4"
bcrypt = "4.0.1"
pillow = "^10.2.0"
docstring-parser = "^0.15"
python-jose = "^3.3.0"
pandas = "2.2.0"
multiprocess = "^0.70.14"
duckdb = "^0.9.2"
python-socketio = "^5.11.0"
python-docx = "^1.1.0"
jq = { version = "^1.7.0", markers = "sys_platform != 'win32'" }
pypdf = "^4.1.0"
nest-asyncio = "^1.6.0"
emoji = "^2.11.0"
cryptography = "^42.0.5"
asyncer = "^0.0.5"


[tool.poetry.extras]
deploy = ["celery", "redis", "flower"]
local = ["llama-cpp-python", "sentence-transformers", "ctransformers"]
all = ["deploy", "local"]


[tool.pytest.ini_options]
minversion = "6.0"
addopts = "-ra"
testpaths = ["tests", "integration"]
console_output_style = "progress"
filterwarnings = ["ignore::DeprecationWarning"]
log_cli = true
markers = ["async_test"]

[tool.mypy]
namespace_packages = true
mypy_path = "langflow"
ignore_missing_imports = true


[tool.ruff]
exclude = ["src/backend/langflow/alembic/*"]
line-length = 120

[build-system]
requires = ["poetry-core"]
build-backend = "poetry.core.masonry.api"<|MERGE_RESOLUTION|>--- conflicted
+++ resolved
@@ -31,10 +31,7 @@
 uvicorn = "^0.29.0"
 gunicorn = "^21.2.0"
 langchain = "~0.1.16"
-<<<<<<< HEAD
 langchainhub = "~0.1.15"
-=======
->>>>>>> 0d75e290
 sqlmodel = "^0.0.16"
 loguru = "^0.7.1"
 rich = "^13.7.0"
