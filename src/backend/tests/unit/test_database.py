import json
from collections import namedtuple
from uuid import UUID, uuid4

import orjson
import pytest
from fastapi.testclient import TestClient
from sqlmodel import Session

from langflow.api.v1.schemas import FlowListCreate, ResultDataResponse
from langflow.graph.utils import log_transaction, log_vertex_build
from langflow.initial_setup.setup import load_flows_from_directory, load_starter_projects
from langflow.services.database.models.base import orjson_dumps
from langflow.services.database.models.flow import Flow, FlowCreate, FlowUpdate
from langflow.services.database.models.folder.model import FolderCreate
from langflow.services.database.utils import session_getter
from langflow.services.deps import get_db_service


@pytest.fixture(scope="module")
def json_style():
    # class FlowStyleBase(SQLModel):
    # color: str = Field(index=True)
    # emoji: str = Field(index=False)
    # flow_id: UUID = Field(default=None, foreign_key="flow.id")
    return orjson_dumps(
        {
            "color": "red",
            "emoji": "👍",
        }
    )


async def test_create_flow(client: TestClient, json_flow: str, active_user, logged_in_headers):
    flow = orjson.loads(json_flow)
    data = flow["data"]
    flow = FlowCreate(name=str(uuid4()), description="description", data=data)
    response = await client.post("api/v1/flows/", json=flow.model_dump(), headers=logged_in_headers)
    assert response.status_code == 201
    assert response.json()["name"] == flow.name
    assert response.json()["data"] == flow.data
    # flow is optional so we can create a flow without a flow
    flow = FlowCreate(name=str(uuid4()))
    response = await client.post("api/v1/flows/", json=flow.model_dump(exclude_unset=True), headers=logged_in_headers)
    assert response.status_code == 201
    assert response.json()["name"] == flow.name
    assert response.json()["data"] == flow.data


async def test_read_flows(client: TestClient, json_flow: str, active_user, logged_in_headers):
    flow_data = orjson.loads(json_flow)
    data = flow_data["data"]
    flow = FlowCreate(name=str(uuid4()), description="description", data=data)
    response = await client.post("api/v1/flows/", json=flow.model_dump(), headers=logged_in_headers)
    assert response.status_code == 201
    assert response.json()["name"] == flow.name
    assert response.json()["data"] == flow.data

    flow = FlowCreate(name=str(uuid4()), description="description", data=data)
    response = await client.post("api/v1/flows/", json=flow.model_dump(), headers=logged_in_headers)
    assert response.status_code == 201
    assert response.json()["name"] == flow.name
    assert response.json()["data"] == flow.data

    response = await client.get("api/v1/flows/", headers=logged_in_headers)
    assert response.status_code == 200
    assert len(response.json()) > 0


<<<<<<< HEAD
def test_read_flows_components_only(client: TestClient, flow_component: dict, logged_in_headers):
    response = client.get("api/v1/flows/", headers=logged_in_headers, params={"components_only": True, "get_all": True})
=======
async def test_read_flows_components_only(client: TestClient, flow_component: dict, logged_in_headers):
    response = await client.get("api/v1/flows/", headers=logged_in_headers, params={"components_only": True})
>>>>>>> b6546e45
    assert response.status_code == 200
    names = [flow["name"] for flow in response.json()]
    assert any("Chat Input Component" in name for name in names)
    assert all(flow["is_component"] is True for flow in response.json()), [flow["name"] for flow in response.json()]


async def test_read_flow(client: TestClient, json_flow: str, logged_in_headers):
    flow = orjson.loads(json_flow)
    data = flow["data"]
    unique_name = str(uuid4())
    flow = FlowCreate(name=unique_name, description="description", data=data)
    response = await client.post("api/v1/flows/", json=flow.model_dump(), headers=logged_in_headers)
    flow_id = response.json()["id"]  # flow_id should be a UUID but is a string
    # turn it into a UUID
    flow_id = UUID(flow_id)

    response = await client.get(f"api/v1/flows/{flow_id}", headers=logged_in_headers)
    assert response.status_code == 200
    assert response.json()["name"] == flow.name
    assert response.json()["data"] == flow.data


async def test_update_flow(client: TestClient, json_flow: str, active_user, logged_in_headers):
    flow = orjson.loads(json_flow)
    data = flow["data"]

    flow = FlowCreate(name="Test Flow", description="description", data=data)
    response = await client.post("api/v1/flows/", json=flow.model_dump(), headers=logged_in_headers)

    flow_id = response.json()["id"]
    updated_flow = FlowUpdate(
        name="Updated Flow",
        description="updated description",
        data=data,
    )
    response = await client.patch(f"api/v1/flows/{flow_id}", json=updated_flow.model_dump(), headers=logged_in_headers)

    assert response.status_code == 200
    assert response.json()["name"] == updated_flow.name
    assert response.json()["description"] == updated_flow.description
    # assert response.json()["data"] == updated_flow.data


async def test_delete_flow(client: TestClient, json_flow: str, active_user, logged_in_headers):
    flow = orjson.loads(json_flow)
    data = flow["data"]
    flow = FlowCreate(name="Test Flow", description="description", data=data)
    response = await client.post("api/v1/flows/", json=flow.model_dump(), headers=logged_in_headers)
    flow_id = response.json()["id"]
    response = await client.delete(f"api/v1/flows/{flow_id}", headers=logged_in_headers)
    assert response.status_code == 200
    assert response.json()["message"] == "Flow deleted successfully"


async def test_delete_flows(client: TestClient, json_flow: str, active_user, logged_in_headers):
    # Create ten flows
    number_of_flows = 10
    flows = [FlowCreate(name=f"Flow {i}", description="description", data={}) for i in range(number_of_flows)]
    flow_ids = []
    for flow in flows:
        response = await client.post("api/v1/flows/", json=flow.model_dump(), headers=logged_in_headers)
        assert response.status_code == 201
        flow_ids.append(response.json()["id"])

    response = await client.request("DELETE", "api/v1/flows/", headers=logged_in_headers, json=flow_ids)
    assert response.status_code == 200, response.content
    assert response.json().get("deleted") == number_of_flows


@pytest.mark.asyncio
async def test_delete_flows_with_transaction_and_build(
    client: TestClient, json_flow: str, active_user, logged_in_headers
):
    # Create ten flows
    number_of_flows = 10
    flows = [FlowCreate(name=f"Flow {i}", description="description", data={}) for i in range(number_of_flows)]
    flow_ids = []
    for flow in flows:
        response = await client.post("api/v1/flows/", json=flow.model_dump(), headers=logged_in_headers)
        assert response.status_code == 201
        flow_ids.append(response.json()["id"])

    # Create a transaction for each flow

    for flow_id in flow_ids:
        VertexTuple = namedtuple("VertexTuple", ["id"])

        await log_transaction(
            str(flow_id), source=VertexTuple(id="vid"), target=VertexTuple(id="tid"), status="success"
        )

    # Create a build for each flow
    for flow_id in flow_ids:
        build = {
            "valid": True,
            "params": {},
            "data": ResultDataResponse(),
            "artifacts": {},
            "vertex_id": "vid",
            "flow_id": flow_id,
        }
        log_vertex_build(
            flow_id=build["flow_id"],
            vertex_id=build["vertex_id"],
            valid=build["valid"],
            params=build["params"],
            data=build["data"],
            artifacts=build.get("artifacts"),
        )

    response = await client.request("DELETE", "api/v1/flows/", headers=logged_in_headers, json=flow_ids)
    assert response.status_code == 200, response.content
    assert response.json().get("deleted") == number_of_flows

    for flow_id in flow_ids:
        response = await client.request(
            "GET", "api/v1/monitor/transactions", params={"flow_id": flow_id}, headers=logged_in_headers
        )
        assert response.status_code == 200
        assert response.json() == []

    for flow_id in flow_ids:
        response = await client.request(
            "GET", "api/v1/monitor/builds", params={"flow_id": flow_id}, headers=logged_in_headers
        )
        assert response.status_code == 200
        assert response.json() == {"vertex_builds": {}}


@pytest.mark.asyncio
async def test_delete_folder_with_flows_with_transaction_and_build(
    client: TestClient, json_flow: str, active_user, logged_in_headers
):
    # Create a new folder
    folder_name = f"Test Folder {uuid4()}"
    folder = FolderCreate(name=folder_name, description="Test folder description", components_list=[], flows_list=[])

    response = await client.post("api/v1/folders/", json=folder.model_dump(), headers=logged_in_headers)
    assert response.status_code == 201, f"Expected status code 201, but got {response.status_code}"

    created_folder = response.json()
    folder_id = created_folder["id"]

    # Create ten flows
    number_of_flows = 10
    flows = [FlowCreate(name=f"Flow {i}", description="description", data={}) for i in range(number_of_flows)]
    flow_ids = []
    for flow in flows:
        flow.folder_id = folder_id
        response = await client.post("api/v1/flows/", json=flow.model_dump(), headers=logged_in_headers)
        assert response.status_code == 201
        flow_ids.append(response.json()["id"])

    # Create a transaction for each flow
    for flow_id in flow_ids:
        VertexTuple = namedtuple("VertexTuple", ["id"])

        await log_transaction(
            str(flow_id), source=VertexTuple(id="vid"), target=VertexTuple(id="tid"), status="success"
        )

    # Create a build for each flow
    for flow_id in flow_ids:
        build = {
            "valid": True,
            "params": {},
            "data": ResultDataResponse(),
            "artifacts": {},
            "vertex_id": "vid",
            "flow_id": flow_id,
        }
        log_vertex_build(
            flow_id=build["flow_id"],
            vertex_id=build["vertex_id"],
            valid=build["valid"],
            params=build["params"],
            data=build["data"],
            artifacts=build.get("artifacts"),
        )

    response = await client.request("DELETE", f"api/v1/folders/{folder_id}", headers=logged_in_headers)
    assert response.status_code == 204

    for flow_id in flow_ids:
        response = await client.request(
            "GET", "api/v1/monitor/transactions", params={"flow_id": flow_id}, headers=logged_in_headers
        )
        assert response.status_code == 200
        assert response.json() == []

    for flow_id in flow_ids:
        response = await client.request(
            "GET", "api/v1/monitor/builds", params={"flow_id": flow_id}, headers=logged_in_headers
        )
        assert response.status_code == 200
        assert response.json() == {"vertex_builds": {}}


async def test_create_flows(client: TestClient, session: Session, json_flow: str, logged_in_headers):
    flow = orjson.loads(json_flow)
    data = flow["data"]
    # Create test data
    flow_unique_name = str(uuid4())
    flow_2_unique_name = str(uuid4())
    flow_list = FlowListCreate(
        flows=[
            FlowCreate(name=flow_unique_name, description="description", data=data),
            FlowCreate(name=flow_2_unique_name, description="description", data=data),
        ]
    )
    # Make request to endpoint
    response = await client.post("api/v1/flows/batch/", json=flow_list.dict(), headers=logged_in_headers)
    # Check response status code
    assert response.status_code == 201
    # Check response data
    response_data = response.json()
    assert len(response_data) == 2
    assert flow_unique_name in response_data[0]["name"]
    assert response_data[0]["description"] == "description"
    assert response_data[0]["data"] == data
    assert response_data[1]["name"] == flow_2_unique_name
    assert response_data[1]["description"] == "description"
    assert response_data[1]["data"] == data


async def test_upload_file(client: TestClient, session: Session, json_flow: str, logged_in_headers):
    flow = orjson.loads(json_flow)
    data = flow["data"]
    # Create test data
    flow_unique_name = str(uuid4())
    flow_2_unique_name = str(uuid4())
    flow_list = FlowListCreate(
        flows=[
            FlowCreate(name=flow_unique_name, description="description", data=data),
            FlowCreate(name=flow_2_unique_name, description="description", data=data),
        ]
    )
    file_contents = orjson_dumps(flow_list.dict())
    response = await client.post(
        "api/v1/flows/upload/",
        files={"file": ("examples.json", file_contents, "application/json")},
        headers=logged_in_headers,
    )
    # Check response status code
    assert response.status_code == 201
    # Check response data
    response_data = response.json()
    assert len(response_data) == 2
    assert flow_unique_name in response_data[0]["name"]
    assert response_data[0]["description"] == "description"
    assert response_data[0]["data"] == data
    assert response_data[1]["name"] == flow_2_unique_name
    assert response_data[1]["description"] == "description"
    assert response_data[1]["data"] == data


async def test_download_file(
    client: TestClient,
    session: Session,
    json_flow,
    active_user,
    logged_in_headers,
):
    flow = orjson.loads(json_flow)
    data = flow["data"]
    # Create test data
    flow_unique_name = str(uuid4())
    flow_2_unique_name = str(uuid4())
    flow_list = FlowListCreate(
        flows=[
            FlowCreate(name=flow_unique_name, description="description", data=data),
            FlowCreate(name=flow_2_unique_name, description="description", data=data),
        ]
    )
    db_manager = get_db_service()
    with session_getter(db_manager) as session:
        saved_flows = []
        for flow in flow_list.flows:
            flow.user_id = active_user.id
            db_flow = Flow.model_validate(flow, from_attributes=True)
            session.add(db_flow)
            saved_flows.append(db_flow)
        session.commit()
        # Make request to endpoint inside the session context
        flow_ids = [str(db_flow.id) for db_flow in saved_flows]  # Convert UUIDs to strings
        flow_ids_json = json.dumps(flow_ids)
        response = await client.post(
            "api/v1/flows/download/",
            data=flow_ids_json,
            headers={**logged_in_headers, "Content-Type": "application/json"},
        )
    # Check response status code
    assert response.status_code == 200, response.json()
    # Check response data
    # Since the endpoint now returns a zip file, we need to check the content type and the filename in the headers
    assert response.headers["Content-Type"] == "application/x-zip-compressed"
    assert "attachment; filename=" in response.headers["Content-Disposition"]


async def test_create_flow_with_invalid_data(client: TestClient, active_user, logged_in_headers):
    flow = {"name": "a" * 256, "data": "Invalid flow data"}
    response = await client.post("api/v1/flows/", json=flow, headers=logged_in_headers)
    assert response.status_code == 422


async def test_get_nonexistent_flow(client: TestClient, active_user, logged_in_headers):
    uuid = uuid4()
    response = await client.get(f"api/v1/flows/{uuid}", headers=logged_in_headers)
    assert response.status_code == 404


async def test_update_flow_idempotency(client: TestClient, json_flow: str, active_user, logged_in_headers):
    flow_data = orjson.loads(json_flow)
    data = flow_data["data"]
    flow_data = FlowCreate(name="Test Flow", description="description", data=data)
    response = await client.post("api/v1/flows/", json=flow_data.dict(), headers=logged_in_headers)
    flow_id = response.json()["id"]
    updated_flow = FlowCreate(name="Updated Flow", description="description", data=data)
    response1 = await client.put(f"api/v1/flows/{flow_id}", json=updated_flow.model_dump(), headers=logged_in_headers)
    response2 = await client.put(f"api/v1/flows/{flow_id}", json=updated_flow.model_dump(), headers=logged_in_headers)
    assert response1.json() == response2.json()


async def test_update_nonexistent_flow(client: TestClient, json_flow: str, active_user, logged_in_headers):
    flow_data = orjson.loads(json_flow)
    data = flow_data["data"]
    uuid = uuid4()
    updated_flow = FlowCreate(
        name="Updated Flow",
        description="description",
        data=data,
    )
    response = await client.patch(f"api/v1/flows/{uuid}", json=updated_flow.model_dump(), headers=logged_in_headers)
    assert response.status_code == 404, response.text


async def test_delete_nonexistent_flow(client: TestClient, active_user, logged_in_headers):
    uuid = uuid4()
    response = await client.delete(f"api/v1/flows/{uuid}", headers=logged_in_headers)
    assert response.status_code == 404


<<<<<<< HEAD
def test_read_only_starter_projects(client: TestClient, active_user, logged_in_headers):
    response = client.get("api/v1/flows/basic_examples/", headers=logged_in_headers)
=======
async def test_read_only_starter_projects(client: TestClient, active_user, logged_in_headers):
    response = await client.get("api/v1/flows/", headers=logged_in_headers)
>>>>>>> b6546e45
    starter_projects = load_starter_projects()
    assert response.status_code == 200
    assert len(response.json()) == len(starter_projects)


@pytest.mark.load_flows
async def test_load_flows(client: TestClient, load_flows_dir):
    response = await client.get("api/v1/flows/c54f9130-f2fa-4a3e-b22a-3856d946351b")
    assert response.status_code == 200
    assert response.json()["name"] == "BasicExample"
    # re-run to ensure updates work well
    load_flows_from_directory()
    response = await client.get("api/v1/flows/c54f9130-f2fa-4a3e-b22a-3856d946351b")
    assert response.status_code == 200
    assert response.json()["name"] == "BasicExample"


def test_sqlite_pragmas():
    db_service = get_db_service()

    with db_service.with_session() as session:
        from sqlalchemy import text

        assert "wal" == session.exec(text("PRAGMA journal_mode;")).scalar()
        assert 1 == session.exec(text("PRAGMA synchronous;")).scalar()<|MERGE_RESOLUTION|>--- conflicted
+++ resolved
@@ -67,13 +67,8 @@
     assert len(response.json()) > 0
 
 
-<<<<<<< HEAD
 def test_read_flows_components_only(client: TestClient, flow_component: dict, logged_in_headers):
     response = client.get("api/v1/flows/", headers=logged_in_headers, params={"components_only": True, "get_all": True})
-=======
-async def test_read_flows_components_only(client: TestClient, flow_component: dict, logged_in_headers):
-    response = await client.get("api/v1/flows/", headers=logged_in_headers, params={"components_only": True})
->>>>>>> b6546e45
     assert response.status_code == 200
     names = [flow["name"] for flow in response.json()]
     assert any("Chat Input Component" in name for name in names)
@@ -416,13 +411,8 @@
     assert response.status_code == 404
 
 
-<<<<<<< HEAD
 def test_read_only_starter_projects(client: TestClient, active_user, logged_in_headers):
     response = client.get("api/v1/flows/basic_examples/", headers=logged_in_headers)
-=======
-async def test_read_only_starter_projects(client: TestClient, active_user, logged_in_headers):
-    response = await client.get("api/v1/flows/", headers=logged_in_headers)
->>>>>>> b6546e45
     starter_projects = load_starter_projects()
     assert response.status_code == 200
     assert len(response.json()) == len(starter_projects)
