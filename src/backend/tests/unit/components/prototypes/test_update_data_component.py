--- conflicted
+++ resolved
@@ -1,10 +1,6 @@
 import pytest
-<<<<<<< HEAD
 
-from langflow.components.prototypes.UpdateData import UpdateDataComponent
-=======
 from langflow.components.prototypes import UpdateDataComponent
->>>>>>> d9445ebb
 from langflow.schema import Data
 
 
@@ -97,16 +93,9 @@
 def test_validate_text_key_invalid(update_data_component):
     data = Data(data={"key1": "value1", "key2": "value2"}, text_key="key1")
     update_data_component.text_key = "invalid_key"
-
-<<<<<<< HEAD
-    with pytest.raises(ValueError) as exc_info:
+    with pytest.raises(ValueError) as exc_info:  # noqa: PT011
         update_data_component.validate_text_key(data)
-
     expected_error_message = (
         f"Text Key: '{update_data_component.text_key}' not found in the Data keys: {', '.join(data.data.keys())}"
     )
-    assert str(exc_info.value) == expected_error_message
-=======
-    with pytest.raises(ValueError, match="Text Key: invalid_key not found in the Data keys: key1,key2"):
-        update_data_component.validate_text_key(data)
->>>>>>> d9445ebb
+    assert str(exc_info.value) == expected_error_message