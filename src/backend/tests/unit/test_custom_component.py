import ast
import types
<<<<<<< HEAD
=======
from textwrap import dedent
from uuid import uuid4
>>>>>>> 7b3a8b82

import pytest
from langchain_core.documents import Document

from langflow.custom import Component, CustomComponent
from langflow.custom.code_parser.code_parser import CodeParser, CodeSyntaxError
from langflow.custom.custom_component.base_component import BaseComponent, ComponentCodeNullError
from langflow.custom.utils import build_custom_component_template
<<<<<<< HEAD
=======
from langflow.services.database.models.flow import FlowCreate
from langflow.services.settings.feature_flags import FEATURE_FLAGS
>>>>>>> 7b3a8b82


@pytest.fixture
def client():
    pass


@pytest.fixture
def code_component_with_multiple_outputs():
    with open("src/backend/tests/data/component_multiple_outputs.py") as f:
        code = f.read()
        return Component(_code=code)


code_default = """
from langflow.custom import CustomComponent

from langflow.field_typing import BaseLanguageModel
from langchain.chains import LLMChain
from langchain.prompts import PromptTemplate
from langchain_core.documents import Document

import requests

class YourComponent(CustomComponent):
    display_name: str = "Your Component"
    description: str = "Your description"
    field_config = { "url": { "multiline": True, "required": True } }

    def build(self, url: str, llm: BaseLanguageModel) -> Document:
        return Document(page_content="Hello World")
"""


def test_code_parser_init():
    """
    Test the initialization of the CodeParser class.
    """
    parser = CodeParser(code_default)
    assert parser.code == code_default


def test_code_parser_get_tree():
    """
    Test the __get_tree method of the CodeParser class.
    """
    parser = CodeParser(code_default)
    tree = parser.get_tree()
    assert isinstance(tree, ast.AST)


def test_code_parser_syntax_error():
    """
    Test the __get_tree method raises the
    CodeSyntaxError when given incorrect syntax.
    """
    code_syntax_error = "zzz import os"

    parser = CodeParser(code_syntax_error)
    with pytest.raises(CodeSyntaxError):
        parser.get_tree()


def test_component_init():
    """
    Test the initialization of the Component class.
    """
    component = BaseComponent(_code=code_default, _function_entrypoint_name="build")
    assert component._code == code_default
    assert component._function_entrypoint_name == "build"


def test_component_get_code_tree():
    """
    Test the get_code_tree method of the Component class.
    """
    component = BaseComponent(_code=code_default, _function_entrypoint_name="build")
    tree = component.get_code_tree(component._code)
    assert "imports" in tree


def test_component_code_null_error():
    """
    Test the get_function method raises the
    ComponentCodeNullError when the code is empty.
    """
    component = BaseComponent(_code="", _function_entrypoint_name="")
    with pytest.raises(ComponentCodeNullError):
        component.get_function()


def test_custom_component_init():
    """
    Test the initialization of the CustomComponent class.
    """
    function_entrypoint_name = "build"

    custom_component = CustomComponent(_code=code_default, _function_entrypoint_name=function_entrypoint_name)
    assert custom_component._code == code_default
    assert custom_component._function_entrypoint_name == function_entrypoint_name


def test_custom_component_build_template_config():
    """
    Test the build_template_config property of the CustomComponent class.
    """
    custom_component = CustomComponent(_code=code_default, _function_entrypoint_name="build")
    config = custom_component.build_template_config()
    assert isinstance(config, dict)


def test_custom_component_get_function():
    """
    Test the get_function property of the CustomComponent class.
    """
    custom_component = CustomComponent(_code="def build(): pass", _function_entrypoint_name="build")
    my_function = custom_component.get_function()
    assert isinstance(my_function, types.FunctionType)


def test_code_parser_parse_imports_import():
    """
    Test the parse_imports method of the CodeParser
    class with an import statement.
    """
    parser = CodeParser(code_default)
    tree = parser.get_tree()
    for node in ast.walk(tree):
        if isinstance(node, ast.Import):
            parser.parse_imports(node)
    assert "requests" in parser.data["imports"]


def test_code_parser_parse_imports_importfrom():
    """
    Test the parse_imports method of the CodeParser
    class with an import from statement.
    """
    parser = CodeParser("from os import path")
    tree = parser.get_tree()
    for node in ast.walk(tree):
        if isinstance(node, ast.ImportFrom):
            parser.parse_imports(node)
    assert ("os", "path") in parser.data["imports"]


def test_code_parser_parse_functions():
    """
    Test the parse_functions method of the CodeParser class.
    """
    parser = CodeParser("def test(): pass")
    tree = parser.get_tree()
    for node in ast.walk(tree):
        if isinstance(node, ast.FunctionDef):
            parser.parse_functions(node)
    assert len(parser.data["functions"]) == 1
    assert parser.data["functions"][0]["name"] == "test"


def test_code_parser_parse_classes():
    """
    Test the parse_classes method of the CodeParser class.
    """
    parser = CodeParser("from langflow.custom import Component\n\nclass Test(Component): pass")
    tree = parser.get_tree()
    for node in ast.walk(tree):
        if isinstance(node, ast.ClassDef):
            parser.parse_classes(node)
    assert len(parser.data["classes"]) == 1
    assert parser.data["classes"][0]["name"] == "Test"


def test_code_parser_parse_classes_raises():
    """
    Test the parse_classes method of the CodeParser class.
    """
    parser = CodeParser("class Test: pass")
    tree = parser.get_tree()
    with pytest.raises(TypeError):
        for node in ast.walk(tree):
            if isinstance(node, ast.ClassDef):
                parser.parse_classes(node)


def test_code_parser_parse_global_vars():
    """
    Test the parse_global_vars method of the CodeParser class.
    """
    parser = CodeParser("x = 1")
    tree = parser.get_tree()
    for node in ast.walk(tree):
        if isinstance(node, ast.Assign):
            parser.parse_global_vars(node)
    assert len(parser.data["global_vars"]) == 1
    assert parser.data["global_vars"][0]["targets"] == ["x"]


def test_component_get_function_valid():
    """
    Test the get_function method of the Component
    class with valid code and function_entrypoint_name.
    """
    component = BaseComponent(_code="def build(): pass", _function_entrypoint_name="build")
    my_function = component.get_function()
    assert callable(my_function)


def test_custom_component_get_function_entrypoint_args():
    """
    Test the get_function_entrypoint_args
    property of the CustomComponent class.
    """
    custom_component = CustomComponent(_code=code_default, _function_entrypoint_name="build")
    args = custom_component.get_function_entrypoint_args
    assert len(args) == 3
    assert args[0]["name"] == "self"
    assert args[1]["name"] == "url"
    assert args[2]["name"] == "llm"


def test_custom_component_get_function_entrypoint_return_type():
    """
    Test the get_function_entrypoint_return_type
    property of the CustomComponent class.
    """

    custom_component = CustomComponent(_code=code_default, _function_entrypoint_name="build")
    return_type = custom_component.get_function_entrypoint_return_type
    assert return_type == [Document]


def test_custom_component_get_main_class_name():
    """
    Test the get_main_class_name property of the CustomComponent class.
    """
    custom_component = CustomComponent(_code=code_default, _function_entrypoint_name="build")
    class_name = custom_component.get_main_class_name
    assert class_name == "YourComponent"


def test_custom_component_get_function_valid():
    """
    Test the get_function property of the CustomComponent
    class with valid code and function_entrypoint_name.
    """
    custom_component = CustomComponent(_code="def build(): pass", _function_entrypoint_name="build")
    my_function = custom_component.get_function
    assert callable(my_function)


def test_code_parser_parse_arg_no_annotation():
    """
    Test the parse_arg method of the CodeParser class without an annotation.
    """
    parser = CodeParser("")
    arg = ast.arg(arg="x", annotation=None)
    result = parser.parse_arg(arg, None)
    assert result["name"] == "x"
    assert "type" not in result


def test_code_parser_parse_arg_with_annotation():
    """
    Test the parse_arg method of the CodeParser class with an annotation.
    """
    parser = CodeParser("")
    arg = ast.arg(arg="x", annotation=ast.Name(id="int", ctx=ast.Load()))
    result = parser.parse_arg(arg, None)
    assert result["name"] == "x"
    assert result["type"] == "int"


def test_code_parser_parse_callable_details_no_args():
    """
    Test the parse_callable_details method of the
    CodeParser class with a function with no arguments.
    """
    parser = CodeParser("")
    node = ast.FunctionDef(
        name="test",
        args=ast.arguments(args=[], vararg=None, kwonlyargs=[], kw_defaults=[], kwarg=None, defaults=[]),
        body=[],
        decorator_list=[],
        returns=None,
    )
    result = parser.parse_callable_details(node)
    assert result["name"] == "test"
    assert len(result["args"]) == 0


def test_code_parser_parse_assign():
    """
    Test the parse_assign method of the CodeParser class.
    """
    parser = CodeParser("")
    stmt = ast.Assign(targets=[ast.Name(id="x", ctx=ast.Store())], value=ast.Num(n=1))
    result = parser.parse_assign(stmt)
    assert result["name"] == "x"
    assert result["value"] == "1"


def test_code_parser_parse_ann_assign():
    """
    Test the parse_ann_assign method of the CodeParser class.
    """
    parser = CodeParser("")
    stmt = ast.AnnAssign(
        target=ast.Name(id="x", ctx=ast.Store()),
        annotation=ast.Name(id="int", ctx=ast.Load()),
        value=ast.Num(n=1),
        simple=1,
    )
    result = parser.parse_ann_assign(stmt)
    assert result["name"] == "x"
    assert result["value"] == "1"
    assert result["annotation"] == "int"


def test_code_parser_parse_function_def_not_init():
    """
    Test the parse_function_def method of the
    CodeParser class with a function that is not __init__.
    """
    parser = CodeParser("")
    stmt = ast.FunctionDef(
        name="test",
        args=ast.arguments(args=[], vararg=None, kwonlyargs=[], kw_defaults=[], kwarg=None, defaults=[]),
        body=[],
        decorator_list=[],
        returns=None,
    )
    result, is_init = parser.parse_function_def(stmt)
    assert result["name"] == "test"
    assert not is_init


def test_code_parser_parse_function_def_init():
    """
    Test the parse_function_def method of the
    CodeParser class with an __init__ function.
    """
    parser = CodeParser("")
    stmt = ast.FunctionDef(
        name="__init__",
        args=ast.arguments(args=[], vararg=None, kwonlyargs=[], kw_defaults=[], kwarg=None, defaults=[]),
        body=[],
        decorator_list=[],
        returns=None,
    )
    result, is_init = parser.parse_function_def(stmt)
    assert result["name"] == "__init__"
    assert is_init


def test_component_get_code_tree_syntax_error():
    """
    Test the get_code_tree method of the Component class
    raises the CodeSyntaxError when given incorrect syntax.
    """
    component = BaseComponent(_code="import os as", _function_entrypoint_name="build")
    with pytest.raises(CodeSyntaxError):
        component.get_code_tree(component._code)


def test_custom_component_class_template_validation_no_code():
    """
    Test the _class_template_validation method of the CustomComponent class
    raises the HTTPException when the code is None.
    """
    custom_component = CustomComponent(_code=None, _function_entrypoint_name="build")
    with pytest.raises(TypeError):
        custom_component.get_function()


def test_custom_component_get_code_tree_syntax_error():
    """
    Test the get_code_tree method of the CustomComponent class
    raises the CodeSyntaxError when given incorrect syntax.
    """
    custom_component = CustomComponent(_code="import os as", _function_entrypoint_name="build")
    with pytest.raises(CodeSyntaxError):
        custom_component.get_code_tree(custom_component._code)


def test_custom_component_get_function_entrypoint_args_no_args():
    """
    Test the get_function_entrypoint_args property of
    the CustomComponent class with a build method with no arguments.
    """
    my_code = """
from langflow.custom import CustomComponent
class MyMainClass(CustomComponent):
    def build():
        pass"""

    custom_component = CustomComponent(_code=my_code, _function_entrypoint_name="build")
    args = custom_component.get_function_entrypoint_args
    assert len(args) == 0


def test_custom_component_get_function_entrypoint_return_type_no_return_type():
    """
    Test the get_function_entrypoint_return_type property of the
    CustomComponent class with a build method with no return type.
    """
    my_code = """
from langflow.custom import CustomComponent
class MyClass(CustomComponent):
    def build():
        pass"""

    custom_component = CustomComponent(_code=my_code, _function_entrypoint_name="build")
    return_type = custom_component.get_function_entrypoint_return_type
    assert return_type == []


def test_custom_component_get_main_class_name_no_main_class():
    """
    Test the get_main_class_name property of the
    CustomComponent class when there is no main class.
    """
    my_code = """
def build():
    pass"""

    custom_component = CustomComponent(_code=my_code, _function_entrypoint_name="build")
    class_name = custom_component.get_main_class_name
    assert class_name == ""


def test_custom_component_build_not_implemented():
    """
    Test the build method of the CustomComponent
    class raises the NotImplementedError.
    """
    custom_component = CustomComponent(_code="def build(): pass", _function_entrypoint_name="build")
    with pytest.raises(NotImplementedError):
        custom_component.build()


def test_build_config_no_code():
    component = CustomComponent(_code=None)

    assert component.get_function_entrypoint_args == []
    assert component.get_function_entrypoint_return_type == []


@pytest.fixture
def component():
    yield CustomComponent(
        field_config={
            "fields": {
                "llm": {"type": "str"},
                "url": {"type": "str"},
                "year": {"type": "int"},
            }
        },
    )


def test_build_config_return_type(component):
    config = component.build_config()
    assert isinstance(config, dict)


def test_build_config_has_fields(component):
    config = component.build_config()
    assert "fields" in config


def test_build_config_fields_dict(component):
    config = component.build_config()
    assert isinstance(config["fields"], dict)


def test_build_config_field_keys(component):
    config = component.build_config()
    assert all(isinstance(key, str) for key in config["fields"])


def test_build_config_field_values_dict(component):
    config = component.build_config()
    assert all(isinstance(value, dict) for value in config["fields"].values())


def test_build_config_field_value_keys(component):
    config = component.build_config()
    field_values = config["fields"].values()
    assert all("type" in value for value in field_values)


<<<<<<< HEAD
def test_custom_component_multiple_outputs(code_component_with_multiple_outputs):
    frontnd_node_dict, _ = build_custom_component_template(code_component_with_multiple_outputs)
    assert frontnd_node_dict["outputs"][0]["types"] == ["Text"]
=======
def test_custom_component_multiple_outputs(code_component_with_multiple_outputs, active_user):
    frontnd_node_dict, _ = build_custom_component_template(code_component_with_multiple_outputs, active_user.id)
    assert frontnd_node_dict["outputs"][0]["types"] == ["Text"]


def test_feature_flags_add_toolkit_output(active_user, code_component_with_multiple_outputs):
    frontnd_node_dict, _ = build_custom_component_template(code_component_with_multiple_outputs, active_user.id)
    len_outputs = len(frontnd_node_dict["outputs"])
    FEATURE_FLAGS.add_toolkit_output = True
    frontnd_node_dict, _ = build_custom_component_template(code_component_with_multiple_outputs, active_user.id)
    assert len(frontnd_node_dict["outputs"]) == len_outputs + 1


def test_custom_component_subclass_from_lctoolcomponent():
    # Import LCToolComponent and create a subclass
    code = dedent("""
    from langflow.base.langchain_utilities.model import LCToolComponent
    from langchain_core.tools import Tool
    class MyComponent(LCToolComponent):
        name: str = "MyComponent"
        description: str = "MyComponent"

        def build_tool(self) -> Tool:
            return Tool(name="MyTool", description="MyTool")

        def run_model(self)-> Data:
            return Data(data="Hello World")
    """)
    component = Component(_code=code)
    frontend_node, _ = build_custom_component_template(component)
    assert "outputs" in frontend_node
    assert frontend_node["outputs"][0]["types"] != []
    assert frontend_node["outputs"][1]["types"] != []
>>>>>>> 7b3a8b82
<|MERGE_RESOLUTION|>--- conflicted
+++ resolved
@@ -1,10 +1,7 @@
 import ast
 import types
-<<<<<<< HEAD
-=======
 from textwrap import dedent
 from uuid import uuid4
->>>>>>> 7b3a8b82
 
 import pytest
 from langchain_core.documents import Document
@@ -13,11 +10,8 @@
 from langflow.custom.code_parser.code_parser import CodeParser, CodeSyntaxError
 from langflow.custom.custom_component.base_component import BaseComponent, ComponentCodeNullError
 from langflow.custom.utils import build_custom_component_template
-<<<<<<< HEAD
-=======
 from langflow.services.database.models.flow import FlowCreate
 from langflow.services.settings.feature_flags import FEATURE_FLAGS
->>>>>>> 7b3a8b82
 
 
 @pytest.fixture
@@ -509,13 +503,8 @@
     assert all("type" in value for value in field_values)
 
 
-<<<<<<< HEAD
 def test_custom_component_multiple_outputs(code_component_with_multiple_outputs):
     frontnd_node_dict, _ = build_custom_component_template(code_component_with_multiple_outputs)
-    assert frontnd_node_dict["outputs"][0]["types"] == ["Text"]
-=======
-def test_custom_component_multiple_outputs(code_component_with_multiple_outputs, active_user):
-    frontnd_node_dict, _ = build_custom_component_template(code_component_with_multiple_outputs, active_user.id)
     assert frontnd_node_dict["outputs"][0]["types"] == ["Text"]
 
 
@@ -546,5 +535,4 @@
     frontend_node, _ = build_custom_component_template(component)
     assert "outputs" in frontend_node
     assert frontend_node["outputs"][0]["types"] != []
-    assert frontend_node["outputs"][1]["types"] != []
->>>>>>> 7b3a8b82
+    assert frontend_node["outputs"][1]["types"] != []