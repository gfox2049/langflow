--- conflicted
+++ resolved
@@ -14,11 +14,8 @@
 
 def create_app():
     """Create the FastAPI app and include the router."""
-<<<<<<< HEAD
-=======
     configure()
 
->>>>>>> 19b5a05a
     app = FastAPI()
 
     origins = ["*"]
@@ -77,7 +74,8 @@
         static_files_dir = get_static_files_dir()
 
     if not static_files_dir or not static_files_dir.exists():
-        raise RuntimeError(f"Static files directory {static_files_dir} does not exist.")
+        raise RuntimeError(
+            f"Static files directory {static_files_dir} does not exist.")
     app = create_app()
     setup_static_files(app, static_files_dir)
     return app
@@ -85,9 +83,6 @@
 
 if __name__ == "__main__":
     import uvicorn
-<<<<<<< HEAD
-    uvicorn.run(app, host="127.0.0.1", port=7860)
-=======
     from langflow.utils.util import get_number_of_workers
 
     configure()
@@ -98,5 +93,4 @@
         workers=get_number_of_workers(),
         log_level="debug",
         reload=True,
-    )
->>>>>>> 19b5a05a
+    )