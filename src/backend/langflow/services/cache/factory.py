--- conflicted
+++ resolved
@@ -1,15 +1,11 @@
 from typing import TYPE_CHECKING
 
-<<<<<<< HEAD
-from langflow.services.cache.service import CacheService, InMemoryCache, RedisCache
-=======
 from langflow.services.cache.service import (
     AsyncInMemoryCache,
     BaseCacheService,
     RedisCache,
     ThreadingInMemoryCache,
 )
->>>>>>> f672a116
 from langflow.services.factory import ServiceFactory
 from langflow.utils.logger import logger
 
@@ -37,15 +33,8 @@
             if redis_cache.is_connected():
                 logger.debug("Redis cache is connected")
                 return redis_cache
-<<<<<<< HEAD
-            logger.warning(
-                "Redis cache is not connected, falling back to in-memory cache"
-            )
-            return InMemoryCache()
-=======
             logger.warning("Redis cache is not connected, falling back to in-memory cache")
             return ThreadingInMemoryCache()
->>>>>>> f672a116
 
         elif settings_service.settings.CACHE_TYPE == "memory":
             return ThreadingInMemoryCache()
