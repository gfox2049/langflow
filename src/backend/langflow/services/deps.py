--- conflicted
+++ resolved
@@ -56,9 +56,6 @@
     yield from db_service.get_session()
 
 
-<<<<<<< HEAD
-def get_cache_service() -> "CacheService":
-=======
 @contextmanager
 def session_scope():
     """
@@ -83,7 +80,6 @@
 
 
 def get_cache_service() -> "BaseCacheService":
->>>>>>> f672a116
     return service_manager.get(ServiceType.CACHE_SERVICE)  # type: ignore
 
 
