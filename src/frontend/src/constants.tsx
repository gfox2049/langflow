--- conflicted
+++ resolved
@@ -149,7 +149,6 @@
 export const INPUT_STYLE =
   " focus:ring-1 focus:ring-offset-1 focus:ring-ring focus:outline-none ";
 
-<<<<<<< HEAD
 
 /**
  * The base text for subtitle of code dialog
@@ -171,7 +170,6 @@
  */
 export const BUTTON_DIV_STYLE =
   " flex gap-2 ";
-=======
 /**
  * Default description for the flow
  * @constant
@@ -428,5 +426,4 @@
  * @constant
  *
  */
-export const USER_PROJECTS_HEADER = "My Collection";
->>>>>>> 422b922a
+export const USER_PROJECTS_HEADER = "My Collection";