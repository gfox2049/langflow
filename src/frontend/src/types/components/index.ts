import { ReactElement, ReactNode } from "react";
import { ReactFlowJsonObject, XYPosition } from "reactflow";
import { APIClassType, APITemplateType, TemplateVariableType } from "../api";
import { ChatMessageType } from "../chat";
import { FlowStyleType, FlowType, NodeDataType, NodeType } from "../flow/index";
import { typesContextType } from "../typesContext";
import { sourceHandleType, targetHandleType } from "./../flow/index";
export type InputComponentType = {
  autoFocus?: boolean;
  onBlur?: (event: React.FocusEvent<HTMLInputElement>) => void;
  value: string;
  disabled?: boolean;
  onChange: (value: string) => void;
  password: boolean;
  required?: boolean;
  isForm?: boolean;
  editNode?: boolean;
  onChangePass?: (value: boolean | boolean) => void;
  showPass?: boolean;
  placeholder?: string;
  className?: string;
  id?: string;
  blurOnEnter?: boolean;
};
export type ToggleComponentType = {
  enabled: boolean;
  setEnabled: (state: boolean) => void;
  disabled: boolean | undefined;
  size: "small" | "medium" | "large";
  id?: string;
};
export type DropDownComponentType = {
  value: string;
  options: string[];
  onSelect: (value: string) => void;
  editNode?: boolean;
  apiModal?: boolean;
  numberOfOptions?: number;
  id?: string;
};
export type ParameterComponentType = {
  data: NodeDataType;
  title: string;
  id: sourceHandleType | targetHandleType;
  color: string;
  left: boolean;
  type: string | undefined;
  required?: boolean;
  name?: string;
  tooltipTitle: string | undefined;
  dataContext?: typesContextType;
  optionalHandle?: Array<String> | null;
  info?: string;
  proxy?: { field: string; id: string };
  showNode?: boolean;
  index?: string;
  onCloseModal?: (close: boolean) => void;
};
export type InputListComponentType = {
  value: string[];
  onChange: (value: string[]) => void;
  disabled: boolean;
  editNode?: boolean;
};

export type KeyPairListComponentType = {
  value: any;
  onChange: (value: Object[]) => void;
  disabled: boolean;
  editNode?: boolean;
  duplicateKey?: boolean;
  editNodeModal?: boolean;
};

export type DictComponentType = {
  value: any;
  onChange: (value) => void;
  disabled: boolean;
  editNode?: boolean;
  id?: string;
};

export type TextAreaComponentType = {
  field_name?: string;
  nodeClass?: APIClassType;
  setNodeClass?: (value: APIClassType) => void;
  disabled: boolean;
  onChange: (value: string[] | string) => void;
  value: string;
  editNode?: boolean;
  id?: string;
  readonly?: boolean;
};

export type PromptAreaComponentType = {
  field_name?: string;
  nodeClass?: APIClassType;
  setNodeClass?: (value: APIClassType, code?: string) => void;
  disabled: boolean;
  onChange: (value: string[] | string) => void;
  value: string;
  readonly?: boolean;
  editNode?: boolean;
  id?: string;
};

export type CodeAreaComponentType = {
  disabled: boolean;
  onChange: (value: string[] | string) => void;
  value: string;
  editNode?: boolean;
  nodeClass?: APIClassType;
  setNodeClass?: (value: APIClassType, code?: string) => void;
  dynamic?: boolean;
  id?: string;
  readonly?: boolean;
};

export type FileComponentType = {
  disabled: boolean;
  onChange: (value: string[] | string) => void;
  value: string;
  fileTypes: Array<string>;
  onFileChange: (value: string) => void;
  editNode?: boolean;
};

export type DisclosureComponentType = {
  children: ReactNode;
  openDisc: boolean;
  button: {
    title: string;
    Icon: React.ElementType;
    buttons?: {
      Icon: ReactElement;
      title: string;
      onClick: (event?: React.MouseEvent) => void;
    }[];
  };
};

export type RangeSpecType = {
  min: number;
  max: number;
  step: number;
};

export type IntComponentType = {
  value: string;
  disabled?: boolean;
  onChange: (value: string) => void;
  editNode?: boolean;
  id?: string;
};

export type FloatComponentType = {
  value: string;
  disabled?: boolean;
  onChange: (value: string) => void;
  rangeSpec: RangeSpecType;
  editNode?: boolean;
  id?: string;
};

export type TooltipComponentType = {
  children: ReactElement;
  title: string | ReactElement;
  placement?:
    | "bottom-end"
    | "bottom-start"
    | "bottom"
    | "left-end"
    | "left-start"
    | "left"
    | "right-end"
    | "right-start"
    | "right"
    | "top-end"
    | "top-start"
    | "top";
};

export type ProgressBarType = {
  children?: ReactElement;
  value?: number;
  max?: number;
};

export type RadialProgressType = {
  value?: number;
  color?: string;
};

export type AccordionComponentType = {
  children?: ReactElement;
  open?: string[];
  trigger?: string | ReactElement;
  keyValue?: string;
};
export type Side = "top" | "right" | "bottom" | "left";

export type ShadTooltipProps = {
  delayDuration?: number;
  side?: Side;
  content: ReactNode;
  children: ReactNode;
  style?: string;
};
export type ShadToolTipType = {
  content?: ReactNode | null;
  side?: "top" | "right" | "bottom" | "left";
  asChild?: boolean;
  children?: ReactElement;
  delayDuration?: number;
  styleClasses?: string;
};

export type TextHighlightType = {
  value?: string;
  side?: "top" | "right" | "bottom" | "left";
  asChild?: boolean;
  children?: ReactElement;
  delayDuration?: number;
};

export interface IVarHighlightType {
  name: string;
}

export type IconComponentProps = {
  name: string;
  className?: string;
  iconColor?: string;
  onClick?: () => void;
  stroke?: string;
  strokeWidth?: number;
  id?: string;
};

export type InputProps = {
  name: string | null;
  description: string | null;
  maxLength?: number;
<<<<<<< HEAD
  invalidName?: boolean;
  setName: (name: string) => void;
  setDescription: (description: string) => void;
  setInvalidName?: (invalidName: boolean) => void;
=======
  setName?: (name: string) => void;
  setDescription?: (description: string) => void;
  invalidNameList?: string[];
>>>>>>> b8698523
};

export type TooltipProps = {
  selector: string;
  content?: string;
  disabled?: boolean;
  htmlContent?: React.ReactNode;
  className?: string; // This should use !impornant to override the default styles eg: '!bg-white'
  position?: "top" | "right" | "bottom" | "left";
  clickable?: boolean;
  children: React.ReactNode;
  delayShow?: number;
};

export type LoadingComponentProps = {
  remSize: number;
};

export type ContentProps = {
  children: ReactNode;
  tolltipContent?: ReactNode;
  side?: "top" | "right" | "bottom" | "left";
};
export type HeaderProps = { children: ReactNode; description: string };
export type TriggerProps = {
  children: ReactNode;
};

export interface languageMap {
  [key: string]: string | undefined;
}

export type signUpInputStateType = {
  password: string;
  cnfPassword: string;
  username: string;
};

export type inputHandlerEventType = {
  target: {
    value: string;
    name: string;
  };
};
export type PaginatorComponentType = {
  pageSize: number;
  pageIndex: number;
  rowsCount?: number[];
  totalRowsCount: number;
  paginate: (pageIndex: number, pageSize: number) => void;
  storeComponent?: boolean;
};

export type ConfirmationModalType = {
  onCancel?: () => void;
  title: string;
  titleHeader?: string;
  asChild?: boolean;
  destructive?: boolean;
  modalContentTitle?: string;
  cancelText: string;
  confirmationText: string;
  children: [
    React.ReactElement<ContentProps>,
    React.ReactElement<TriggerProps>
  ];
  icon: string;
  data?: any;
  index?: number;
  onConfirm: (index, data) => void;
  open?: boolean;
  onClose?: (close: boolean) => void;
  size?:
    | "x-small"
    | "smaller"
    | "small"
    | "medium"
    | "large"
    | "large-h-full"
    | "small-h-full"
    | "medium-h-full";
};

export type UserManagementType = {
  title: string;
  titleHeader: string;
  cancelText: string;
  confirmationText: string;
  children: ReactElement;
  icon: string;
  data?: any;
  index?: number;
  asChild?: boolean;
  onConfirm: (index, data) => void;
};

export type loginInputStateType = {
  username: string;
  password: string;
};

export type patchUserInputStateType = {
  password: string;
  cnfPassword: string;
  gradient: string;
};

export type UserInputType = {
  username: string;
  password: string;
  is_active?: boolean;
  is_superuser?: boolean;
  id?: string;
  create_at?: string;
  updated_at?: string;
};

export type ApiKeyType = {
  title: string;
  cancelText: string;
  confirmationText: string;
  children: ReactElement;
  icon: string;
  data?: any;
  onCloseModal: () => void;
};

export type StoreApiKeyType = {
  children: ReactElement;
  disabled?: boolean;
};
export type groupedObjType = {
  family: string;
  type: string;
};

export type nodeGroupedObjType = {
  displayName: string;
  node: string[] | string;
};

type test = {
  [char: string]: string;
};

export type tweakType = Array<{
  [key: string]: {
    [char: string]: string;
  } & FlowStyleType;
}>;

export type uniqueTweakType = {
  [key: string]: {
    [char: string]: string;
  } & FlowStyleType;
};

export type apiModalTweakType = {
  current: Array<{
    [key: string]: {
      [char: string]: string | number;
    };
  }>;
};

export type nodeToolbarType = {
  data: {
    id: string;
    type: string;
    node: {
      base_classes: string[];
      description: string;
      display_name: string;
      documentation: string;
      template: APITemplateType;
    };
    value: void;
  };
  deleteNode: (idx: string) => void;
  openPopUp: (element: JSX.Element) => JSX.Element;
};

export type chatTriggerPropType = {
  open: boolean;
  isBuilt: boolean;
  canOpen: boolean;
  setOpen: (can: boolean) => void;
};

export type headerFlowsType = {
  data: ReactFlowJsonObject | null;
  description: string;
  id: string;
  name: string;
  style?: FlowStyleType;
};

export type menuBarPropsType = {
  flows: Array<headerFlowsType>;
  selectedFlow: string;
};

export type chatInputType = {
  chatValue: string;
  inputRef: {
    current: any;
  };
  lockChat: boolean;
  noInput: boolean;
  sendMessage: (count?:number) => void;
  setChatValue: (value: string) => void;
};

export type editNodeToggleType = {
  advanced?: boolean;
  info?: string;
  list: boolean;
  multiline?: boolean;
  name?: string;
  password?: boolean;
  placeholder?: string;
  required: boolean;
  show: boolean;
  type: string;
};

export interface Props {
  language: string;
  value: string;
}

export type fileCardPropsType = {
  fileName: string;
  content: string;
  fileType: string;
};

export type nodeToolbarPropsType = {
  data: NodeDataType;
  deleteNode: (idx: string) => void;
  position: XYPosition;
  setShowNode: (boolean: any) => void;
  numberOfHandles: boolean[] | [];
  showNode: boolean;
};

export type parsedDataType = {
  id: string;
  params: string;
  progress: number;
  valid: boolean;
};

export type SanitizedHTMLWrapperType = {
  className: string;
  content: string;
  onClick: () => void;
  suppressWarning?: boolean;
};

export type iconsType = {
  [key: string]: React.ElementType;
};

export type modalHeaderType = {
  children: ReactNode;
  description: string | null;
};

export type codeAreaModalPropsType = {
  setValue: (value: string) => void;
  value: string;
  nodeClass: APIClassType | undefined;
  setNodeClass: (Class: APIClassType, code?: string) => void | undefined;
  children: ReactNode;
  dynamic?: boolean;
  readonly?: boolean;
};

export type chatMessagePropsType = {
  chat: ChatMessageType;
  lockChat: boolean;
  lastMessage: boolean;
};

export type formModalPropsType = {
  open: boolean;
  setOpen: Function;
  flow: FlowType;
};

export type genericModalPropsType = {
  field_name?: string;
  setValue: (value: string) => void;
  value: string;
  buttonText: string;
  modalTitle: string;
  type: number;
  nodeClass?: APIClassType;
  setNodeClass?: (Class: APIClassType, code?: string) => void;
  children: ReactNode;
  id?: string;
  readonly?: boolean;
};

export type buttonBoxPropsType = {
  onClick: () => void;
  title: string;
  description: string;
  icon: ReactNode;
  bgColor: string;
  textColor: string;
  deactivate?: boolean;
  size: "small" | "medium" | "big";
};

export type FlowSettingsPropsType = {
  open: boolean;
  setOpen: (open: boolean) => void;
};

export type groupDataType = {
  [char: string]: string;
};

export type cardComponentPropsType = {
  data: FlowType;
  onDelete?: () => void;
  button?: JSX.Element;
};

type tabsArrayType = {
  code: string;
  image: string;
  language: string;
  mode: string;
  name: string;
  description?: string;
};

type getValueNodeType = {
  id: string;
  node: NodeType;
  type: string;
  value: null;
};

type codeTabsFuncTempType = {
  [key: string]: string | boolean;
};

export type codeTabsPropsType = {
  flow?: FlowType;
  tabs: Array<tabsArrayType>;
  activeTab: string;
  setActiveTab: (value: string) => void;
  isMessage?: boolean;
  tweaks?: {
    tweak?: { current: tweakType };
    tweaksList?: { current: Array<string> };
    buildContent?: (value: string) => ReactNode;
    getValue?: (
      value: string,
      node: NodeType,
      template: TemplateVariableType
    ) => string;
    buildTweakObject?: (
      tw: string,
      changes: string | string[] | boolean | number | Object[] | Object,
      template: TemplateVariableType
    ) => string | void;
  };
};

export type crashComponentPropsType = {
  error: {
    message: string;
    stack: string;
  };
  resetErrorBoundary: (args) => void;
};

export type validationStatusType = {
  id: string;
  params: string;
  progress?: number;
  valid: boolean;
  duration: string;
};

export type ApiKey = {
  id: string;
  api_key: string;
  name: string;
  created_at: string;
  last_used_at: string;
  total_uses: number;
};
export type fetchErrorComponentType = {
  message: string;
  description: string;
};

export type dropdownButtonPropsType = {
  firstButtonName: string;
  onFirstBtnClick: () => void;
  options: Array<{ name: string; onBtnClick: () => void }>;
};<|MERGE_RESOLUTION|>--- conflicted
+++ resolved
@@ -241,16 +241,9 @@
   name: string | null;
   description: string | null;
   maxLength?: number;
-<<<<<<< HEAD
-  invalidName?: boolean;
-  setName: (name: string) => void;
-  setDescription: (description: string) => void;
-  setInvalidName?: (invalidName: boolean) => void;
-=======
   setName?: (name: string) => void;
   setDescription?: (description: string) => void;
   invalidNameList?: string[];
->>>>>>> b8698523
 };
 
 export type TooltipProps = {
