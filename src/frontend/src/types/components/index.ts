--- conflicted
+++ resolved
@@ -153,7 +153,6 @@
   id?: string;
 };
 
-<<<<<<< HEAD
 export type FloatComponentType = {
   value: string;
   disabled?: boolean;
@@ -170,11 +169,6 @@
 export type SliderComponentType = {
   value: string;
   disabled?: boolean;
-  onChange: (
-    value: string | number,
-    dbValue?: boolean,
-    skipSnapshot?: boolean,
-  ) => void;
   rangeSpec: RangeSpecType;
   editNode?: boolean;
   id?: string;
@@ -190,8 +184,6 @@
   sliderInput?: boolean;
 };
 
-=======
->>>>>>> 4a745aae
 export type FilePreviewType = {
   loading: boolean;
   file: File;
