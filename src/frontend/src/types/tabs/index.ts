--- conflicted
+++ resolved
@@ -1,10 +1,6 @@
-<<<<<<< HEAD
-import { FlowType } from "../flow";
-=======
 import { XYPosition } from "reactflow";
 import { tweakType } from "../components";
 import { FlowType, NodeDataType } from "../flow";
->>>>>>> b8698523
 
 export type FlowsContextType = {
   saveFlow: (flow: FlowType, silent?: boolean) => Promise<void>;
@@ -14,21 +10,14 @@
   flows: Array<FlowType>;
   removeFlow: (id: string) => void;
   addFlow: (
-<<<<<<< HEAD
-    flow?: FlowType
-=======
     newProject: boolean,
     flow?: FlowType,
     override?: boolean,
     position?: XYPosition
->>>>>>> b8698523
   ) => Promise<String | undefined>;
   updateFlow: (newFlow: FlowType) => void;
   downloadFlows: () => void;
   uploadFlows: () => void;
-<<<<<<< HEAD
-  uploadFlow: (file?: File) => Promise<String | undefined>;
-=======
   isBuilt: boolean;
   setIsBuilt: (state: boolean) => void;
   saveCurrentFlow: () => void;
@@ -43,15 +32,12 @@
     isComponent?: boolean;
     position?: XYPosition;
   }) => Promise<String | never>;
->>>>>>> b8698523
   hardReset: () => void;
   getNodeId: (nodeType: string) => string;
   tabsState: FlowsState;
   setTabsState: (state: FlowsState) => void;
   lastCopiedSelection: { nodes: any; edges: any } | null;
   setLastCopiedSelection: (selection: { nodes: any; edges: any }) => void;
-<<<<<<< HEAD
-=======
   setTweak: (tweak: tweakType) => tweakType | void;
   getTweak: tweakType;
   saveComponent: (
@@ -62,7 +48,6 @@
   version: string;
   nodesOnFlow: string;
   setNodesOnFlow: (nodes: string) => void;
->>>>>>> b8698523
 };
 
 export type FlowsState = {
