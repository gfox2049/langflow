// src/constants/constants.ts

import custom from "../customization/config-constants";
import { languageMap } from "../types/components";

/**
 * invalid characters for flow name
 * @constant
 */
export const INVALID_CHARACTERS = [
  " ",
  ",",
  ".",
  ":",
  ";",
  "!",
  "?",
  "/",
  "\\",
  "(",
  ")",
  "[",
  "]",
  "\n",
];

/**
 * regex to highlight the variables in the text
 * @constant regexHighlight
 * @type {RegExp}
 * @default
 * @example
 * {{variable}} or {variable}
 * @returns {RegExp}
 * @description
 * This regex is used to highlight the variables in the text.
 * It matches the variables in the text that are between {{}} or {}.
 */

export const regexHighlight = /\{\{(.*?)\}\}|\{([^{}]+)\}/g;
export const specialCharsRegex = /[!@#$%^&*()\-_=+[\]{}|;:'",.<>/?\\`´]/;

export const programmingLanguages: languageMap = {
  javascript: ".js",
  python: ".py",
  java: ".java",
  c: ".c",
  cpp: ".cpp",
  "c++": ".cpp",
  "c#": ".cs",
  ruby: ".rb",
  php: ".php",
  swift: ".swift",
  "objective-c": ".m",
  kotlin: ".kt",
  typescript: ".ts",
  go: ".go",
  perl: ".pl",
  rust: ".rs",
  scala: ".scala",
  haskell: ".hs",
  lua: ".lua",
  shell: ".sh",
  sql: ".sql",
  html: ".html",
  css: ".css",
  // add more file extensions here, make sure the key is same as language prop in CodeBlock.tsx component
};
/**
 * Number maximum of components to scroll on tooltips
 * @constant
 */
export const MAX_LENGTH_TO_SCROLL_TOOLTIP = 200;

export const MESSAGES_TABLE_ORDER = [
  "timestamp",
  "message",
  "text",
  "sender",
  "sender_name",
  "session_id",
  "files",
];

/**
 * Number maximum of components to scroll on tooltips
 * @constant
 */
export const MAX_WORDS_HIGHLIGHT = 79;

/**
 * Limit of items before show scroll on fields modal
 * @constant
 */
export const limitScrollFieldsModal = 10;

/**
 * The base text for subtitle of Export Dialog (Toolbar)
 * @constant
 */
export const EXPORT_DIALOG_SUBTITLE = "Export flow as JSON file.";
/**
 * The base text for subtitle of Flow Settings (Menubar)
 * @constant
 */
export const SETTINGS_DIALOG_SUBTITLE =
  "Customize workspace settings and preferences.";

/**
 * The base text for subtitle of Flow Logs (Menubar)
 * @constant
 */
export const LOGS_DIALOG_SUBTITLE =
  "Explore detailed logs of events and transactions between components.";

/**
 * The base text for subtitle of Code Dialog (Toolbar)
 * @constant
 */
export const CODE_DIALOG_SUBTITLE =
  "Export your flow to integrate it using this code.";

/**
 * The base text for subtitle of Chat Form
 * @constant
 */
export const CHAT_FORM_DIALOG_SUBTITLE =
  "Interact with your AI. Monitor inputs, outputs and memories.";

/**
 * The base text for subtitle of Edit Node Dialog
 * @constant
 */
export const EDIT_DIALOG_SUBTITLE =
  "Adjust component's settings and define parameter visibility. Remember to save your changes.";

/**
 * The base text for subtitle of Code Dialog
 * @constant
 */
export const CODE_PROMPT_DIALOG_SUBTITLE =
  "Edit your Python code snippet. Refer to the Langflow documentation for more information on how to write your own component.";

export const CODE_DICT_DIALOG_SUBTITLE =
  "Customize your dictionary, adding or editing key-value pairs as needed. Supports adding new objects {} or arrays [].";

/**
 * The base text for subtitle of Prompt Dialog
 * @constant
 */
export const PROMPT_DIALOG_SUBTITLE =
  "Create your prompt. Prompts can help guide the behavior of a Language Model. Use curly brackets {} to introduce variables.";

export const CHAT_CANNOT_OPEN_TITLE = "Chat Cannot Open";

export const CHAT_CANNOT_OPEN_DESCRIPTION = "This is not a chat flow.";

export const FLOW_NOT_BUILT_TITLE = "Flow not built";

export const FLOW_NOT_BUILT_DESCRIPTION =
  "Please build the flow before chatting.";

/**
 * The base text for subtitle of Text Dialog
 * @constant
 */
export const TEXT_DIALOG_SUBTITLE = "Edit text content.";

/**
 * The base text for subtitle of Import Dialog
 * @constant
 */
export const IMPORT_DIALOG_SUBTITLE =
  "Import flows from a JSON file or choose from pre-existing examples.";

/**
 * The text that shows when a tooltip is empty
 * @constant
 */
export const TOOLTIP_EMPTY = "No compatible components found.";

export const CSVViewErrorTitle = "CSV output";

export const CSVNoDataError = "No data available";

export const PDFViewConstant = "Expand the ouptut to see the PDF";

export const CSVError = "Error loading CSV";

export const PDFLoadErrorTitle = "Error loading PDF";

export const PDFCheckFlow = "Please check your flow and try again";

export const PDFErrorTitle = "PDF Output";

export const PDFLoadError = "Run the flow to see the pdf";

export const IMGViewConstant = "Expand the view to see the image";

export const IMGViewErrorMSG =
  "Run the flow or inform a valid url to see your image";

export const IMGViewErrorTitle = "Image output";

/**
 * The base text for subtitle of code dialog
 * @constant
 */
export const EXPORT_CODE_DIALOG =
  "Generate the code to integrate your flow into an external application.";

/**
 * The base text for subtitle of code dialog
 * @constant
 */
export const COLUMN_DIV_STYLE =
  " w-full h-full flex overflow-auto flex-col bg-muted px-16 ";

export const NAV_DISPLAY_STYLE =
  " w-full flex justify-between py-12 pb-2 px-6 ";

/**
 * The base text for subtitle of code dialog
 * @constant
 */
export const DESCRIPTIONS: string[] = [
  "Chain the Words, Master Language!",
  "Language Architect at Work!",
  "Empowering Language Engineering.",
  "Craft Language Connections Here.",
  "Create, Connect, Converse.",
  "Smart Chains, Smarter Conversations.",
  "Bridging Prompts for Brilliance.",
  "Language Models, Unleashed.",
  "Your Hub for Text Generation.",
  "Promptly Ingenious!",
  "Building Linguistic Labyrinths.",
  "Langflow: Create, Chain, Communicate.",
  "Connect the Dots, Craft Language.",
  "Interactive Language Weaving.",
  "Generate, Innovate, Communicate.",
  "Conversation Catalyst Engine.",
  "Language Chainlink Master.",
  "Design Dialogues with Langflow.",
  "Nurture NLP Nodes Here.",
  "Conversational Cartography Unlocked.",
  "Design, Develop, Dialogize.",
];
export const BUTTON_DIV_STYLE =
  " flex gap-2 focus:ring-1 focus:ring-offset-1 focus:ring-ring focus:outline-none ";

/**
 * The base text for subtitle of code dialog
 * @constant
 */
export const ADJECTIVES: string[] = [
  "admiring",
  "adoring",
  "agitated",
  "amazing",
  "angry",
  "awesome",
  "backstabbing",
  "berserk",
  "big",
  "boring",
  "clever",
  "cocky",
  "compassionate",
  "condescending",
  "cranky",
  "desperate",
  "determined",
  "distracted",
  "dreamy",
  "drunk",
  "ecstatic",
  "elated",
  "elegant",
  "evil",
  "fervent",
  "focused",
  "furious",
  "gigantic",
  "gloomy",
  "goofy",
  "grave",
  "happy",
  "high",
  "hopeful",
  "hungry",
  "insane",
  "jolly",
  "jovial",
  "kickass",
  "lonely",
  "loving",
  "mad",
  "modest",
  "naughty",
  "nauseous",
  "nostalgic",
  "pedantic",
  "pensive",
  "prickly",
  "reverent",
  "romantic",
  "sad",
  "serene",
  "sharp",
  "sick",
  "silly",
  "sleepy",
  "small",
  "stoic",
  "stupefied",
  "suspicious",
  "tender",
  "thirsty",
  "tiny",
  "trusting",
  "bubbly",
  "charming",
  "cheerful",
  "comical",
  "dazzling",
  "delighted",
  "dynamic",
  "effervescent",
  "enthusiastic",
  "exuberant",
  "fluffy",
  "friendly",
  "funky",
  "giddy",
  "giggly",
  "gleeful",
  "goofy",
  "graceful",
  "grinning",
  "hilarious",
  "inquisitive",
  "joyous",
  "jubilant",
  "lively",
  "mirthful",
  "mischievous",
  "optimistic",
  "peppy",
  "perky",
  "playful",
  "quirky",
  "radiant",
  "sassy",
  "silly",
  "spirited",
  "sprightly",
  "twinkly",
  "upbeat",
  "vibrant",
  "witty",
  "zany",
  "zealous",
];
/**
 * Nouns for the name of the flow
 * @constant
 *
 */
export const NOUNS: string[] = [
  "albattani",
  "allen",
  "almeida",
  "archimedes",
  "ardinghelli",
  "aryabhata",
  "austin",
  "babbage",
  "banach",
  "bardeen",
  "bartik",
  "bassi",
  "bell",
  "bhabha",
  "bhaskara",
  "blackwell",
  "bohr",
  "booth",
  "borg",
  "bose",
  "boyd",
  "brahmagupta",
  "brattain",
  "brown",
  "carson",
  "chandrasekhar",
  "colden",
  "cori",
  "cray",
  "curie",
  "darwin",
  "davinci",
  "dijkstra",
  "dubinsky",
  "easley",
  "einstein",
  "elion",
  "engelbart",
  "euclid",
  "euler",
  "fermat",
  "fermi",
  "feynman",
  "franklin",
  "galileo",
  "gates",
  "goldberg",
  "goldstine",
  "goldwasser",
  "golick",
  "goodall",
  "hamilton",
  "hawking",
  "heisenberg",
  "heyrovsky",
  "hodgkin",
  "hoover",
  "hopper",
  "hugle",
  "hypatia",
  "jang",
  "jennings",
  "jepsen",
  "joliot",
  "jones",
  "kalam",
  "kare",
  "keller",
  "khorana",
  "kilby",
  "kirch",
  "knuth",
  "kowalevski",
  "lalande",
  "lamarr",
  "leakey",
  "leavitt",
  "lichterman",
  "liskov",
  "lovelace",
  "lumiere",
  "mahavira",
  "mayer",
  "mccarthy",
  "mcclintock",
  "mclean",
  "mcnulty",
  "meitner",
  "meninsky",
  "mestorf",
  "minsky",
  "mirzakhani",
  "morse",
  "murdock",
  "newton",
  "nobel",
  "noether",
  "northcutt",
  "noyce",
  "panini",
  "pare",
  "pasteur",
  "payne",
  "perlman",
  "pike",
  "poincare",
  "poitras",
  "ptolemy",
  "raman",
  "ramanujan",
  "ride",
  "ritchie",
  "roentgen",
  "rosalind",
  "saha",
  "sammet",
  "shaw",
  "shirley",
  "shockley",
  "sinoussi",
  "snyder",
  "spence",
  "stallman",
  "stonebraker",
  "swanson",
  "swartz",
  "swirles",
  "tesla",
  "thompson",
  "torvalds",
  "turing",
  "varahamihira",
  "visvesvaraya",
  "volhard",
  "wescoff",
  "williams",
  "wilson",
  "wing",
  "wozniak",
  "wright",
  "yalow",
  "yonath",
  "coulomb",
  "degrasse",
  "dewey",
  "edison",
  "eratosthenes",
  "faraday",
  "galton",
  "gauss",
  "herschel",
  "hubble",
  "joule",
  "kaku",
  "kepler",
  "khayyam",
  "lavoisier",
  "maxwell",
  "mendel",
  "mendeleev",
  "ohm",
  "pascal",
  "planck",
  "riemann",
  "schrodinger",
  "sagan",
  "tesla",
  "tyson",
  "volta",
  "watt",
  "weber",
  "wien",
  "zoBell",
  "zuse",
];

/**
 * Header text for user projects
 * @constant
 *
 */
export const USER_PROJECTS_HEADER = "My Collection";

export const DEFAULT_FOLDER = "My Projects";

/**
 * Header text for admin page
 * @constant
 *
 */
export const ADMIN_HEADER_TITLE = "Admin Page";

/**
 * Header description for admin page
 * @constant
 *
 */
export const ADMIN_HEADER_DESCRIPTION =
  "Navigate through this section to efficiently oversee all application users. From here, you can seamlessly manage user accounts.";

export const BASE_URL_API = custom.BASE_URL_API || "/api/v1/";

/**
 * URLs excluded from error retries.
 * @constant
 *
 */
export const URL_EXCLUDED_FROM_ERROR_RETRIES = [
  `${BASE_URL_API}validate/code`,
  `${BASE_URL_API}custom_component`,
  `${BASE_URL_API}validate/prompt`,
  `${BASE_URL_API}/login`,
  `${BASE_URL_API}api_key/store`,
];

export const skipNodeUpdate = [
  "CustomComponent",
  "PromptTemplate",
  "ChatMessagePromptTemplate",
  "SystemMessagePromptTemplate",
  "HumanMessagePromptTemplate",
];

export const CONTROL_INPUT_STATE = {
  password: "",
  cnfPassword: "",
  username: "",
};

export const CONTROL_PATCH_USER_STATE = {
  password: "",
  cnfPassword: "",
  profilePicture: "",
  apikey: "",
};

export const CONTROL_LOGIN_STATE = {
  username: "",
  password: "",
};

export const CONTROL_NEW_USER = {
  username: "",
  password: "",
  is_active: false,
  is_superuser: false,
};

export const tabsCode = [];

export const FETCH_ERROR_MESSAGE = "Couldn't establish a connection.";
export const FETCH_ERROR_DESCRIPION =
  "Check if everything is working properly and try again.";

export const TIMEOUT_ERROR_MESSAGE =
  "Please wait a few moments while the server processes your request.";
export const TIMEOUT_ERROR_DESCRIPION = "Server is busy.";

export const SIGN_UP_SUCCESS = "Account created! Await admin activation. ";

export const API_PAGE_PARAGRAPH =
  "Your secret API keys are listed below. Do not share your API key with others, or expose it in the browser or other client-side code.";

export const API_PAGE_USER_KEYS =
  "This user does not have any keys assigned at the moment.";

export const LAST_USED_SPAN_1 = "The last time this key was used.";

export const LAST_USED_SPAN_2 =
  "Accurate to within the hour from the most recent usage.";

export const LANGFLOW_SUPPORTED_TYPES = new Set([
  "str",
  "bool",
  "float",
  "code",
  "prompt",
  "file",
  "int",
  "dict",
  "NestedDict",
  "table",
  "link",
]);

export const priorityFields = new Set(["code", "template"]);

export const INPUT_TYPES = new Set([
  "ChatInput",
  "TextInput",
  "KeyPairInput",
  "JsonInput",
  "StringListInput",
]);
export const OUTPUT_TYPES = new Set([
  "ChatOutput",
  "TextOutput",
  "PDFOutput",
  "ImageOutput",
  "CSVOutput",
  "JsonOutput",
  "KeyPairOutput",
  "StringListOutput",
  "DataOutput",
  "TableOutput",
]);

export const CHAT_FIRST_INITIAL_TEXT =
  "Start a conversation and click the agent's memories";

export const TOOLTIP_OUTDATED_NODE =
  "Your component is outdated. Click to update (data may be lost)";

export const CHAT_SECOND_INITIAL_TEXT = "to inspect previous messages.";

export const ZERO_NOTIFICATIONS = "No new notifications";

export const SUCCESS_BUILD = "Built sucessfully ✨";

export const ALERT_SAVE_WITH_API =
  "Caution: Unchecking this box only removes API keys from fields specifically designated for API keys.";

export const SAVE_WITH_API_CHECKBOX = "Save with my API keys";
export const EDIT_TEXT_MODAL_TITLE = "Edit Text";
export const EDIT_TEXT_PLACEHOLDER = "Type message here.";
export const INPUT_HANDLER_HOVER = "Avaliable input components:";
export const OUTPUT_HANDLER_HOVER = "Avaliable output components:";
export const TEXT_INPUT_MODAL_TITLE = "Inputs";
export const OUTPUTS_MODAL_TITLE = "Outputs";
export const LANGFLOW_CHAT_TITLE = "Langflow Chat";
export const CHAT_INPUT_PLACEHOLDER =
  "No chat input variables found. Click to run your flow.";
export const CHAT_INPUT_PLACEHOLDER_SEND = "Send a message...";
export const EDIT_CODE_TITLE = "Edit Code";
export const MY_COLLECTION_DESC =
  "Manage your projects. Download and upload entire collections.";
export const STORE_DESC = "Explore community-shared flows and components.";
export const STORE_TITLE = "Langflow Store";
export const NO_API_KEY = "You don't have an API key.";
export const INSERT_API_KEY = "Insert your Langflow API key.";
export const INVALID_API_KEY = "Your API key is not valid. ";
export const CREATE_API_KEY = `Don’t have an API key? Sign up at`;
export const STATUS_BUILD = "Build to validate status.";
export const STATUS_INACTIVE = "Execution blocked";
export const STATUS_BUILDING = "Building...";
export const SAVED_HOVER = "Last saved: ";
export const RUN_TIMESTAMP_PREFIX = "Last Run: ";
export const STARTER_FOLDER_NAME = "Starter Projects";
export const PRIORITY_SIDEBAR_ORDER = [
  "saved_components",
  "inputs",
  "outputs",
  "prompts",
  "data",
  "prompt",
  "models",
  "helpers",
  "vectorstores",
  "embeddings",
];

export const BUNDLES_SIDEBAR_FOLDER_NAMES = ["notion", "Notion"];

export const AUTHORIZED_DUPLICATE_REQUESTS = [
  "/health",
  "/flows",
  "/logout",
  "/refresh",
  "/login",
  "/auto_login",
];

export const BROKEN_EDGES_WARNING =
  "Some connections were removed because they were invalid:";

export const SAVE_DEBOUNCE_TIME = 300;

export const IS_MAC = navigator.userAgent.toUpperCase().includes("MAC");

export const defaultShortcuts = [
  {
    name: "Advanced Settings",
    shortcut: `${IS_MAC ? "Cmd" : "Ctrl"} + Shift + A`,
  },
  {
    name: "Minimize",
    shortcut: `${IS_MAC ? "Cmd" : "Ctrl"} + Q`,
  },
  {
    name: "Code",
    shortcut: `Space`,
  },
  {
    name: "Copy",
    shortcut: `${IS_MAC ? "Cmd" : "Ctrl"} + C`,
  },
  {
    name: "Duplicate",
    shortcut: `${IS_MAC ? "Cmd" : "Ctrl"} + D`,
  },
  {
    name: "Component Share",
    shortcut: `${IS_MAC ? "Cmd" : "Ctrl"} + Shift + S`,
  },
  {
    name: "Docs",
    shortcut: `${IS_MAC ? "Cmd" : "Ctrl"} + Shift + D`,
  },
  {
    name: "Changes Save",
    shortcut: `${IS_MAC ? "Cmd" : "Ctrl"} + S`,
  },
  {
    name: "Save Component",
    shortcut: `${IS_MAC ? "Cmd" : "Ctrl"} + Alt + S`,
  },
  {
    name: "Delete",
    shortcut: "Backspace",
  },
  {
    name: "Open playground",
    shortcut: `${IS_MAC ? "Cmd" : "Ctrl"} + K`,
  },
  {
    name: "Undo",
    shortcut: `${IS_MAC ? "Cmd" : "Ctrl"} + Z`,
  },
  {
    name: "Redo",
    shortcut: `${IS_MAC ? "Cmd" : "Ctrl"} + Y`,
  },
  {
    name: "Group",
    shortcut: `${IS_MAC ? "Cmd" : "Ctrl"} + G`,
  },
  {
    name: "Cut",
    shortcut: `${IS_MAC ? "Cmd" : "Ctrl"} + X`,
  },
  {
    name: "Paste",
    shortcut: `${IS_MAC ? "Cmd" : "Ctrl"} + V`,
  },
  {
    name: "API",
    shortcut: `R`,
  },
  {
    name: "Download",
    shortcut: `${IS_MAC ? "Cmd" : "Ctrl"} + J`,
  },
  {
    name: "Update",
    shortcut: `${IS_MAC ? "Cmd" : "Ctrl"} + U`,
  },
  {
    name: "Freeze",
    shortcut: `${IS_MAC ? "Cmd" : "Ctrl"} + F`,
  },
  {
    name: "Freeze Path",
    shortcut: `${IS_MAC ? "Cmd" : "Ctrl"} + Shift + F`,
  },
  {
    name: "Flow Share",
    shortcut: `${IS_MAC ? "Cmd" : "Ctrl"} + B`,
  },
  {
    name: "Play",
    shortcut: `P`,
  },
  {
    name: "Output Inspection",
    shortcut: `O`,
  },
];

export const DEFAULT_TABLE_ALERT_MSG = `Oops! It seems there's no data to display right now. Please check back later.`;

export const DEFAULT_TABLE_ALERT_TITLE = "No Data Available";

export const LOCATIONS_TO_RETURN = ["/flow/", "/settings/"];

export const MAX_BATCH_SIZE = 50;

export const MODAL_CLASSES =
  "nopan nodelete nodrag  noflow fixed inset-0 bottom-0 left-0 right-0 top-0 z-50 overflow-auto bg-blur-shared backdrop-blur-sm data-[state=open]:animate-in data-[state=closed]:animate-out data-[state=closed]:fade-out-0 data-[state=open]:fade-in-0";

export const ALLOWED_IMAGE_INPUT_EXTENSIONS = ["png", "jpg", "jpeg"];

export const componentsToIgnoreUpdate = ["CustomComponent"];

export const FS_ERROR_TEXT =
  "Please ensure your file has one of the following extensions:";
export const SN_ERROR_TEXT = ALLOWED_IMAGE_INPUT_EXTENSIONS.join(", ");

export const ERROR_UPDATING_COMPONENT =
  "An unexpected error occurred while updating the Component. Please try again.";
export const TITLE_ERROR_UPDATING_COMPONENT =
  "Error while updating the Component";

export const EMPTY_INPUT_SEND_MESSAGE = "No input message provided.";

export const EMPTY_OUTPUT_SEND_MESSAGE = "Message empty.";

export const TABS_ORDER = [
  "run curl",
  "python api",
  "js api",
  "python code",
  "chat widget html",
];

export const LANGFLOW_ACCESS_TOKEN = "access_token_lf";
export const LANGFLOW_API_TOKEN = "apikey_tkn_lflw";
export const LANGFLOW_AUTO_LOGIN_OPTION = "auto_login_lf";
export const LANGFLOW_REFRESH_TOKEN = "refresh_token_lf";

export const LANGFLOW_ACCESS_TOKEN_EXPIRE_SECONDS = 60 * 60 - 60 * 60 * 0.1;
export const LANGFLOW_ACCESS_TOKEN_EXPIRE_SECONDS_ENV =
  Number(process.env.ACCESS_TOKEN_EXPIRE_SECONDS) -
  Number(process.env.ACCESS_TOKEN_EXPIRE_SECONDS) * 0.1;
export const TEXT_FIELD_TYPES: string[] = ["str", "SecretStr"];
export const NODE_WIDTH = 400;
export const NODE_HEIGHT = NODE_WIDTH * 3;

export const SHORTCUT_KEYS = ["cmd", "ctrl", "alt", "shift"];

export const SERVER_HEALTH_INTERVAL = 10000;
export const REFETCH_SERVER_HEALTH_INTERVAL = 20000;
export const DRAG_EVENTS_CUSTOM_TYPESS = {
  genericnode: "genericNode",
  notenode: "noteNode",
};

export const NOTE_NODE_MIN_WIDTH = 324;
export const NOTE_NODE_MIN_HEIGHT = 324;
export const NOTE_NODE_MAX_HEIGHT = 800;
export const NOTE_NODE_MAX_WIDTH = 600;

export const COLOR_OPTIONS = {
  default: "var(--note-default)",
  indigo: "var(--note-indigo)",
  emerald: "var(--note-emerald)",
  amber: "var(--note-amber)",
  red: "var(--note-red)",
};

<<<<<<< HEAD
export const SHADOW_COLOR_OPTIONS = {
  default: "var(--note-default-opacity)",
  indigo: "var(--note-indigo-opacity)",
  emerald: "var(--note-emerald-opacity)",
  amber: "var(--note-amber-opacity)",
  red: "var(--note-red-opacity)",
};

export const maxSizeFilesInBytes = 10 * 1024 * 1024; // 10MB in bytes
=======
export const MAX_TEXT_LENGTH = 99999;
>>>>>>> 35d81b7e
<|MERGE_RESOLUTION|>--- conflicted
+++ resolved
@@ -917,7 +917,6 @@
   red: "var(--note-red)",
 };
 
-<<<<<<< HEAD
 export const SHADOW_COLOR_OPTIONS = {
   default: "var(--note-default-opacity)",
   indigo: "var(--note-indigo-opacity)",
@@ -927,6 +926,4 @@
 };
 
 export const maxSizeFilesInBytes = 10 * 1024 * 1024; // 10MB in bytes
-=======
-export const MAX_TEXT_LENGTH = 99999;
->>>>>>> 35d81b7e
+export const MAX_TEXT_LENGTH = 99999;