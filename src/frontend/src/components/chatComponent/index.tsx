--- conflicted
+++ resolved
@@ -147,11 +147,7 @@
                 >
                   <div
                     className={classNames(
-<<<<<<< HEAD
-                      "relative inline-flex ag-cell w-full items-center justify-center gap-1 px-5 py-3 text-sm font-semibold text-foreground transition-all duration-150 ease-in-out hover:bg-hover"
-=======
-                      "relative inline-flex w-full items-center justify-center gap-1 px-5 py-3 text-sm font-semibold text-foreground transition-all duration-150 ease-in-out hover:bg-hover",
->>>>>>> 78fbbaed
+                      "relative inline-flex ag-cell w-full items-center justify-center gap-1 px-5 py-3 text-sm font-semibold text-foreground transition-all duration-150 ease-in-out hover:bg-hover",
                     )}
                   >
                     <ForwardedIconComponent
