import { Transition } from "@headlessui/react";
import { useEffect, useMemo, useRef, useState } from "react";
import ApiModal from "../../modals/ApiModal";
import ShareModal from "../../modals/shareModal";
import useFlowStore from "../../stores/flowStore";
import useFlowsManagerStore from "../../stores/flowsManagerStore";
import { useStoreStore } from "../../stores/storeStore";
import { ChatType } from "../../types/chat";
import { classNames } from "../../utils/utils";
import IOModal from "../../modals/IOModal";
import ForwardedIconComponent from "../genericIconComponent";
import { Separator } from "../ui/separator";

export default function FlowToolbar(): JSX.Element {
  const [open, setOpen] = useState(false);
  const hasIO = useFlowStore((state) => state.hasIO);
  const hasStore = useStoreStore((state) => state.hasStore);
  const validApiKey = useStoreStore((state) => state.validApiKey);
  const currentFlow = useFlowsManagerStore((state) => state.currentFlow);
  const hasApiKey = useStoreStore((state) => state.hasApiKey);

  useEffect(() => {
    const handleKeyDown = (event: KeyboardEvent) => {
      if (
        (event.key === "K" || event.key === "k") &&
        (event.metaKey || event.ctrlKey) &&
        useFlowStore.getState().hasIO
      ) {
        event.preventDefault();
        setOpen((oldState) => !oldState);
      }
    };
    document.addEventListener("keydown", handleKeyDown);
    return () => {
      document.removeEventListener("keydown", handleKeyDown);
    };
  }, []);

  const prevNodesRef = useRef<any[] | undefined>();

  const ModalMemo = useMemo(
    () => (
      <ShareModal
        is_component={false}
        component={currentFlow!}
        disabled={!hasApiKey || !validApiKey || !hasStore}
      >
        <button
          disabled={!hasApiKey || !validApiKey || !hasStore}
          className={classNames(
            "relative inline-flex h-full w-full items-center justify-center gap-[4px] bg-muted px-5 py-3 text-sm font-semibold text-foreground transition-all duration-150 ease-in-out hover:bg-background hover:bg-hover ",
            !hasApiKey || !validApiKey || !hasStore
              ? " button-disable text-muted-foreground  "
              : ""
          )}
        >
          <ForwardedIconComponent
            name="Share3"
            className={classNames(
              "-m-0.5 -ml-1 h-6 w-6",
              !hasApiKey || !validApiKey || !hasStore
                ? "extra-side-bar-save-disable"
                : ""
            )}
          />
          Share
        </button>
      </ShareModal>
    ),
    [hasApiKey, validApiKey, currentFlow, hasStore]
  );

  return (
    <>
      <Transition
        show={true}
        appear={true}
        enter="transition ease-out duration-300"
        enterFrom="translate-y-96"
        enterTo="translate-y-0"
        leave="transition ease-in duration-300"
        leaveFrom="translate-y-0"
        leaveTo="translate-y-96"
      >
        <div
          className={
            "shadow-round-btn-shadow hover:shadow-round-btn-shadow message-button-position flex items-center justify-center gap-7 rounded-sm  border bg-muted shadow-md transition-all"
          }
        >
          <div className="flex">
            <div className="flex h-full w-full  gap-1 rounded-sm text-medium-indigo transition-all">
              {hasIO ? (
<<<<<<< HEAD
                <IOModal open={open} setOpen={setOpen} disable={!hasIO}>
                  <div className="relative inline-flex w-full items-center justify-center   gap-1 px-5 py-3 text-sm font-semibold text-medium-indigo transition-all transition-all duration-500 ease-in-out ease-in-out hover:bg-hover">
=======
                <IOView open={open} setOpen={setOpen} disable={!hasIO}>
                  <div className="relative inline-flex w-full items-center justify-center   gap-1 px-5 py-3 text-sm font-semibold text-medium-indigo transition-all transition-all duration-150 ease-in-out ease-in-out hover:bg-hover">
>>>>>>> dc0feddb
                    <ForwardedIconComponent
                      name="Zap"
                      className={"message-button-icon h-5 w-5 transition-all"}
                    />
                    Run
                  </div>
                </IOModal>
              ) : (
                <div
                  className={`relative inline-flex w-full cursor-not-allowed items-center justify-center gap-1 px-5 py-3 text-sm font-semibold text-muted-foreground transition-all duration-150 ease-in-out ease-in-out`}
                >
                  <ForwardedIconComponent
                    name="Zap"
                    className={
                      "message-button-icon h-5 w-5 fill-muted-foreground stroke-muted-foreground transition-all"
                    }
                  />
                  Run
                </div>
              )}
            </div>
            <div>
              <Separator orientation="vertical" />
            </div>
            <div className="flex cursor-pointer items-center gap-2">
              {currentFlow && currentFlow.data && (
                <ApiModal flow={currentFlow}>
                  <div
                    className={classNames(
                      "relative inline-flex w-full items-center justify-center gap-1 px-5 py-3 text-sm font-semibold text-foreground transition-all duration-150 ease-in-out hover:bg-hover"
                    )}
                  >
                    <ForwardedIconComponent
                      name="Code2"
                      className={" h-5 w-5"}
                    />
                    API
                  </div>
                </ApiModal>
              )}
            </div>
            <div>
              <Separator orientation="vertical" />
            </div>
            <div className="flex items-center gap-2">
              <div
                className={`side-bar-button ${
                  !hasApiKey || !validApiKey || !hasStore
                    ? " cursor-not-allowed"
                    : " cursor-pointer"
                }`}
              >
                {ModalMemo}
              </div>
            </div>
          </div>
        </div>
      </Transition>
    </>
  );
}<|MERGE_RESOLUTION|>--- conflicted
+++ resolved
@@ -90,13 +90,8 @@
           <div className="flex">
             <div className="flex h-full w-full  gap-1 rounded-sm text-medium-indigo transition-all">
               {hasIO ? (
-<<<<<<< HEAD
                 <IOModal open={open} setOpen={setOpen} disable={!hasIO}>
                   <div className="relative inline-flex w-full items-center justify-center   gap-1 px-5 py-3 text-sm font-semibold text-medium-indigo transition-all transition-all duration-500 ease-in-out ease-in-out hover:bg-hover">
-=======
-                <IOView open={open} setOpen={setOpen} disable={!hasIO}>
-                  <div className="relative inline-flex w-full items-center justify-center   gap-1 px-5 py-3 text-sm font-semibold text-medium-indigo transition-all transition-all duration-150 ease-in-out ease-in-out hover:bg-hover">
->>>>>>> dc0feddb
                     <ForwardedIconComponent
                       name="Zap"
                       className={"message-button-icon h-5 w-5 transition-all"}
