import { Slot } from "@radix-ui/react-slot";
import { cva, type VariantProps } from "class-variance-authority";
import * as React from "react";
import { cn } from "../../utils/utils";
import ForwardedIconComponent from "../genericIconComponent";

const buttonVariants = cva(
  "noflow nowheel nopan nodelete nodrag inline-flex items-center justify-center gap-2 whitespace-nowrap rounded-md text-sm font-medium ring-offset-background transition-colors focus-visible:outline-none focus-visible:ring-1 focus-visible:ring-ring focus-visible:ring-offset-2 disabled:opacity-100 disabled:disabled-state [&_svg]:pointer-events-none [&_svg]:size-4 [&_svg]:shrink-0",
  {
    variants: {
      variant: {
        default: "bg-primary text-primary-foreground  hover:bg-primary-hover",
        destructive:
          "bg-destructive text-destructive-foreground hover:bg-destructive/90",
        outline:
          "border border-input hover:bg-input hover:text-accent-foreground",
        primary:
          "border bg-background text-secondary-foreground hover:bg-muted dark:hover:bg-muted hover:shadow-sm",
        secondary:
          "border border-muted bg-muted text-secondary-foreground hover:bg-secondary-foreground/5",
<<<<<<< HEAD
        ghost: "text-foreground hover:bg-accent hover:text-accent-foreground",
        ghostActive:
          "bg-muted text-foreground hover:bg-accent hover:text-accent-foreground",
        menu: "hover:bg-muted hover:text-accent-foreground focus:!ring-0 focus-visible:!ring-0",
=======
        ghost: "hover:bg-accent hover:text-accent-foreground",
        menu: "hover:bg-muted hover:text-accent-foreground focus-visible:!ring-offset-0",
>>>>>>> 3279b8a1
        "menu-active":
          "font-semibold hover:bg-muted hover:text-accent-foreground focus-visible:!ring-offset-0",
        link: "underline-offset-4 hover:underline text-primary",
      },
      size: {
        default: "h-10 py-2 px-4",
        sm: "h-9 px-3 rounded-md",
        xs: "py-0.5 px-3 rounded-md",
        lg: "h-11 px-8 rounded-md",
        iconMd: "p-1.5 rounded-md",
        icon: "p-1 rounded-md",
        iconSm: "p-0.5 rounded-md",
        "node-toolbar": "py-[6px] px-[6px] rounded-md",
      },
    },
    defaultVariants: {
      variant: "default",
      size: "default",
    },
  },
);

export interface ButtonProps
  extends React.ButtonHTMLAttributes<HTMLButtonElement>,
    VariantProps<typeof buttonVariants> {
  asChild?: boolean;
  loading?: boolean;
  unstyled?: boolean;
}

function toTitleCase(text: string) {
  return text
    .split(" ")
    .map((word) => word.charAt(0).toUpperCase() + word.slice(1).toLowerCase())
    .join(" ");
}

const Button = React.forwardRef<HTMLButtonElement, ButtonProps>(
  (
    {
      className,
      variant,
      unstyled,
      size,
      loading,
      type,
      disabled,
      asChild = false,
      children,
      ...props
    },
    ref,
  ) => {
    const Comp = asChild ? Slot : "button";
    let newChildren = children;
    if (typeof children === "string") {
      newChildren = toTitleCase(children);
    }
    return (
      <>
        <Comp
          className={
            !unstyled
              ? buttonVariants({ variant, size, className })
              : cn(className, "noflow nowheel nopan nodelete nodrag")
          }
          disabled={loading || disabled}
          {...(asChild ? {} : { type: type || "button" })}
          ref={ref}
          {...props}
        >
          {loading ? (
            <span className="relative flex items-center justify-center">
              <span className="invisible">{newChildren}</span>
              <span className="absolute inset-0 flex items-center justify-center">
                <ForwardedIconComponent
                  name={"Loader2"}
                  className={"h-full w-full animate-spin"}
                />
              </span>
            </span>
          ) : (
            newChildren
          )}
        </Comp>
      </>
    );
  },
);
Button.displayName = "Button";

export { Button, buttonVariants };<|MERGE_RESOLUTION|>--- conflicted
+++ resolved
@@ -18,15 +18,10 @@
           "border bg-background text-secondary-foreground hover:bg-muted dark:hover:bg-muted hover:shadow-sm",
         secondary:
           "border border-muted bg-muted text-secondary-foreground hover:bg-secondary-foreground/5",
-<<<<<<< HEAD
         ghost: "text-foreground hover:bg-accent hover:text-accent-foreground",
         ghostActive:
           "bg-muted text-foreground hover:bg-accent hover:text-accent-foreground",
         menu: "hover:bg-muted hover:text-accent-foreground focus:!ring-0 focus-visible:!ring-0",
-=======
-        ghost: "hover:bg-accent hover:text-accent-foreground",
-        menu: "hover:bg-muted hover:text-accent-foreground focus-visible:!ring-offset-0",
->>>>>>> 3279b8a1
         "menu-active":
           "font-semibold hover:bg-muted hover:text-accent-foreground focus-visible:!ring-offset-0",
         link: "underline-offset-4 hover:underline text-primary",
