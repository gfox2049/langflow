import { Disclosure } from "@headlessui/react";
import { useContext, useState } from "react";
import { Link } from "react-router-dom";
import { classNames } from "../../utils";
import { locationContext } from "../../contexts/locationContext";

export default function ExtraSidebar() {
  const {
    current,
    isStackedOpen,
    setIsStackedOpen,
    extraNavigation,
    extraComponent,
  } = useContext(locationContext);

  return (
    <>
      <aside
        className={` ${
          isStackedOpen ? "w-52" : "w-0 "
        } flex flex-shrink-0 flex-col overflow-hidden border-r  transition-all duration-500`}
      >
        <div className="flex h-full  w-52 flex-col items-start overflow-y-auto border bg-background scrollbar-hide">
          <div className="flex w-full flex-grow flex-col">
            {extraNavigation.options ? (
              <div className="p-4">
                <nav className="flex-1 space-y-1">
                  {extraNavigation.options.map((item) =>
                    !item.children ? (
                      <div key={item.name}>
                        <Link
                          to={item.href}
                          className={classNames(
                            item.href.split("/")[2] === current[4]
<<<<<<< HEAD
                              ? "bg-muted text-foreground"
                              : "bg-background text-muted-foreground hover:bg-muted hover:text-foreground",
                            "group flex w-full items-center rounded-md py-2 pl-2 text-sm font-medium"
=======
                              ? "bg-muted text-gray-900"
                              : "bg-white text-gray-600 hover:bg-muted hover:text-gray-900",
                            "group w-full flex items-center pl-2 py-2 text-sm font-medium rounded-md",
>>>>>>> cd879912
                          )}
                        >
                          <item.icon
                            className={classNames(
                              item.href.split("/")[2] === current[4]
<<<<<<< HEAD
                                ? "text-ring"
                                : "text-ring group-hover:text-accent-foreground",
                              "mr-3 h-6 w-6 flex-shrink-0"
=======
                                ? "text-gray-500"
                                : "text-gray-400 group-hover:text-gray-500",
                              "mr-3 flex-shrink-0 h-6 w-6",
>>>>>>> cd879912
                            )}
                          />
                          {item.name}
                        </Link>
                      </div>
                    ) : (
                      <Disclosure
                        as="div"
                        key={item.name}
                        className="space-y-1"
                      >
                        {({ open }) => (
                          <>
                            <Disclosure.Button
                              className={classNames(
                                item.href.split("/")[2] === current[4]
<<<<<<< HEAD
                                  ? "bg-muted text-foreground"
                                  : "bg-background text-muted-foreground hover:bg-muted hover:text-foreground",
                                "group flex w-full items-center rounded-md py-2 pl-2 pr-1 text-left text-sm font-medium focus:outline-none focus:ring-1 focus:ring-ring"
=======
                                  ? "bg-muted text-gray-900"
                                  : "bg-white text-gray-600 hover:bg-muted hover:text-gray-900",
                                "group w-full flex items-center pl-2 pr-1 py-2 text-left text-sm font-medium rounded-md focus:outline-none focus:ring-1 focus:ring-indigo-500",
>>>>>>> cd879912
                              )}
                            >
                              <item.icon
                                className="mr-3 h-6 w-6 flex-shrink-0 text-ring group-hover:text-accent-foreground"
                                aria-hidden="true"
                              />
                              <span className="flex-1">{item.name}</span>
                              <svg
                                className={classNames(
<<<<<<< HEAD
                                  open ? "rotate-90 text-ring" : "text-ring",
                                  "transition-rotate ml-3 h-5 w-5 flex-shrink-0 duration-150 ease-in-out group-hover:text-accent-foreground"
=======
                                  open
                                    ? "text-gray-400 rotate-90"
                                    : "text-gray-300",
                                  "ml-3 h-5 w-5 flex-shrink-0 transition-rotate duration-150 ease-in-out group-hover:text-gray-400",
>>>>>>> cd879912
                                )}
                                viewBox="0 0 20 20"
                                aria-hidden="true"
                              >
                                <path
                                  d="M6 6L14 10L6 14V6Z"
                                  fill="currentColor"
                                />
                              </svg>
                            </Disclosure.Button>
                            <Disclosure.Panel className="space-y-1">
                              {item.children.map((subItem) => (
                                <Link
                                  key={subItem.name}
                                  to={subItem.href}
                                  className={classNames(
                                    subItem.href.split("/")[3] === current[5]
<<<<<<< HEAD
                                      ? "bg-muted text-foreground"
                                      : "bg-background text-muted-foreground hover:bg-muted hover:text-foreground",
                                    "group flex w-full items-center rounded-md py-2 pl-11 pr-2 text-sm font-medium"
=======
                                      ? "bg-muted text-gray-900"
                                      : "bg-white text-gray-600 hover:bg-muted hover:text-gray-900",
                                    "group flex w-full items-center rounded-md py-2 pl-11 pr-2 text-sm font-medium",
>>>>>>> cd879912
                                  )}
                                >
                                  {subItem.name}
                                </Link>
                              ))}
                            </Disclosure.Panel>
                          </>
                        )}
                      </Disclosure>
                    ),
                  )}
                </nav>
              </div>
            ) : (
              extraComponent
            )}
          </div>
        </div>
      </aside>
    </>
  );
}<|MERGE_RESOLUTION|>--- conflicted
+++ resolved
@@ -1,5 +1,5 @@
 import { Disclosure } from "@headlessui/react";
-import { useContext, useState } from "react";
+import { useContext } from "react";
 import { Link } from "react-router-dom";
 import { classNames } from "../../utils";
 import { locationContext } from "../../contexts/locationContext";
@@ -32,29 +32,17 @@
                           to={item.href}
                           className={classNames(
                             item.href.split("/")[2] === current[4]
-<<<<<<< HEAD
                               ? "bg-muted text-foreground"
                               : "bg-background text-muted-foreground hover:bg-muted hover:text-foreground",
                             "group flex w-full items-center rounded-md py-2 pl-2 text-sm font-medium"
-=======
-                              ? "bg-muted text-gray-900"
-                              : "bg-white text-gray-600 hover:bg-muted hover:text-gray-900",
-                            "group w-full flex items-center pl-2 py-2 text-sm font-medium rounded-md",
->>>>>>> cd879912
                           )}
                         >
                           <item.icon
                             className={classNames(
                               item.href.split("/")[2] === current[4]
-<<<<<<< HEAD
                                 ? "text-ring"
                                 : "text-ring group-hover:text-accent-foreground",
                               "mr-3 h-6 w-6 flex-shrink-0"
-=======
-                                ? "text-gray-500"
-                                : "text-gray-400 group-hover:text-gray-500",
-                              "mr-3 flex-shrink-0 h-6 w-6",
->>>>>>> cd879912
                             )}
                           />
                           {item.name}
@@ -71,15 +59,9 @@
                             <Disclosure.Button
                               className={classNames(
                                 item.href.split("/")[2] === current[4]
-<<<<<<< HEAD
                                   ? "bg-muted text-foreground"
                                   : "bg-background text-muted-foreground hover:bg-muted hover:text-foreground",
                                 "group flex w-full items-center rounded-md py-2 pl-2 pr-1 text-left text-sm font-medium focus:outline-none focus:ring-1 focus:ring-ring"
-=======
-                                  ? "bg-muted text-gray-900"
-                                  : "bg-white text-gray-600 hover:bg-muted hover:text-gray-900",
-                                "group w-full flex items-center pl-2 pr-1 py-2 text-left text-sm font-medium rounded-md focus:outline-none focus:ring-1 focus:ring-indigo-500",
->>>>>>> cd879912
                               )}
                             >
                               <item.icon
@@ -89,15 +71,8 @@
                               <span className="flex-1">{item.name}</span>
                               <svg
                                 className={classNames(
-<<<<<<< HEAD
                                   open ? "rotate-90 text-ring" : "text-ring",
                                   "transition-rotate ml-3 h-5 w-5 flex-shrink-0 duration-150 ease-in-out group-hover:text-accent-foreground"
-=======
-                                  open
-                                    ? "text-gray-400 rotate-90"
-                                    : "text-gray-300",
-                                  "ml-3 h-5 w-5 flex-shrink-0 transition-rotate duration-150 ease-in-out group-hover:text-gray-400",
->>>>>>> cd879912
                                 )}
                                 viewBox="0 0 20 20"
                                 aria-hidden="true"
@@ -115,15 +90,9 @@
                                   to={subItem.href}
                                   className={classNames(
                                     subItem.href.split("/")[3] === current[5]
-<<<<<<< HEAD
                                       ? "bg-muted text-foreground"
                                       : "bg-background text-muted-foreground hover:bg-muted hover:text-foreground",
                                     "group flex w-full items-center rounded-md py-2 pl-11 pr-2 text-sm font-medium"
-=======
-                                      ? "bg-muted text-gray-900"
-                                      : "bg-white text-gray-600 hover:bg-muted hover:text-gray-900",
-                                    "group flex w-full items-center rounded-md py-2 pl-11 pr-2 text-sm font-medium",
->>>>>>> cd879912
                                   )}
                                 >
                                   {subItem.name}
@@ -133,7 +102,7 @@
                           </>
                         )}
                       </Disclosure>
-                    ),
+                    )
                   )}
                 </nav>
               </div>
