--- conflicted
+++ resolved
@@ -443,32 +443,15 @@
                         {item.name}
                       </span>
                     )}
-<<<<<<< HEAD
                     </div>
                     <Select onValueChange={(value) =>
                       handleSelectChange(value, item)
                       } value="">
                       <SelectTrigger className="w-fit" id={`options-trigger-${item.name}`}>
-=======
-                    {index > 0 && (
-                      <Button
-                        data-testid="btn-delete-folder"
-                        className="hidden p-0 hover:bg-primary group-hover:block"
-                        onClick={(e) => {
-                          handleDeleteFolder!(item);
-                          e.stopPropagation();
-                          e.preventDefault();
-                        }}
-                        variant={"ghost"}
-                        size={"icon"}
-                        disabled={isUpdatingFolder}
-                      >
->>>>>>> f5ffbc41
                         <IconComponent
                           name={"MoreHorizontal"}
                           className="w-4 stroke-[1.5] hidden px-0 hover:bg-white group-hover:block hover:dark:bg-[#0c101a00] text-white"
                         />
-<<<<<<< HEAD
                       </SelectTrigger>
                       <SelectContent align="end" alignOffset={-16} position="popper">
                         {item.name !== "My Projects" && (
@@ -495,27 +478,6 @@
                         )}
                       </SelectContent>
                     </Select>
-=======
-                      </Button>
-                    )}
-                    <Button
-                      className="hidden px-0 hover:bg-primary group-hover:block"
-                      onClick={(e) => {
-                        handleDownloadFolder(item.id!);
-                        e.stopPropagation();
-                        e.preventDefault();
-                        track("Folder Exported", { folderId: item.id! });
-                      }}
-                      variant={"ghost"}
-                      size={"icon"}
-                      disabled={isUpdatingFolder}
-                    >
-                      <IconComponent
-                        name={"Download"}
-                        className="w-4 stroke-[1.5] text-primary"
-                      />
-                    </Button>
->>>>>>> f5ffbc41
                   </div>
                 </div>
               );
