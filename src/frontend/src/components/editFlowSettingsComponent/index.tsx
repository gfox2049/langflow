--- conflicted
+++ resolved
@@ -4,12 +4,8 @@
 import { Textarea } from "../../components/ui/textarea";
 import useFlowsManagerStore from "../../stores/flowsManagerStore";
 import { InputProps } from "../../types/components";
-<<<<<<< HEAD
-import { cn } from "../../utils/utils";
+import { cn, isEndpointNameValid } from "../../utils/utils";
 import { useTranslation } from "react-i18next";
-=======
-import { cn, isEndpointNameValid } from "../../utils/utils";
->>>>>>> 96665b2b
 
 export const EditFlowSettings: React.FC<InputProps> = ({
   name,
@@ -119,28 +115,19 @@
               description === "" ? "font-light italic" : "",
             )}
           >
-<<<<<<< HEAD
             {description === "" ? t("No description") : description}
-          </span>
-=======
-            {description === "" ? "No description" : description}
           </div>
->>>>>>> 96665b2b
         )}
       </Label>
       {setEndpointName && (
         <Label>
           <div className="edit-flow-arrangement mt-3">
-<<<<<<< HEAD
             <span className="font-medium">{t("Endpoint Name")}</span>
-            {!isEndpointNameValid && (
-=======
-            <span className="font-medium">Endpoint Name</span>
             {!validEndpointName && (
->>>>>>> 96665b2b
               <span className="edit-flow-span">
-                Invalid endpoint name. Use only letters, numbers, hyphens, and
-                underscores ({maxLength} characters max).
+                {t("Invalid endpoint name. Use only letters, numbers, hyphens, and underscores ({maxLength} characters max).", {
+                  maxLength: maxLength
+                })}
               </span>
             )}
           </div>
