import { useState } from "react";
import {
  DropdownMenu,
  DropdownMenuContent,
  DropdownMenuItem,
  DropdownMenuLabel,
  DropdownMenuTrigger,
} from "../../../ui/dropdown-menu";

import { useNavigate } from "react-router-dom";
import { UPLOAD_ERROR_ALERT } from "../../../../constants/alerts_constants";
import { IS_MAC, SAVED_HOVER } from "../../../../constants/constants";
import ExportModal from "../../../../modals/exportModal";
import FlowLogsModal from "../../../../modals/flowLogsModal";
import FlowSettingsModal from "../../../../modals/flowSettingsModal";
import useAlertStore from "../../../../stores/alertStore";
import useFlowStore from "../../../../stores/flowStore";
import useFlowsManagerStore from "../../../../stores/flowsManagerStore";
import { useShortcutsStore } from "../../../../stores/shortcuts";
import { cn } from "../../../../utils/utils";
import IconComponent from "../../../genericIconComponent";
import ShadTooltip from "../../../shadTooltipComponent";
import { Button } from "../../../ui/button";
import ToolbarSelectItem from "../../../../pages/FlowPage/components/nodeToolbarComponent/toolbarSelectItem";

export const MenuBar = ({}: {}): JSX.Element => {
  const shortcuts = useShortcutsStore((state) => state.shortcuts);
  const addFlow = useFlowsManagerStore((state) => state.addFlow);
  const currentFlow = useFlowsManagerStore((state) => state.currentFlow);
  const setErrorData = useAlertStore((state) => state.setErrorData);
  const setSuccessData = useAlertStore((state) => state.setSuccessData);
  const undo = useFlowsManagerStore((state) => state.undo);
  const redo = useFlowsManagerStore((state) => state.redo);
  const saveLoading = useFlowsManagerStore((state) => state.saveLoading);
  const [openSettings, setOpenSettings] = useState(false);
  const [openLogs, setOpenLogs] = useState(false);
  const uploadFlow = useFlowsManagerStore((state) => state.uploadFlow);
  const navigate = useNavigate();
  const isBuilding = useFlowStore((state) => state.isBuilding);

  function handleAddFlow() {
    try {
      addFlow(true).then((id) => {
        navigate("/flow/" + id);
      });
    } catch (err) {
      setErrorData(err as { title: string; list?: Array<string> });
    }
  }

  function printByBuildStatus() {
    if (isBuilding) {
      return "Building...";
    } else if (saveLoading) {
      return "Saving...";
    }
    return "Saved";
  }

  return currentFlow ? (
    <div className="round-button-div">
      <div className="header-menu-bar">
        <DropdownMenu>
          <DropdownMenuTrigger asChild>
            <Button asChild variant="primary" size="sm">
              <div className="header-menu-bar-display">
                <div className="header-menu-flow-name" data-testid="flow_name">
                  {currentFlow.name}
                </div>
                <IconComponent name="ChevronDown" className="h-4 w-4" />
              </div>
            </Button>
          </DropdownMenuTrigger>
          <DropdownMenuContent className="w-44">
            <DropdownMenuLabel>Options</DropdownMenuLabel>
            <DropdownMenuItem
              onClick={() => {
                handleAddFlow();
              }}
              className="cursor-pointer"
            >
              <IconComponent name="Plus" className="header-menu-options" />
              New
            </DropdownMenuItem>

            <DropdownMenuItem
              onClick={() => {
                setOpenSettings(true);
              }}
              className="cursor-pointer"
            >
              <IconComponent name="Settings2" className="header-menu-options" />
              Settings
            </DropdownMenuItem>
            <DropdownMenuItem
              onClick={() => {
                setOpenLogs(true);
              }}
              className="cursor-pointer"
            >
              <IconComponent
                name="ScrollText"
                className="header-menu-options"
              />
              Logs
            </DropdownMenuItem>
            <DropdownMenuItem
              className="cursor-pointer"
              onClick={() => {
                uploadFlow({ newProject: false, isComponent: false }).catch(
                  (error) => {
                    setErrorData({
                      title: UPLOAD_ERROR_ALERT,
                      list: [error],
                    });
                  },
                );
              }}
            >
              <IconComponent name="FileUp" className="header-menu-options" />
              Import
            </DropdownMenuItem>
            <ExportModal>
              <div className="header-menubar-item">
                <IconComponent
                  name="FileDown"
                  className="header-menu-options"
                />
                Export
              </div>
            </ExportModal>
            <DropdownMenuItem
              onClick={() => {
                undo();
              }}
              className="cursor-pointer"
            >
<<<<<<< HEAD
              <ToolbarSelectItem
                value="Undo"
                icon="Undo"
                dataTestId=""
                shortcut={
                  shortcuts.find((s) => s.name.toLowerCase() === "undo")
                    ?.shortcut!
                }
              />
=======
              <IconComponent name="Undo" className="header-menu-options" />
              Undo
              {IS_MAC ? (
                <IconComponent
                  name="Command"
                  className="absolute right-[1.15rem] top-[0.65em] h-3.5 w-3.5 stroke-2"
                />
              ) : (
                <span className="absolute right-[1.15rem] top-[0.40em] stroke-2">
                  {
                    shortcuts.find((s) => s.name.toLowerCase() === "undo")
                      ?.shortcut
                  }
                </span>
              )}
>>>>>>> 787297e1
            </DropdownMenuItem>
            <DropdownMenuItem
              onClick={() => {
                redo();
              }}
              className="cursor-pointer"
            >
<<<<<<< HEAD
              <ToolbarSelectItem
                value="Redo"
                icon="Redo"
                dataTestId=""
                shortcut={
                  shortcuts.find((s) => s.name.toLowerCase() === "redo")
                    ?.shortcut!
                }
              />
=======
              <IconComponent name="Redo" className="header-menu-options" />
              Redo
              {IS_MAC ? (
                <IconComponent
                  name="Command"
                  className="absolute right-[1.15rem] top-[0.65em] h-3.5 w-3.5 stroke-2"
                />
              ) : (
                <span className="absolute right-[1.15rem] top-[0.40em] stroke-2">
                  {
                    shortcuts.find((s) => s.name.toLowerCase() === "redo")
                      ?.shortcut
                  }
                </span>
              )}
>>>>>>> 787297e1
            </DropdownMenuItem>
          </DropdownMenuContent>
        </DropdownMenu>
        <FlowSettingsModal
          open={openSettings}
          setOpen={setOpenSettings}
        ></FlowSettingsModal>
        <FlowLogsModal open={openLogs} setOpen={setOpenLogs}></FlowLogsModal>
      </div>
      {(currentFlow.updated_at || saveLoading) && (
        <ShadTooltip
          content={
            SAVED_HOVER +
            new Date(currentFlow.updated_at ?? "").toLocaleString("en-US", {
              hour: "numeric",
              minute: "numeric",
              second: "numeric",
            })
          }
          side="bottom"
          styleClasses="cursor-default"
        >
          <div className="flex cursor-default items-center gap-1.5 text-sm text-muted-foreground">
            <IconComponent
              name={isBuilding || saveLoading ? "Loader2" : "CheckCircle2"}
              className={cn(
                "h-4 w-4",
                isBuilding || saveLoading ? "animate-spin" : "animate-wiggle",
              )}
            />
            {printByBuildStatus()}
          </div>
        </ShadTooltip>
      )}
    </div>
  ) : (
    <></>
  );
};

export default MenuBar;<|MERGE_RESOLUTION|>--- conflicted
+++ resolved
@@ -135,7 +135,6 @@
               }}
               className="cursor-pointer"
             >
-<<<<<<< HEAD
               <ToolbarSelectItem
                 value="Undo"
                 icon="Undo"
@@ -145,23 +144,6 @@
                     ?.shortcut!
                 }
               />
-=======
-              <IconComponent name="Undo" className="header-menu-options" />
-              Undo
-              {IS_MAC ? (
-                <IconComponent
-                  name="Command"
-                  className="absolute right-[1.15rem] top-[0.65em] h-3.5 w-3.5 stroke-2"
-                />
-              ) : (
-                <span className="absolute right-[1.15rem] top-[0.40em] stroke-2">
-                  {
-                    shortcuts.find((s) => s.name.toLowerCase() === "undo")
-                      ?.shortcut
-                  }
-                </span>
-              )}
->>>>>>> 787297e1
             </DropdownMenuItem>
             <DropdownMenuItem
               onClick={() => {
@@ -169,7 +151,6 @@
               }}
               className="cursor-pointer"
             >
-<<<<<<< HEAD
               <ToolbarSelectItem
                 value="Redo"
                 icon="Redo"
@@ -179,23 +160,6 @@
                     ?.shortcut!
                 }
               />
-=======
-              <IconComponent name="Redo" className="header-menu-options" />
-              Redo
-              {IS_MAC ? (
-                <IconComponent
-                  name="Command"
-                  className="absolute right-[1.15rem] top-[0.65em] h-3.5 w-3.5 stroke-2"
-                />
-              ) : (
-                <span className="absolute right-[1.15rem] top-[0.40em] stroke-2">
-                  {
-                    shortcuts.find((s) => s.name.toLowerCase() === "redo")
-                      ?.shortcut
-                  }
-                </span>
-              )}
->>>>>>> 787297e1
             </DropdownMenuItem>
           </DropdownMenuContent>
         </DropdownMenu>
