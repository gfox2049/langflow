import useHandleOnNewValue from "@/CustomNodes/hooks/use-handle-new-value";
import useHandleNodeClass from "@/CustomNodes/hooks/use-handle-node-class";
import { ParameterRenderComponent } from "@/components/parameterRenderComponent";
import { useTweaksStore } from "@/stores/tweaksStore";
import { CustomCellRendererProps } from "ag-grid-react";
import useFlowStore from "../../../../stores/flowStore";
<<<<<<< HEAD
import { APIClassType } from "../../../../types/api";
import {
  convertObjToArray,
  convertValuesToNumbers,
  hasDuplicateKeys,
  scapedJSONStringfy,
} from "../../../../utils/reactflowUtils";
import { classNames } from "../../../../utils/utils";
import CodeAreaComponent from "../../../codeAreaComponent";
import DictComponent from "../../../dictComponent";
import Dropdown from "../../../dropdownComponent";
import FloatComponent from "../../../floatComponent";
import InputFileComponent from "../../../inputFileComponent";
import InputGlobalComponent from "../../../inputGlobalComponent";
import InputListComponent from "../../../inputListComponent";
import IntComponent from "../../../intComponent";
import KeypairListComponent from "../../../keypairListComponent";
import PromptAreaComponent from "../../../promptComponent";
import ToggleShadComponent from "../../../toggleShadComponent";
import { renderStrType } from "./cellTypeStr";

export default function TableNodeCellRender({
  node: { data },
  value: {
    value,
    nodeClass,
    handleOnNewValue: handleOnNewValueNode,
    handleNodeClass,
    changeVisibility,
  },
}: CustomCellRendererProps) {
  const handleOnNewValue = (newValue: any, name: string, dbValue?: boolean) => {
    handleOnNewValueNode(newValue, name, dbValue);
    setTemplateData((old) => {
      let newData = cloneDeep(old);
      newData.value = newValue;
      if (dbValue !== undefined) {
        newData.load_from_db = newValue;
      }
      return newData;
    });
    setTemplateValue(newValue);
  };

  const setNodeClass = (value: APIClassType, code?: string, type?: string) => {
    handleNodeClass(value, templateData.key, code, type);
  };
  const [templatePassword, setTemplatePassword] = useState(data.password);
  const [templateValue, setTemplateValue] = useState(value);
  const [templateData, setTemplateData] = useState(data);
  const [errorDuplicateKey, setErrorDuplicateKey] = useState(false);
=======
import { isTargetHandleConnected } from "../../../../utils/reactflowUtils";

export default function TableNodeCellRender({
  value: { nodeId, parameterId, isTweaks },
}: CustomCellRendererProps) {
>>>>>>> 8fffe730
  const edges = useFlowStore((state) => state.edges);
  const node = isTweaks
    ? useTweaksStore((state) => state.getNode(nodeId))
    : useFlowStore((state) => state.getNode(nodeId));
  const parameter = node?.data?.node?.template?.[parameterId];

  const setNode = useTweaksStore((state) => state.setNode);

  const disabled = isTargetHandleConnected(
    edges,
    parameterId,
    parameter,
    nodeId,
  );

<<<<<<< HEAD
  function updateVisibility() {
    changeVisibility(templateData.key);
    setTemplateData((old) => {
      let newData = cloneDeep(old);
      newData.password = !newData.password;
      return newData;
    });
    setTemplatePassword(!templatePassword);
  }

  const id = {
    inputTypes: templateData.input_types,
    type: templateData.type,
    id: nodeClass.id,
    fieldName: templateData.key,
  };
  const disabled =
    edges.some(
      (edge) =>
        edge.targetHandle ===
        scapedJSONStringfy(
          templateData.proxy
            ? {
                ...id,
                proxy: templateData.proxy,
              }
            : id,
        ),
    ) ?? false;
  function getCellType() {
    switch (templateData.type) {
      case "str":
        let password = data.password ?? false;
        return renderStrType({
          templateData,
          templateValue,
          disabled,
          handleOnNewValue,
          password: templatePassword,
          updateVisibility,
        });

      case "NestedDict":
        return (
          <DictComponent
            disabled={disabled}
            editNode={true}
            value={
              (templateValue || "").toString() === "{}" ? {} : templateValue
            }
            onChange={(newValue) => {
              handleOnNewValue(newValue, templateData.key);
            }}
            id="editnode-div-dict-input"
          />
        );

      case "dict":
        return (
          <div
            className={classNames(
              "max-h-48 w-full overflow-auto custom-scroll",
              templateValue?.length > 1 ? "my-3" : "",
            )}
          >
            <KeypairListComponent
              disabled={disabled}
              editNode={true}
              value={
                Object.keys(templateValue || {})?.length === 0 || !templateValue
                  ? [{ "": "" }]
                  : convertObjToArray(templateValue, templateData.type)
              }
              duplicateKey={errorDuplicateKey}
              onChange={(newValue) => {
                const valueToNumbers = convertValuesToNumbers(newValue);
                setErrorDuplicateKey(hasDuplicateKeys(valueToNumbers));
                handleOnNewValue(valueToNumbers, templateData.key);
              }}
              isList={templateData.list ?? false}
            />
          </div>
        );

      case "bool":
        return (
          <ToggleShadComponent
            id={"toggle-edit-" + templateData.name}
            disabled={disabled}
            enabled={templateValue}
            setEnabled={(isEnabled) => {
              handleOnNewValue(isEnabled, templateData.key);
            }}
            size="small"
            editNode={true}
          />
        );
      case "table":
        return (
          <TableNodeComponent
            description={templateData.info || "Add or edit data"}
            columns={templateData.table_schema?.columns}
            onChange={(value) => {
              handleOnNewValue(value, templateData.key);
            }}
            editNode
            tableTitle={templateData.display_name ?? "Table"}
            value={templateValue}
          />
        );

      case "float":
        return (
          <FloatComponent
            disabled={disabled}
            editNode={true}
            rangeSpec={templateData.rangeSpec}
            value={templateValue ?? ""}
            onChange={(value) => {
              handleOnNewValue(value, templateData.key);
            }}
          />
        );
      case "int":
        return (
          <IntComponent
            rangeSpec={templateData.rangeSpec}
            id={"edit-int-input-" + templateData.name}
            disabled={disabled}
            editNode={true}
            value={templateValue ?? ""}
            onChange={(value) => {
              handleOnNewValue(value, templateData.key);
            }}
          />
        );

      case "file":
        return (
          <InputFileComponent
            editNode={true}
            disabled={disabled}
            value={templateValue ?? ""}
            onChange={(value: string | string[]) => {
              handleOnNewValue(value, templateData.key);
            }}
            fileTypes={templateData.fileTypes}
            onFileChange={(filePath: string) => {
              templateData.file_path = filePath;
            }}
          />
        );

      case "prompt":
        return (
          <PromptAreaComponent
            readonly={nodeClass.flow ? true : false}
            field_name={templateData.key}
            editNode={true}
            disabled={disabled}
            nodeClass={nodeClass}
            setNodeClass={setNodeClass}
            value={templateValue ?? ""}
            onChange={(value: string | string[]) => {
              handleOnNewValue(value, templateData.key);
            }}
            id={"prompt-area-edit-" + templateData.name}
            data-testid={"modal-prompt-input-" + templateData.name}
          />
        );
=======
  const { handleOnNewValue } = useHandleOnNewValue({
    node: node?.data.node,
    nodeId,
    name: parameterId,
    setNode: isTweaks ? setNode : undefined,
  });
>>>>>>> 8fffe730

  const { handleNodeClass } = useHandleNodeClass(
    nodeId,
    isTweaks ? setNode : undefined,
  );

  return (
    parameter && (
      <div className="group mx-auto flex h-full max-h-48 w-[300px] items-center justify-center overflow-auto px-1 py-2.5 custom-scroll">
        <ParameterRenderComponent
          nodeId={nodeId}
          handleOnNewValue={handleOnNewValue}
          templateData={parameter}
          name={parameterId}
          templateValue={parameter.value}
          editNode={true}
          handleNodeClass={handleNodeClass}
          nodeClass={node?.data.node}
          disabled={disabled}
        />
      </div>
    )
  );
}<|MERGE_RESOLUTION|>--- conflicted
+++ resolved
@@ -4,65 +4,11 @@
 import { useTweaksStore } from "@/stores/tweaksStore";
 import { CustomCellRendererProps } from "ag-grid-react";
 import useFlowStore from "../../../../stores/flowStore";
-<<<<<<< HEAD
-import { APIClassType } from "../../../../types/api";
-import {
-  convertObjToArray,
-  convertValuesToNumbers,
-  hasDuplicateKeys,
-  scapedJSONStringfy,
-} from "../../../../utils/reactflowUtils";
-import { classNames } from "../../../../utils/utils";
-import CodeAreaComponent from "../../../codeAreaComponent";
-import DictComponent from "../../../dictComponent";
-import Dropdown from "../../../dropdownComponent";
-import FloatComponent from "../../../floatComponent";
-import InputFileComponent from "../../../inputFileComponent";
-import InputGlobalComponent from "../../../inputGlobalComponent";
-import InputListComponent from "../../../inputListComponent";
-import IntComponent from "../../../intComponent";
-import KeypairListComponent from "../../../keypairListComponent";
-import PromptAreaComponent from "../../../promptComponent";
-import ToggleShadComponent from "../../../toggleShadComponent";
-import { renderStrType } from "./cellTypeStr";
-
-export default function TableNodeCellRender({
-  node: { data },
-  value: {
-    value,
-    nodeClass,
-    handleOnNewValue: handleOnNewValueNode,
-    handleNodeClass,
-    changeVisibility,
-  },
-}: CustomCellRendererProps) {
-  const handleOnNewValue = (newValue: any, name: string, dbValue?: boolean) => {
-    handleOnNewValueNode(newValue, name, dbValue);
-    setTemplateData((old) => {
-      let newData = cloneDeep(old);
-      newData.value = newValue;
-      if (dbValue !== undefined) {
-        newData.load_from_db = newValue;
-      }
-      return newData;
-    });
-    setTemplateValue(newValue);
-  };
-
-  const setNodeClass = (value: APIClassType, code?: string, type?: string) => {
-    handleNodeClass(value, templateData.key, code, type);
-  };
-  const [templatePassword, setTemplatePassword] = useState(data.password);
-  const [templateValue, setTemplateValue] = useState(value);
-  const [templateData, setTemplateData] = useState(data);
-  const [errorDuplicateKey, setErrorDuplicateKey] = useState(false);
-=======
 import { isTargetHandleConnected } from "../../../../utils/reactflowUtils";
 
 export default function TableNodeCellRender({
   value: { nodeId, parameterId, isTweaks },
 }: CustomCellRendererProps) {
->>>>>>> 8fffe730
   const edges = useFlowStore((state) => state.edges);
   const node = isTweaks
     ? useTweaksStore((state) => state.getNode(nodeId))
@@ -78,185 +24,12 @@
     nodeId,
   );
 
-<<<<<<< HEAD
-  function updateVisibility() {
-    changeVisibility(templateData.key);
-    setTemplateData((old) => {
-      let newData = cloneDeep(old);
-      newData.password = !newData.password;
-      return newData;
-    });
-    setTemplatePassword(!templatePassword);
-  }
-
-  const id = {
-    inputTypes: templateData.input_types,
-    type: templateData.type,
-    id: nodeClass.id,
-    fieldName: templateData.key,
-  };
-  const disabled =
-    edges.some(
-      (edge) =>
-        edge.targetHandle ===
-        scapedJSONStringfy(
-          templateData.proxy
-            ? {
-                ...id,
-                proxy: templateData.proxy,
-              }
-            : id,
-        ),
-    ) ?? false;
-  function getCellType() {
-    switch (templateData.type) {
-      case "str":
-        let password = data.password ?? false;
-        return renderStrType({
-          templateData,
-          templateValue,
-          disabled,
-          handleOnNewValue,
-          password: templatePassword,
-          updateVisibility,
-        });
-
-      case "NestedDict":
-        return (
-          <DictComponent
-            disabled={disabled}
-            editNode={true}
-            value={
-              (templateValue || "").toString() === "{}" ? {} : templateValue
-            }
-            onChange={(newValue) => {
-              handleOnNewValue(newValue, templateData.key);
-            }}
-            id="editnode-div-dict-input"
-          />
-        );
-
-      case "dict":
-        return (
-          <div
-            className={classNames(
-              "max-h-48 w-full overflow-auto custom-scroll",
-              templateValue?.length > 1 ? "my-3" : "",
-            )}
-          >
-            <KeypairListComponent
-              disabled={disabled}
-              editNode={true}
-              value={
-                Object.keys(templateValue || {})?.length === 0 || !templateValue
-                  ? [{ "": "" }]
-                  : convertObjToArray(templateValue, templateData.type)
-              }
-              duplicateKey={errorDuplicateKey}
-              onChange={(newValue) => {
-                const valueToNumbers = convertValuesToNumbers(newValue);
-                setErrorDuplicateKey(hasDuplicateKeys(valueToNumbers));
-                handleOnNewValue(valueToNumbers, templateData.key);
-              }}
-              isList={templateData.list ?? false}
-            />
-          </div>
-        );
-
-      case "bool":
-        return (
-          <ToggleShadComponent
-            id={"toggle-edit-" + templateData.name}
-            disabled={disabled}
-            enabled={templateValue}
-            setEnabled={(isEnabled) => {
-              handleOnNewValue(isEnabled, templateData.key);
-            }}
-            size="small"
-            editNode={true}
-          />
-        );
-      case "table":
-        return (
-          <TableNodeComponent
-            description={templateData.info || "Add or edit data"}
-            columns={templateData.table_schema?.columns}
-            onChange={(value) => {
-              handleOnNewValue(value, templateData.key);
-            }}
-            editNode
-            tableTitle={templateData.display_name ?? "Table"}
-            value={templateValue}
-          />
-        );
-
-      case "float":
-        return (
-          <FloatComponent
-            disabled={disabled}
-            editNode={true}
-            rangeSpec={templateData.rangeSpec}
-            value={templateValue ?? ""}
-            onChange={(value) => {
-              handleOnNewValue(value, templateData.key);
-            }}
-          />
-        );
-      case "int":
-        return (
-          <IntComponent
-            rangeSpec={templateData.rangeSpec}
-            id={"edit-int-input-" + templateData.name}
-            disabled={disabled}
-            editNode={true}
-            value={templateValue ?? ""}
-            onChange={(value) => {
-              handleOnNewValue(value, templateData.key);
-            }}
-          />
-        );
-
-      case "file":
-        return (
-          <InputFileComponent
-            editNode={true}
-            disabled={disabled}
-            value={templateValue ?? ""}
-            onChange={(value: string | string[]) => {
-              handleOnNewValue(value, templateData.key);
-            }}
-            fileTypes={templateData.fileTypes}
-            onFileChange={(filePath: string) => {
-              templateData.file_path = filePath;
-            }}
-          />
-        );
-
-      case "prompt":
-        return (
-          <PromptAreaComponent
-            readonly={nodeClass.flow ? true : false}
-            field_name={templateData.key}
-            editNode={true}
-            disabled={disabled}
-            nodeClass={nodeClass}
-            setNodeClass={setNodeClass}
-            value={templateValue ?? ""}
-            onChange={(value: string | string[]) => {
-              handleOnNewValue(value, templateData.key);
-            }}
-            id={"prompt-area-edit-" + templateData.name}
-            data-testid={"modal-prompt-input-" + templateData.name}
-          />
-        );
-=======
   const { handleOnNewValue } = useHandleOnNewValue({
     node: node?.data.node,
     nodeId,
     name: parameterId,
     setNode: isTweaks ? setNode : undefined,
   });
->>>>>>> 8fffe730
 
   const { handleNodeClass } = useHandleNodeClass(
     nodeId,
