import { AxiosError } from "axios";
import { cloneDeep } from "lodash";
import pDebounce from "p-debounce";
import { useLocation } from "react-router-dom";
import { Edge, Node, Viewport, XYPosition } from "reactflow";
import { create } from "zustand";
import { SAVE_DEBOUNCE_TIME } from "../constants/constants";
import {
  deleteFlowFromDatabase,
  multipleDeleteFlowsComponents,
  readFlowsFromDatabase,
  saveFlowToDatabase,
  updateFlowInDatabase,
  uploadFlowsToDatabase,
} from "../controllers/API";
import { FlowType, NodeDataType } from "../types/flow";
import {
  FlowsManagerStoreType,
  UseUndoRedoOptions,
} from "../types/zustand/flowsManager";
import {
  addVersionToDuplicates,
  createFlowComponent,
  createNewFlow,
  extractFieldsFromComponenents,
  processDataFromFlow,
  processFlows,
  updateGroupRecursion,
} from "../utils/reactflowUtils";
import useAlertStore from "./alertStore";
import { useDarkStore } from "./darkStore";
import useFlowStore from "./flowStore";
import { useFolderStore } from "./foldersStore";
import { useGlobalVariablesStore } from "./globalVariablesStore/globalVariables";
import { useTypesStore } from "./typesStore";

let saveTimeoutId: NodeJS.Timeout | null = null;

const defaultOptions: UseUndoRedoOptions = {
  maxHistorySize: 100,
  enableShortcuts: true,
};

const past = {};
const future = {};

const useFlowsManagerStore = create<FlowsManagerStoreType>((set, get) => ({
  examples: [],
  setExamples: (examples: FlowType[]) => {
    set({ examples });
  },
  currentFlowId: "",
  setCurrentFlow: (flow: FlowType) => {
    set((state) => ({
      currentFlow: flow,
      currentFlowId: flow.id,
    }));
  },
  getFlowById: (id: string) => {
    return get().flows.find((flow) => flow.id === id);
  },
  setCurrentFlowId: (currentFlowId: string) => {
    set((state) => ({
      currentFlowId,
      currentFlow: state.flows.find((flow) => flow.id === currentFlowId),
    }));
  },
  flows: [],
  allFlows: [],
  setAllFlows: (allFlows: FlowType[]) => {
    set({ allFlows });
  },
  setFlows: (flows: FlowType[]) => {
    set({
      flows,
      currentFlow: flows.find((flow) => flow.id === get().currentFlowId),
    });
  },
  currentFlow: undefined,
  saveLoading: false,
<<<<<<< HEAD
  isLoading: false,
=======
  setSaveLoading: (saveLoading: boolean) => set({ saveLoading }),
  isLoading: true,
>>>>>>> 5ed8d1a6
  setIsLoading: (isLoading: boolean) => set({ isLoading }),
  refreshFlows: () => {
    return new Promise<void>((resolve, reject) => {
      set({ isLoading: true });

      const starterFolderId = useFolderStore.getState().starterProjectId;

      readFlowsFromDatabase()
        .then((dbData) => {
          if (dbData) {
            const { data, flows } = processFlows(dbData);
            const examples = flows.filter(
              (flow) => flow.folder_id === starterFolderId,
            );
            get().setExamples(examples);

            const flowsWithoutStarterFolder = flows.filter(
              (flow) => flow.folder_id !== starterFolderId,
            );

            get().setFlows(flowsWithoutStarterFolder);
            useTypesStore.setState((state) => ({
              data: { ...state.data, ["saved_components"]: data },
              ComponentFields: extractFieldsFromComponenents({
                ...state.data,
                ["saved_components"]: data,
              }),
            }));
            set({ isLoading: false });
            resolve();
          }
        })
        .catch((e) => {
          set({ isLoading: false });
          useAlertStore.getState().setErrorData({
            title: "Could not load flows from database",
          });
          reject(e);
        });
    });
  },
  autoSaveCurrentFlow: (nodes: Node[], edges: Edge[], viewport: Viewport) => {
    if (get().currentFlow) {
      get().saveFlow(
        { ...get().currentFlow!, data: { nodes, edges, viewport } },
        true,
      );
    }
  },
  saveFlow: (flow: FlowType, silent?: boolean) => {
    set({ saveLoading: true }); // set saveLoading true immediately
    return get().saveFlowDebounce(flow, silent); // call the debounced function directly
  },
  saveFlowDebounce: pDebounce((flow: FlowType, silent?: boolean) => {
    const folderUrl = useFolderStore.getState().folderUrl;
    const hasFolderUrl = folderUrl != null && folderUrl !== "";

    flow.folder_id = hasFolderUrl
      ? useFolderStore.getState().folderUrl
      : useFolderStore.getState().myCollectionId ?? "";

    set({ saveLoading: true });
    return new Promise<void>((resolve, reject) => {
      updateFlowInDatabase(flow)
        .then((updatedFlow) => {
          if (updatedFlow) {
            // updates flow in state
            if (!silent) {
              useAlertStore
                .getState()
                .setSuccessData({ title: "Changes saved successfully" });
            }
            get().setFlows(
              get().flows.map((flow) => {
                if (flow.id === updatedFlow.id) {
                  return updatedFlow;
                }
                return flow;
              }),
            );
            //update tabs state

            resolve();
            set({ saveLoading: false });
          }
        })
        .catch((err) => {
          useAlertStore.getState().setErrorData({
            title: "Error while saving changes",
            list: [(err as AxiosError).message],
          });
          reject(err);
        });
    });
  }, SAVE_DEBOUNCE_TIME),
  uploadFlows: () => {
    return new Promise<void>((resolve) => {
      const input = document.createElement("input");
      input.type = "file";
      // add a change event listener to the file input
      input.onchange = (event: Event) => {
        // check if the file type is application/json
        if (
          (event.target as HTMLInputElement).files![0].type ===
          "application/json"
        ) {
          // get the file from the file input
          const file = (event.target as HTMLInputElement).files![0];
          // read the file as text
          const formData = new FormData();
          formData.append("file", file);
          uploadFlowsToDatabase(formData).then(() => {
            get()
              .refreshFlows()
              .then(() => {
                resolve();
              });
          });
        }
      };
      // trigger the file input click event to open the file dialog
      input.click();
    });
  },
  addFlow: async (
    newProject: Boolean,
    flow?: FlowType,
    override?: boolean,
    position?: XYPosition,
    fromDragAndDrop?: boolean,
  ): Promise<string | undefined> => {
    let flowData = flow
      ? processDataFromFlow(flow)
      : { nodes: [], edges: [], viewport: { zoom: 1, x: 0, y: 0 } };
    flowData?.nodes.forEach((node) => {
      updateGroupRecursion(
        node,
        flowData?.edges,
        useGlobalVariablesStore.getState().unavaliableFields,
        useGlobalVariablesStore.getState().globalVariablesEntries,
      );
    });
    if (newProject) {
      // Create a new flow with a default name if no flow is provided.
      const folder_id = useFolderStore.getState().folderUrl;
      const my_collection_id = useFolderStore.getState().myCollectionId;

      if (override) {
        get().deleteComponent(flow!.name);
        const newFlow = createNewFlow(
          flowData!,
          flow!,
          folder_id || my_collection_id!,
        );
        const { id } = await saveFlowToDatabase(newFlow);
        newFlow.id = id;
        //setTimeout  to prevent update state with wrong state
        setTimeout(() => {
          const { data, flows } = processFlows([newFlow, ...get().flows]);
          get().setFlows(flows);
          set({ isLoading: false });
          useTypesStore.setState((state) => ({
            data: { ...state.data, ["saved_components"]: data },
            ComponentFields: extractFieldsFromComponenents({
              ...state.data,
              ["saved_components"]: data,
            }),
          }));
        }, 200);
        // addFlowToLocalState(newFlow);
        return;
      }
      const newFlow = createNewFlow(
        flowData!,
        flow!,
        folder_id || my_collection_id!,
      );

      const newName = addVersionToDuplicates(newFlow, get().flows);

      newFlow.name = newName;
      newFlow.folder_id = useFolderStore.getState().folderUrl;

      try {
        const { id } = await saveFlowToDatabase(newFlow);
        // Change the id to the new id.
        newFlow.id = id;

        // Add the new flow to the list of flows.
        const { data, flows } = processFlows([newFlow, ...get().flows]);
        get().setFlows(flows);
        set({ isLoading: false });
        useTypesStore.setState((state) => ({
          data: { ...state.data, ["saved_components"]: data },
          ComponentFields: extractFieldsFromComponenents({
            ...state.data,
            ["saved_components"]: data,
          }),
        }));

        // Return the id
        return id;
      } catch (error: any) {
        if (error.response?.data?.detail) {
          useAlertStore.getState().setErrorData({
            title: "Could not load flows from database",
            list: [error.response?.data?.detail],
          });
        } else {
          useAlertStore.getState().setErrorData({
            title: "Could not load flows from database",
            list: [
              error.message ?? "An unexpected error occurred, please try again",
            ],
          });
        }
        throw error; // Re-throw the error so the caller can handle it if needed
      }
    } else {
      useFlowStore
        .getState()
        .paste(
          { nodes: flow!.data!.nodes, edges: flow!.data!.edges },
          position ?? { x: 10, y: 10 },
        );
    }
  },
  removeFlow: async (id: string | string[]) => {
    return new Promise<void>((resolve, reject) => {
      if (Array.isArray(id)) {
        multipleDeleteFlowsComponents(id)
          .then(() => {
            const { data, flows } = processFlows(
              get().flows.filter((flow) => !id.includes(flow.id)),
            );
            get().setFlows(flows);
            set({ isLoading: false });
            useTypesStore.setState((state) => ({
              data: { ...state.data, ["saved_components"]: data },
              ComponentFields: extractFieldsFromComponenents({
                ...state.data,
                ["saved_components"]: data,
              }),
            }));
            resolve();
          })
          .catch((e) => reject(e));
      } else {
        const index = get().flows.findIndex((flow) => flow.id === id);
        if (index >= 0) {
          deleteFlowFromDatabase(id)
            .then(() => {
              const { data, flows } = processFlows(
                get().flows.filter((flow) => flow.id !== id),
              );
              get().setFlows(flows);
              set({ isLoading: false });
              useTypesStore.setState((state) => ({
                data: { ...state.data, ["saved_components"]: data },
                ComponentFields: extractFieldsFromComponenents({
                  ...state.data,
                  ["saved_components"]: data,
                }),
              }));
              resolve();
            })
            .catch((e) => reject(e));
        }
      }
    });
  },
  deleteComponent: async (key: string) => {
    return new Promise<void>((resolve) => {
      let componentFlow = get().flows.find(
        (componentFlow) =>
          componentFlow.is_component && componentFlow.name === key,
      );

      if (componentFlow) {
        get()
          .removeFlow(componentFlow.id)
          .then(() => {
            resolve();
          });
      }
    });
  },
  uploadFlow: async ({
    newProject,
    file,
    isComponent,
    position = { x: 10, y: 10 },
  }: {
    newProject: boolean;
    file?: File;
    isComponent: boolean | null;
    position?: XYPosition;
  }): Promise<string | never> => {
    return new Promise(async (resolve, reject) => {
      let id;
      if (file) {
        let text = await file.text();
        let fileData = JSON.parse(text);
        if (
          newProject &&
          isComponent !== null &&
          ((!fileData.is_component && isComponent === true) ||
            (fileData.is_component !== undefined &&
              fileData.is_component !== isComponent))
        ) {
          reject("You cannot upload a component as a flow or vice versa");
        } else {
          if (fileData.flows) {
            fileData.flows.forEach((flow: FlowType) => {
              id = get().addFlow(newProject, flow, undefined, position);
            });
            resolve("");
          } else {
            id = await get().addFlow(
              newProject,
              fileData,
              undefined,
              position,
              true,
            );
            resolve(id);
          }
        }
      } else {
        // create a file input
        const input = document.createElement("input");
        input.type = "file";
        input.accept = ".json";
        // add a change event listener to the file input
        input.onchange = async (e: Event) => {
          if (
            (e.target as HTMLInputElement).files![0].type === "application/json"
          ) {
            const currentfile = (e.target as HTMLInputElement).files![0];
            let text = await currentfile.text();
            let fileData: FlowType = await JSON.parse(text);

            if (
              (!fileData.is_component && isComponent === true) ||
              (fileData.is_component !== undefined &&
                fileData.is_component !== isComponent)
            ) {
              reject("You cannot upload a component as a flow or vice versa");
            } else {
              id = await get().addFlow(newProject, fileData);
              resolve(id);
            }
          }
        };
        // trigger the file input click event to open the file dialog
        input.click();
      }
    });
  },
  saveComponent: (component: NodeDataType, override: boolean) => {
    component.node!.official = false;
    return get().addFlow(
      true,
      createFlowComponent(component, useDarkStore.getState().version),
      override,
    );
  },
  takeSnapshot: () => {
    const currentFlowId = get().currentFlowId;
    // push the current graph to the past state
    const flowStore = useFlowStore.getState();
    const newState = {
      nodes: cloneDeep(flowStore.nodes),
      edges: cloneDeep(flowStore.edges),
    };
    const pastLength = past[currentFlowId]?.length ?? 0;
    if (
      pastLength > 0 &&
      JSON.stringify(past[currentFlowId][pastLength - 1]) ===
        JSON.stringify(newState)
    )
      return;
    if (pastLength > 0) {
      past[currentFlowId] = past[currentFlowId].slice(
        pastLength - defaultOptions.maxHistorySize + 1,
        pastLength,
      );

      past[currentFlowId].push(newState);
    } else {
      past[currentFlowId] = [newState];
    }

    future[currentFlowId] = [];
  },
  undo: () => {
    const newState = useFlowStore.getState();
    const currentFlowId = get().currentFlowId;
    const pastLength = past[currentFlowId]?.length ?? 0;
    const pastState = past[currentFlowId]?.[pastLength - 1] ?? null;

    if (pastState) {
      past[currentFlowId] = past[currentFlowId].slice(0, pastLength - 1);

      if (!future[currentFlowId]) future[currentFlowId] = [];
      future[currentFlowId].push({
        nodes: newState.nodes,
        edges: newState.edges,
      });

      newState.setNodes(pastState.nodes);
      newState.setEdges(pastState.edges);
    }
  },
  redo: () => {
    const newState = useFlowStore.getState();
    const currentFlowId = get().currentFlowId;
    const futureLength = future[currentFlowId]?.length ?? 0;
    const futureState = future[currentFlowId]?.[futureLength - 1] ?? null;

    if (futureState) {
      future[currentFlowId] = future[currentFlowId].slice(0, futureLength - 1);

      if (!past[currentFlowId]) past[currentFlowId] = [];
      past[currentFlowId].push({
        nodes: newState.nodes,
        edges: newState.edges,
      });

      newState.setNodes(futureState.nodes);
      newState.setEdges(futureState.edges);
    }
  },
  searchFlowsComponents: "",
  setSearchFlowsComponents: (searchFlowsComponents: string) => {
    set({ searchFlowsComponents });
  },
  selectedFlowsComponentsCards: [],
  setSelectedFlowsComponentsCards: (selectedFlowsComponentsCards: string[]) => {
    set({ selectedFlowsComponentsCards });
  },
}));

export default useFlowsManagerStore;<|MERGE_RESOLUTION|>--- conflicted
+++ resolved
@@ -78,12 +78,8 @@
   },
   currentFlow: undefined,
   saveLoading: false,
-<<<<<<< HEAD
+  setSaveLoading: (saveLoading: boolean) => set({ saveLoading }),
   isLoading: false,
-=======
-  setSaveLoading: (saveLoading: boolean) => set({ saveLoading }),
-  isLoading: true,
->>>>>>> 5ed8d1a6
   setIsLoading: (isLoading: boolean) => set({ isLoading }),
   refreshFlows: () => {
     return new Promise<void>((resolve, reject) => {
