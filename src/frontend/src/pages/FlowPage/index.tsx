import FeatureFlags from "@/../feature-config.json";
import { useGetGlobalVariables } from "@/controllers/API/queries/variables";
import useSaveFlow from "@/hooks/flows/use-save-flow";
import { SaveChangesModal } from "@/modals/saveChangesModal";
import { customStringify } from "@/utils/reactflowUtils";
import { useEffect } from "react";
import { useBlocker, useNavigate, useParams } from "react-router-dom";
import FlowToolbar from "../../components/chatComponent";
import Header from "../../components/headerComponent";
import { useDarkStore } from "../../stores/darkStore";
import useFlowStore from "../../stores/flowStore";
import useFlowsManagerStore from "../../stores/flowsManagerStore";
import Page from "./components/PageComponent";
import ExtraSidebar from "./components/extraSidebarComponent";
import FeatureFlags from "@/../feature-config.json";

export default function FlowPage({ view }: { view?: boolean }): JSX.Element {
  const setCurrentFlow = useFlowsManagerStore((state) => state.setCurrentFlow);
  const currentFlow = useFlowStore((state) => state.currentFlow);
  const currentSavedFlow = useFlowsManagerStore((state) => state.currentFlow);

  const changesNotSaved =
    customStringify(currentFlow) !== customStringify(currentSavedFlow);

  const blocker = useBlocker(changesNotSaved);
  const version = useDarkStore((state) => state.version);
  const setOnFlowPage = useFlowStore((state) => state.setOnFlowPage);
  const { id } = useParams();
  const navigate = useNavigate();
  useGetGlobalVariables();
  const saveFlow = useSaveFlow();

  const flows = useFlowsManagerStore((state) => state.flows);
  const currentFlowId = useFlowsManagerStore((state) => state.currentFlowId);

  const handleSave = () => {
    saveFlow().then(() => (blocker.proceed ? blocker.proceed() : null));
  };

  useEffect(() => {
    const handleBeforeUnload = (event: BeforeUnloadEvent) => {
      if (changesNotSaved) {
        event.preventDefault();
        event.returnValue = ""; // Required for Chrome
      }
    };

    window.addEventListener("beforeunload", handleBeforeUnload);

    return () => {
      window.removeEventListener("beforeunload", handleBeforeUnload);
    };
  }, [changesNotSaved, navigate]);

  // Set flow tab id
  useEffect(() => {
    if (flows && currentFlowId === "") {
      const isAnExistingFlow = flows.find((flow) => flow.id === id);

      if (!isAnExistingFlow) {
        navigate("/all");
        return;
      }

      setCurrentFlow(isAnExistingFlow);
    }
  }, [id, flows]);

  useEffect(() => {
    setOnFlowPage(true);

    return () => {
      setOnFlowPage(false);
      setCurrentFlow();
    };
  }, [id]);

  return (
    <>
      <Header />
      <div className="flow-page-positioning">
        {currentFlow && (
          <div className="flex h-full overflow-hidden">
            {!view && <ExtraSidebar />}
            <main className="flex flex-1">
              {/* Primary column */}
              <div className="h-full w-full">
                <Page />
              </div>
              {!view && <FlowToolbar />}
            </main>
          </div>
        )}
        <a
          target={"_blank"}
          href="https://medium.com/logspace/langflow-datastax-better-together-1b7462cebc4d"
          className="langflow-page-icon"
        >
<<<<<<< HEAD
          {FeatureFlags.ENABLE_BRANDING && version && <div className="mt-1">Langflow 🤝 DataStax</div>}
=======
          {FeatureFlags.ENABLE_BRANDING && version && (
            <div className="mt-1">Langflow 🤝 DataStax</div>
          )}
>>>>>>> 5ad5ca58
          <div className={version ? "mt-2" : "mt-1"}>⛓️ v{version}</div>
        </a>
      </div>
      {blocker.state === "blocked" && (
        <SaveChangesModal
          onSave={handleSave}
          onCancel={() => (blocker.reset ? blocker.reset() : null)}
          onProceed={() => (blocker.proceed ? blocker.proceed() : null)}
        />
      )}
    </>
  );
}<|MERGE_RESOLUTION|>--- conflicted
+++ resolved
@@ -96,13 +96,9 @@
           href="https://medium.com/logspace/langflow-datastax-better-together-1b7462cebc4d"
           className="langflow-page-icon"
         >
-<<<<<<< HEAD
-          {FeatureFlags.ENABLE_BRANDING && version && <div className="mt-1">Langflow 🤝 DataStax</div>}
-=======
           {FeatureFlags.ENABLE_BRANDING && version && (
             <div className="mt-1">Langflow 🤝 DataStax</div>
           )}
->>>>>>> 5ad5ca58
           <div className={version ? "mt-2" : "mt-1"}>⛓️ v{version}</div>
         </a>
       </div>
