import _, { cloneDeep } from "lodash";
import {
  KeyboardEvent,
  MouseEvent,
  useCallback,
  useEffect,
  useRef,
  useState,
} from "react";
import { useHotkeys } from "react-hotkeys-hook";
import ReactFlow, {
  Background,
  Connection,
  Controls,
  Edge,
  NodeDragHandler,
  OnMove,
  OnSelectionChangeParams,
  SelectionDragHandler,
  updateEdge,
} from "reactflow";
import GenericNode from "../../../../CustomNodes/GenericNode";
import {
  INVALID_SELECTION_ERROR_ALERT,
  UPLOAD_ALERT_LIST,
  UPLOAD_ERROR_ALERT,
  WRONG_FILE_ERROR_ALERT,
} from "../../../../constants/alerts_constants";
import useAlertStore from "../../../../stores/alertStore";
import useFlowStore from "../../../../stores/flowStore";
import useFlowsManagerStore from "../../../../stores/flowsManagerStore";
import { useShortcutsStore } from "../../../../stores/shortcuts";
import { useTypesStore } from "../../../../stores/typesStore";
import { APIClassType } from "../../../../types/api";
import { FlowType, NodeType } from "../../../../types/flow";
import {
  checkOldComponents,
  generateFlow,
  generateNodeFromFlow,
  getNodeId,
  isValidConnection,
  scapeJSONParse,
  updateIds,
  validateSelection,
} from "../../../../utils/reactflowUtils";
import ConnectionLineComponent from "../ConnectionLineComponent";
import SelectionMenu from "../SelectionMenuComponent";
import getRandomName from "./utils/get-random-name";
import isWrappedWithClass from "./utils/is-wrapped-with-class";

const nodeTypes = {
  genericNode: GenericNode,
};

export default function Page({
  flow,
  view,
}: {
  flow: FlowType;
  view?: boolean;
}): JSX.Element {
  const uploadFlow = useFlowsManagerStore((state) => state.uploadFlow);
  const autoSaveCurrentFlow = useFlowsManagerStore(
    (state) => state.autoSaveCurrentFlow,
  );
  const types = useTypesStore((state) => state.types);
  const templates = useTypesStore((state) => state.templates);
  const setFilterEdge = useFlowStore((state) => state.setFilterEdge);
  const reactFlowWrapper = useRef<HTMLDivElement>(null);
  const [showCanvas, setSHowCanvas] = useState(
    Object.keys(templates).length > 0 && Object.keys(types).length > 0,
  );

  const reactFlowInstance = useFlowStore((state) => state.reactFlowInstance);
  const setReactFlowInstance = useFlowStore(
    (state) => state.setReactFlowInstance,
  );
  const nodes = useFlowStore((state) => state.nodes);
  const edges = useFlowStore((state) => state.edges);
  const onNodesChange = useFlowStore((state) => state.onNodesChange);
  const onEdgesChange = useFlowStore((state) => state.onEdgesChange);
  const setNodes = useFlowStore((state) => state.setNodes);
  const setEdges = useFlowStore((state) => state.setEdges);
  const cleanFlow = useFlowStore((state) => state.cleanFlow);
  const deleteNode = useFlowStore((state) => state.deleteNode);
  const deleteEdge = useFlowStore((state) => state.deleteEdge);
  const undo = useFlowsManagerStore((state) => state.undo);
  const redo = useFlowsManagerStore((state) => state.redo);
  const takeSnapshot = useFlowsManagerStore((state) => state.takeSnapshot);
  const paste = useFlowStore((state) => state.paste);
  const resetFlow = useFlowStore((state) => state.resetFlow);
  const lastCopiedSelection = useFlowStore(
    (state) => state.lastCopiedSelection,
  );
  const setLastCopiedSelection = useFlowStore(
    (state) => state.setLastCopiedSelection,
  );
  const onConnect = useFlowStore((state) => state.onConnect);
  const currentFlowId = useFlowsManagerStore((state) => state.currentFlowId);
  const setErrorData = useAlertStore((state) => state.setErrorData);
  const setNoticeData = useAlertStore((state) => state.setNoticeData);
  const [selectionMenuVisible, setSelectionMenuVisible] = useState(false);
  const edgeUpdateSuccessful = useRef(true);

  const position = useRef({ x: 0, y: 0 });
  const [lastSelection, setLastSelection] =
    useState<OnSelectionChangeParams | null>(null);

  function handleGroupNode() {
    takeSnapshot();
    if (validateSelection(lastSelection!, edges).length === 0) {
      const clonedNodes = cloneDeep(nodes);
      const clonedEdges = cloneDeep(edges);
      const clonedSelection = cloneDeep(lastSelection);
      updateIds({ nodes: clonedNodes, edges: clonedEdges }, clonedSelection!);
      const { newFlow, removedEdges } = generateFlow(
        clonedSelection!,
        clonedNodes,
        clonedEdges,
        getRandomName(),
      );
      const newGroupNode = generateNodeFromFlow(newFlow, getNodeId);
      // const newEdges = reconnectEdges(newGroupNode, removedEdges);
      setNodes([
        ...clonedNodes.filter(
          (oldNodes) =>
            !clonedSelection?.nodes.some(
              (selectionNode) => selectionNode.id === oldNodes.id,
            ),
        ),
        newGroupNode,
      ]);
      // setEdges([
      //   ...clonedEdges.filter(
      //     (oldEdge) =>
      //       !clonedSelection!.nodes.some(
      //         (selectionNode) =>
      //           selectionNode.id === oldEdge.target ||
      //           selectionNode.id === oldEdge.source,
      //       ),
      //   ),
      //   ...newEdges,
      // ]);
    } else {
      setErrorData({
        title: INVALID_SELECTION_ERROR_ALERT,
        list: validateSelection(lastSelection!, edges),
      });
    }
  }

  const setNode = useFlowStore((state) => state.setNode);
  useEffect(() => {
    const handleMouseMove = (event) => {
      position.current = { x: event.clientX, y: event.clientY };
    };

    document.addEventListener("mousemove", handleMouseMove);

    return () => {
      document.removeEventListener("mousemove", handleMouseMove);
    };
  }, [lastCopiedSelection, lastSelection, takeSnapshot, selectionMenuVisible]);

  useEffect(() => {
    if (reactFlowInstance && currentFlowId) {
      resetFlow({
        nodes: flow?.data?.nodes ?? [],
        edges: flow?.data?.edges ?? [],
        viewport: flow?.data?.viewport ?? { zoom: 1, x: 0, y: 0 },
      });
    }
  }, [currentFlowId, reactFlowInstance]);

  useEffect(() => {
    if (checkOldComponents({ nodes: flow?.data?.nodes ?? [] })) {
      setNoticeData({
        title:
          "Components created before Langflow 1.0 may be unstable. Ensure components are up to date.",
      });
    }
  }, []);

  useEffect(() => {
    return () => {
      cleanFlow();
    };
  }, []);

  function handleUndo(e: KeyboardEvent) {
    if (!isWrappedWithClass(e, "noflow")) {
      e.preventDefault();
      (e as unknown as Event).stopImmediatePropagation();
      undo();
    }
  }

  function handleRedo(e: KeyboardEvent) {
    if (!isWrappedWithClass(e, "noflow")) {
      e.preventDefault();
      (e as unknown as Event).stopImmediatePropagation();
      redo();
    }
  }

  function handleGroup(e: KeyboardEvent) {
    if (selectionMenuVisible) {
      e.preventDefault();
      (e as unknown as Event).stopImmediatePropagation();
      handleGroupNode();
    }
  }

  function handleDuplicate(e: KeyboardEvent) {
    e.preventDefault();
    e.stopPropagation();
    (e as unknown as Event).stopImmediatePropagation();
    const selectedNode = nodes.filter((obj) => obj.selected);
    if (selectedNode.length > 0) {
      paste(
        { nodes: selectedNode, edges: [] },
        {
          x: position.current.x,
          y: position.current.y,
        },
      );
    }
  }

  function handleCopy(e: KeyboardEvent) {
<<<<<<< HEAD
    if (!isWrappedWithClass(e, "noflow")) {
=======
    const multipleSelection = lastSelection?.nodes
      ? lastSelection?.nodes.length > 0
      : false;
    if (
      !isWrappedWithClass(e, "nocopy") &&
      (isWrappedWithClass(e, "react-flow__node") || multipleSelection)
    ) {
>>>>>>> 3b07edad
      e.preventDefault();
      (e as unknown as Event).stopImmediatePropagation();
      if (window.getSelection()?.toString().length === 0 && lastSelection) {
        setLastCopiedSelection(_.cloneDeep(lastSelection));
      }
    }
  }

  function handleCut(e: KeyboardEvent) {
    if (!isWrappedWithClass(e, "noflow")) {
      e.preventDefault();
      (e as unknown as Event).stopImmediatePropagation();
      if (window.getSelection()?.toString().length === 0 && lastSelection) {
        setLastCopiedSelection(_.cloneDeep(lastSelection), true);
      }
    }
  }

  function handlePaste(e: KeyboardEvent) {
    if (!isWrappedWithClass(e, "noflow")) {
      e.preventDefault();
      (e as unknown as Event).stopImmediatePropagation();
      if (
        window.getSelection()?.toString().length === 0 &&
        lastCopiedSelection
      ) {
        takeSnapshot();
        paste(lastCopiedSelection, {
          x: position.current.x,
          y: position.current.y,
        });
      }
    }
  }

  function handleDelete(e: KeyboardEvent) {
    if (!isWrappedWithClass(e, "nodelete") && lastSelection) {
      e.preventDefault();
      (e as unknown as Event).stopImmediatePropagation();
      takeSnapshot();
      deleteNode(lastSelection.nodes.map((node) => node.id));
      deleteEdge(lastSelection.edges.map((edge) => edge.id));
    }
  }

  const undoAction = useShortcutsStore((state) => state.undo);
  const redoAction = useShortcutsStore((state) => state.redo);
  const copyAction = useShortcutsStore((state) => state.copy);
  const duplicate = useShortcutsStore((state) => state.duplicate);
  const deleteAction = useShortcutsStore((state) => state.delete);
  const groupAction = useShortcutsStore((state) => state.group);
  const cutAction = useShortcutsStore((state) => state.cut);
  const pasteAction = useShortcutsStore((state) => state.paste);
  //@ts-ignore
  useHotkeys(undoAction, handleUndo);
  //@ts-ignore
  useHotkeys(redoAction, handleRedo);
  //@ts-ignore
  useHotkeys(groupAction, handleGroup);
  //@ts-ignore
  useHotkeys(duplicate, handleDuplicate);
  //@ts-ignore
  useHotkeys(copyAction, handleCopy);
  //@ts-ignore
  useHotkeys(cutAction, handleCut);
  //@ts-ignore
  useHotkeys(pasteAction, handlePaste);
  //@ts-ignore
  useHotkeys(deleteAction, handleDelete);
  //@ts-ignore
  useHotkeys("delete", handleDelete);

  useEffect(() => {
    setSHowCanvas(
      Object.keys(templates).length > 0 && Object.keys(types).length > 0,
    );
  }, [templates, types]);

  const onConnectMod = useCallback(
    (params: Connection) => {
      takeSnapshot();
      onConnect(params);
    },
    [takeSnapshot, onConnect],
  );

  const onNodeDragStart: NodeDragHandler = useCallback(() => {
    // 👇 make dragging a node undoable
    takeSnapshot();
    // 👉 you can place your event handlers here
  }, [takeSnapshot]);

  const onNodeDragStop: NodeDragHandler = useCallback(() => {
    autoSaveCurrentFlow(nodes, edges, reactFlowInstance?.getViewport()!);
    // 👉 you can place your event handlers here
  }, [takeSnapshot, autoSaveCurrentFlow, nodes, edges, reactFlowInstance]);

  const onMoveEnd: OnMove = useCallback(() => {
    // 👇 make moving the canvas undoable
    autoSaveCurrentFlow(nodes, edges, reactFlowInstance?.getViewport()!);
  }, [takeSnapshot, autoSaveCurrentFlow, nodes, edges, reactFlowInstance]);

  const onSelectionDragStart: SelectionDragHandler = useCallback(() => {
    // 👇 make dragging a selection undoable
    takeSnapshot();
  }, [takeSnapshot]);

  const onDragOver = useCallback((event: React.DragEvent) => {
    event.preventDefault();
    if (event.dataTransfer.types.some((types) => types === "nodedata")) {
      event.dataTransfer.dropEffect = "move";
    } else {
      event.dataTransfer.dropEffect = "copy";
    }
  }, []);

  const onDrop = useCallback(
    (event: React.DragEvent) => {
      event.preventDefault();
      if (event.dataTransfer.types.some((types) => types === "nodedata")) {
        takeSnapshot();

        // Extract the data from the drag event and parse it as a JSON object
        const data: { type: string; node?: APIClassType } = JSON.parse(
          event.dataTransfer.getData("nodedata"),
        );

        const newId = getNodeId(data.type);

        const newNode: NodeType = {
          id: newId,
          type: "genericNode",
          position: { x: 0, y: 0 },
          data: {
            ...data,
            id: newId,
          },
        };
        paste(
          { nodes: [newNode], edges: [] },
          { x: event.clientX, y: event.clientY },
        );
      } else if (event.dataTransfer.types.some((types) => types === "Files")) {
        takeSnapshot();
        if (event.dataTransfer.files.item(0)!.type === "application/json") {
          const position = {
            x: event.clientX,
            y: event.clientY,
          };
          uploadFlow({
            newProject: false,
            isComponent: false,
            file: event.dataTransfer.files.item(0)!,
            position: position,
          }).catch((error) => {
            setErrorData({
              title: UPLOAD_ERROR_ALERT,
              list: [error],
            });
          });
        } else {
          setErrorData({
            title: WRONG_FILE_ERROR_ALERT,
            list: [UPLOAD_ALERT_LIST],
          });
        }
      }
    },
    // Specify dependencies for useCallback
    [getNodeId, setNodes, takeSnapshot, paste],
  );

  const onEdgeUpdateStart = useCallback(() => {
    edgeUpdateSuccessful.current = false;
  }, []);

  const onEdgeUpdate = useCallback(
    (oldEdge: Edge, newConnection: Connection) => {
      if (isValidConnection(newConnection, nodes, edges)) {
        edgeUpdateSuccessful.current = true;
        oldEdge.data.targetHandle = scapeJSONParse(newConnection.targetHandle!);
        oldEdge.data.sourceHandle = scapeJSONParse(newConnection.sourceHandle!);
        setEdges((els) => updateEdge(oldEdge, newConnection, els));
      }
    },
    [setEdges],
  );

  const onEdgeUpdateEnd = useCallback((_, edge: Edge): void => {
    if (!edgeUpdateSuccessful.current) {
      setEdges((eds) => eds.filter((edg) => edg.id !== edge.id));
    }
    edgeUpdateSuccessful.current = true;
  }, []);

  const [selectionEnded, setSelectionEnded] = useState(true);

  const onSelectionEnd = useCallback(() => {
    setSelectionEnded(true);
  }, []);
  const onSelectionStart = useCallback((event: MouseEvent) => {
    event.preventDefault();
    setSelectionEnded(false);
  }, []);

  // Workaround to show the menu only after the selection has ended.
  useEffect(() => {
    if (selectionEnded && lastSelection && lastSelection.nodes.length > 1) {
      setSelectionMenuVisible(true);
    } else {
      setSelectionMenuVisible(false);
    }
  }, [selectionEnded, lastSelection]);

  const onSelectionChange = useCallback(
    (flow: OnSelectionChangeParams): void => {
      setLastSelection(flow);
    },
    [],
  );

  const onPaneClick = useCallback((flow) => {
    setFilterEdge([]);
  }, []);

  function onMouseAction(edge: Edge, color: string): void {
    const edges = useFlowStore.getState().edges;
    const newEdges = _.cloneDeep(edges);
    const style = { stroke: color, transition: "stroke 0.25s" };
    const updatedEdges = newEdges.map((obj) => {
      if (obj.id === edge.id) {
        return { ...obj, style };
      }
      return obj;
    });
    setEdges(updatedEdges);
  }

  return (
    <div className="h-full w-full" ref={reactFlowWrapper}>
      {showCanvas ? (
        <div id="react-flow-id" className="h-full w-full">
          <ReactFlow
            nodes={nodes}
            edges={edges}
            onNodesChange={onNodesChange}
            onEdgesChange={onEdgesChange}
            onConnect={onConnectMod}
            disableKeyboardA11y={true}
            onInit={setReactFlowInstance}
            nodeTypes={nodeTypes}
            onEdgeUpdate={onEdgeUpdate}
            onEdgeUpdateStart={onEdgeUpdateStart}
            onEdgeUpdateEnd={onEdgeUpdateEnd}
            onNodeDragStart={onNodeDragStart}
            onNodeDragStop={onNodeDragStop}
            onSelectionDragStart={onSelectionDragStart}
            onSelectionEnd={onSelectionEnd}
            onSelectionStart={onSelectionStart}
            connectionLineComponent={ConnectionLineComponent}
            onDragOver={onDragOver}
            onMoveEnd={onMoveEnd}
            onDrop={onDrop}
            onSelectionChange={onSelectionChange}
            deleteKeyCode={[]}
            className="theme-attribution"
            minZoom={0.01}
            maxZoom={8}
            zoomOnScroll={!view}
            zoomOnPinch={!view}
            panOnDrag={!view}
            panActivationKeyCode={""}
            proOptions={{ hideAttribution: true }}
            onPaneClick={onPaneClick}
          >
            <Background className="" />
            {!view && (
              <Controls className="fill-foreground stroke-foreground text-primary [&>button]:border-b-border [&>button]:bg-muted hover:[&>button]:bg-border"></Controls>
            )}
            <SelectionMenu
              lastSelection={lastSelection}
              isVisible={selectionMenuVisible}
              nodes={lastSelection?.nodes}
              onClick={() => {
                handleGroupNode();
              }}
            />
          </ReactFlow>
        </div>
      ) : (
        <></>
      )}
    </div>
  );
}<|MERGE_RESOLUTION|>--- conflicted
+++ resolved
@@ -228,17 +228,13 @@
   }
 
   function handleCopy(e: KeyboardEvent) {
-<<<<<<< HEAD
-    if (!isWrappedWithClass(e, "noflow")) {
-=======
     const multipleSelection = lastSelection?.nodes
       ? lastSelection?.nodes.length > 0
       : false;
     if (
-      !isWrappedWithClass(e, "nocopy") &&
+      !isWrappedWithClass(e, "noflow") &&
       (isWrappedWithClass(e, "react-flow__node") || multipleSelection)
     ) {
->>>>>>> 3b07edad
       e.preventDefault();
       (e as unknown as Event).stopImmediatePropagation();
       if (window.getSelection()?.toString().length === 0 && lastSelection) {
