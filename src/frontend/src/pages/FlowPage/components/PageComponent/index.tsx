import { DefaultEdge } from "@/CustomEdges";
import NoteNode from "@/CustomNodes/NoteNode";
import CanvasControls, {
  CustomControlButton,
} from "@/components/canvasControlsComponent";
import FlowToolbar from "@/components/flowToolbarComponent";
import LoadingComponent from "@/components/loadingComponent";
import {
  NOTE_NODE_MIN_HEIGHT,
  NOTE_NODE_MIN_WIDTH,
  SHADOW_COLOR_OPTIONS,
} from "@/constants/constants";
import { useGetBuildsQuery } from "@/controllers/API/queries/_builds";
import { track } from "@/customization/utils/analytics";
import useAutoSaveFlow from "@/hooks/flows/use-autosave-flow";
import useUploadFlow from "@/hooks/flows/use-upload-flow";
<<<<<<< HEAD
import { useAddComponent } from "@/hooks/useAddComponent";
import { isSupportedNodeTypes } from "@/utils/utils";
=======
import { nodeColors, nodeColorsName } from "@/utils/styleUtils";
import { getNodeRenderType, isSupportedNodeTypes } from "@/utils/utils";
>>>>>>> 099a057d
import _, { cloneDeep } from "lodash";
import {
  KeyboardEvent,
  MouseEvent,
  useCallback,
  useEffect,
  useRef,
  useState,
} from "react";
import { useHotkeys } from "react-hotkeys-hook";
import ReactFlow, {
  Background,
  Connection,
  Edge,
  NodeDragHandler,
  OnSelectionChangeParams,
  SelectionDragHandler,
  updateEdge,
  useReactFlow,
  useViewport,
} from "reactflow";
import GenericNode from "../../../../CustomNodes/GenericNode";
import {
  INVALID_SELECTION_ERROR_ALERT,
  UPLOAD_ALERT_LIST,
  UPLOAD_ERROR_ALERT,
  WRONG_FILE_ERROR_ALERT,
} from "../../../../constants/alerts_constants";
import useAlertStore from "../../../../stores/alertStore";
import useFlowStore from "../../../../stores/flowStore";
import useFlowsManagerStore from "../../../../stores/flowsManagerStore";
import { useShortcutsStore } from "../../../../stores/shortcuts";
import { useTypesStore } from "../../../../stores/typesStore";
import { APIClassType } from "../../../../types/api";
import { NodeType } from "../../../../types/flow";
import {
  checkOldComponents,
  generateFlow,
  generateNodeFromFlow,
  getNodeId,
  isValidConnection,
  scapeJSONParse,
  updateIds,
  validateSelection,
} from "../../../../utils/reactflowUtils";
import ConnectionLineComponent from "../ConnectionLineComponent";
import SelectionMenu from "../SelectionMenuComponent";
import getRandomName from "./utils/get-random-name";
import isWrappedWithClass from "./utils/is-wrapped-with-class";

const nodeTypes = {
  genericNode: GenericNode,
  noteNode: NoteNode,
};

const edgeTypes = {
  default: DefaultEdge,
};

export default function Page({ view }: { view?: boolean }): JSX.Element {
  const uploadFlow = useUploadFlow();
  const autoSaveFlow = useAutoSaveFlow();
  const types = useTypesStore((state) => state.types);
  const templates = useTypesStore((state) => state.templates);
  const setFilterEdge = useFlowStore((state) => state.setFilterEdge);
  const reactFlowWrapper = useRef<HTMLDivElement>(null);

  const reactFlowInstance = useFlowStore((state) => state.reactFlowInstance);
  const setReactFlowInstance = useFlowStore(
    (state) => state.setReactFlowInstance,
  );
  const nodes = useFlowStore((state) => state.nodes);
  const edges = useFlowStore((state) => state.edges);
  const onNodesChange = useFlowStore((state) => state.onNodesChange);
  const onEdgesChange = useFlowStore((state) => state.onEdgesChange);
  const setNodes = useFlowStore((state) => state.setNodes);
  const setEdges = useFlowStore((state) => state.setEdges);
  const deleteNode = useFlowStore((state) => state.deleteNode);
  const deleteEdge = useFlowStore((state) => state.deleteEdge);
  const undo = useFlowsManagerStore((state) => state.undo);
  const redo = useFlowsManagerStore((state) => state.redo);
  const takeSnapshot = useFlowsManagerStore((state) => state.takeSnapshot);
  const paste = useFlowStore((state) => state.paste);
  const lastCopiedSelection = useFlowStore(
    (state) => state.lastCopiedSelection,
  );
  const setLastCopiedSelection = useFlowStore(
    (state) => state.setLastCopiedSelection,
  );
  const onConnect = useFlowStore((state) => state.onConnect);
  const setErrorData = useAlertStore((state) => state.setErrorData);
  const setNoticeData = useAlertStore((state) => state.setNoticeData);
  const updateCurrentFlow = useFlowStore((state) => state.updateCurrentFlow);
  const [selectionMenuVisible, setSelectionMenuVisible] = useState(false);
  const edgeUpdateSuccessful = useRef(true);

  const position = useRef({ x: 0, y: 0 });
  const [lastSelection, setLastSelection] =
    useState<OnSelectionChangeParams | null>(null);
  const currentFlowId = useFlowsManagerStore((state) => state.currentFlowId);

  const [isAddingNote, setIsAddingNote] = useState(false);
  const [isHighlightingCursor, setIsHighlightingCursor] = useState(false);

<<<<<<< HEAD
  const addComponent = useAddComponent();
=======
  const { zoomIn, zoomOut, fitView } = useReactFlow();
  const { zoom } = useViewport();
>>>>>>> 099a057d

  useEffect(() => {
    const handleVisibilityChange = () => {
      if (!document.hidden) {
        setIsHighlightingCursor(true);
        setTimeout(() => setIsHighlightingCursor(false), 1000);
      }
    };

    document.addEventListener("visibilitychange", handleVisibilityChange);

    return () => {
      document.removeEventListener("visibilitychange", handleVisibilityChange);
    };
  }, []);

  useEffect(() => {
    if (isHighlightingCursor) {
      const cursor = document.body.style.cursor;
      document.body.style.cursor = "none";
      const highlightDiv = document.createElement("div");
      highlightDiv.style.position = "fixed";
      highlightDiv.style.width = "40px";
      highlightDiv.style.height = "40px";
      highlightDiv.style.borderRadius = "50%";
      highlightDiv.style.background =
        "radial-gradient(circle, rgba(135,206,250,0.7) 0%, rgba(135,206,250,0) 70%)";
      highlightDiv.style.pointerEvents = "none";
      highlightDiv.style.zIndex = "9999";
      highlightDiv.style.filter = "blur(5px)";
      document.body.appendChild(highlightDiv);

      let scale = 1;
      let increasing = true;

      const blink = () => {
        if (increasing) {
          scale += 0.03;
          if (scale >= 1.3) increasing = false;
        } else {
          scale -= 0.03;
          if (scale <= 0.7) increasing = true;
        }
        highlightDiv.style.transform = `scale(${scale})`;
      };

      const blinkInterval = setInterval(blink, 50);

      const moveHighlight = (e: MouseEvent) => {
        highlightDiv.style.left = `${e.clientX - 20}px`;
        highlightDiv.style.top = `${e.clientY - 20}px`;
      };

      //@ts-ignore
      document.addEventListener("mousemove", moveHighlight);

      return () => {
        document.body.style.cursor = cursor;
        document.body.removeChild(highlightDiv);
        //@ts-ignore
        document.removeEventListener("mousemove", moveHighlight);
        clearInterval(blinkInterval);
      };
    }
  }, [isHighlightingCursor]);

  const zoomLevel = reactFlowInstance?.getZoom();
  const shadowBoxWidth = NOTE_NODE_MIN_WIDTH * (zoomLevel || 1);
  const shadowBoxHeight = NOTE_NODE_MIN_HEIGHT * (zoomLevel || 1);
  const shadowBoxBackgroundColor =
    SHADOW_COLOR_OPTIONS[Object.keys(SHADOW_COLOR_OPTIONS)[0]];

  function handleGroupNode() {
    takeSnapshot();
    if (validateSelection(lastSelection!, edges).length === 0) {
      const clonedNodes = cloneDeep(nodes);
      const clonedEdges = cloneDeep(edges);
      const clonedSelection = cloneDeep(lastSelection);
      updateIds({ nodes: clonedNodes, edges: clonedEdges }, clonedSelection!);
      const { newFlow } = generateFlow(
        clonedSelection!,
        clonedNodes,
        clonedEdges,
        getRandomName(),
      );

      const newGroupNode = generateNodeFromFlow(newFlow, getNodeId);

      setNodes([
        ...clonedNodes.filter(
          (oldNodes) =>
            !clonedSelection?.nodes.some(
              (selectionNode) => selectionNode.id === oldNodes.id,
            ),
        ),
        newGroupNode,
      ]);
    } else {
      setErrorData({
        title: INVALID_SELECTION_ERROR_ALERT,
        list: validateSelection(lastSelection!, edges),
      });
    }
  }

  useEffect(() => {
    const handleMouseMove = (event) => {
      position.current = { x: event.clientX, y: event.clientY };
    };

    document.addEventListener("mousemove", handleMouseMove);

    return () => {
      document.removeEventListener("mousemove", handleMouseMove);
    };
  }, [lastCopiedSelection, lastSelection, takeSnapshot, selectionMenuVisible]);

  const { isFetching } = useGetBuildsQuery({ flowId: currentFlowId });

  const showCanvas =
    Object.keys(templates).length > 0 &&
    Object.keys(types).length > 0 &&
    !isFetching;

  useEffect(() => {
    if (checkOldComponents({ nodes })) {
      setNoticeData({
        title:
          "Components created before Langflow 1.0 may be unstable. Ensure components are up to date.",
      });
    }
  }, [currentFlowId]);

  useEffect(() => {
    useFlowStore.setState({ autoSaveFlow });
  });

  function handleUndo(e: KeyboardEvent) {
    if (!isWrappedWithClass(e, "noflow")) {
      e.preventDefault();
      (e as unknown as Event).stopImmediatePropagation();
      undo();
    }
  }

  function handleRedo(e: KeyboardEvent) {
    if (!isWrappedWithClass(e, "noflow")) {
      e.preventDefault();
      (e as unknown as Event).stopImmediatePropagation();
      redo();
    }
  }

  function handleGroup(e: KeyboardEvent) {
    if (selectionMenuVisible) {
      e.preventDefault();
      (e as unknown as Event).stopImmediatePropagation();
      handleGroupNode();
    }
  }

  function handleDuplicate(e: KeyboardEvent) {
    e.preventDefault();
    e.stopPropagation();
    (e as unknown as Event).stopImmediatePropagation();
    const selectedNode = nodes.filter((obj) => obj.selected);
    if (selectedNode.length > 0) {
      paste(
        { nodes: selectedNode, edges: [] },
        {
          x: position.current.x,
          y: position.current.y,
        },
      );
    }
  }

  function handleCopy(e: KeyboardEvent) {
    const multipleSelection = lastSelection?.nodes
      ? lastSelection?.nodes.length > 0
      : false;
    if (
      !isWrappedWithClass(e, "noflow") &&
      (isWrappedWithClass(e, "react-flow__node") || multipleSelection)
    ) {
      e.preventDefault();
      (e as unknown as Event).stopImmediatePropagation();
      if (window.getSelection()?.toString().length === 0 && lastSelection) {
        setLastCopiedSelection(_.cloneDeep(lastSelection));
      }
    }
  }

  function handleCut(e: KeyboardEvent) {
    if (!isWrappedWithClass(e, "noflow")) {
      e.preventDefault();
      (e as unknown as Event).stopImmediatePropagation();
      if (window.getSelection()?.toString().length === 0 && lastSelection) {
        setLastCopiedSelection(_.cloneDeep(lastSelection), true);
      }
    }
  }

  function handlePaste(e: KeyboardEvent) {
    if (!isWrappedWithClass(e, "noflow")) {
      e.preventDefault();
      (e as unknown as Event).stopImmediatePropagation();
      if (
        window.getSelection()?.toString().length === 0 &&
        lastCopiedSelection
      ) {
        takeSnapshot();
        paste(lastCopiedSelection, {
          x: position.current.x,
          y: position.current.y,
        });
      }
    }
  }

  function handleDelete(e: KeyboardEvent) {
    if (!isWrappedWithClass(e, "nodelete") && lastSelection) {
      e.preventDefault();
      (e as unknown as Event).stopImmediatePropagation();
      takeSnapshot();
      if (lastSelection.edges?.length) {
        track("Component Connection Deleted");
      }
      if (lastSelection.nodes?.length) {
        lastSelection.nodes.forEach((n) => {
          track("Component Deleted", { componentType: n.data.type });
        });
      }
      deleteNode(lastSelection.nodes.map((node) => node.id));
      deleteEdge(lastSelection.edges.map((edge) => edge.id));
    }
  }

  const undoAction = useShortcutsStore((state) => state.undo);
  const redoAction = useShortcutsStore((state) => state.redo);
  const copyAction = useShortcutsStore((state) => state.copy);
  const duplicate = useShortcutsStore((state) => state.duplicate);
  const deleteAction = useShortcutsStore((state) => state.delete);
  const groupAction = useShortcutsStore((state) => state.group);
  const cutAction = useShortcutsStore((state) => state.cut);
  const pasteAction = useShortcutsStore((state) => state.paste);
  //@ts-ignore
  useHotkeys(undoAction, handleUndo);
  //@ts-ignore
  useHotkeys(redoAction, handleRedo);
  //@ts-ignore
  useHotkeys(groupAction, handleGroup);
  //@ts-ignore
  useHotkeys(duplicate, handleDuplicate);
  //@ts-ignore
  useHotkeys(copyAction, handleCopy);
  //@ts-ignore
  useHotkeys(cutAction, handleCut);
  //@ts-ignore
  useHotkeys(pasteAction, handlePaste);
  //@ts-ignore
  useHotkeys(deleteAction, handleDelete);
  //@ts-ignore
  useHotkeys("delete", handleDelete);

  const onConnectMod = useCallback(
    (params: Connection) => {
      takeSnapshot();
      onConnect(params);
      track("New Component Connection Added");
    },
    [takeSnapshot, onConnect],
  );

  const onNodeDragStart: NodeDragHandler = useCallback(() => {
    // 👇 make dragging a node undoable

    takeSnapshot();
    // 👉 you can place your event handlers here
  }, [takeSnapshot]);

  const onNodeDragStop: NodeDragHandler = useCallback(() => {
    // 👇 make moving the canvas undoable
    autoSaveFlow();
    updateCurrentFlow({ nodes });
  }, [takeSnapshot, autoSaveFlow, nodes, edges, reactFlowInstance]);

  const onSelectionDragStart: SelectionDragHandler = useCallback(() => {
    // 👇 make dragging a selection undoable

    takeSnapshot();
  }, [takeSnapshot]);

  const onDragOver = useCallback((event: React.DragEvent) => {
    event.preventDefault();
    if (event.dataTransfer.types.some((types) => isSupportedNodeTypes(types))) {
      event.dataTransfer.dropEffect = "move";
    } else {
      event.dataTransfer.dropEffect = "copy";
    }
  }, []);

  const onDrop = useCallback(
    (event: React.DragEvent) => {
      event.preventDefault();
      if (event.dataTransfer.types.some((type) => isSupportedNodeTypes(type))) {
        takeSnapshot();

        const datakey = event.dataTransfer.types.find((type) =>
          isSupportedNodeTypes(type),
        );

        // Extract the data from the drag event and parse it as a JSON object
        const data: { type: string; node?: APIClassType } = JSON.parse(
          event.dataTransfer.getData(datakey!),
        );

        addComponent(data.node!, data.type, {
          x: event.clientX,
          y: event.clientY,
        });
      } else if (event.dataTransfer.types.some((types) => types === "Files")) {
        takeSnapshot();
        const position = {
          x: event.clientX,
          y: event.clientY,
        };
        uploadFlow({
          files: Array.from(event.dataTransfer.files!),
          position: position,
        }).catch((error) => {
          setErrorData({
            title: UPLOAD_ERROR_ALERT,
            list: [(error as Error).message],
          });
        });
      } else {
        setErrorData({
          title: WRONG_FILE_ERROR_ALERT,
          list: [UPLOAD_ALERT_LIST],
        });
      }
    },
    [takeSnapshot, addComponent],
  );

  const onEdgeUpdateStart = useCallback(() => {
    edgeUpdateSuccessful.current = false;
  }, []);

  const onEdgeUpdate = useCallback(
    (oldEdge: Edge, newConnection: Connection) => {
      if (isValidConnection(newConnection, nodes, edges)) {
        edgeUpdateSuccessful.current = true;
        oldEdge.data.targetHandle = scapeJSONParse(newConnection.targetHandle!);
        oldEdge.data.sourceHandle = scapeJSONParse(newConnection.sourceHandle!);
        setEdges((els) => updateEdge(oldEdge, newConnection, els));
      }
    },
    [setEdges],
  );

  const onEdgeUpdateEnd = useCallback((_, edge: Edge): void => {
    if (!edgeUpdateSuccessful.current) {
      setEdges((eds) => eds.filter((edg) => edg.id !== edge.id));
    }
    edgeUpdateSuccessful.current = true;
  }, []);

  const [selectionEnded, setSelectionEnded] = useState(true);

  const onSelectionEnd = useCallback(() => {
    setSelectionEnded(true);
  }, []);
  const onSelectionStart = useCallback((event: MouseEvent) => {
    event.preventDefault();
    setSelectionEnded(false);
  }, []);

  // Workaround to show the menu only after the selection has ended.
  useEffect(() => {
    if (selectionEnded && lastSelection && lastSelection.nodes.length > 1) {
      setSelectionMenuVisible(true);
    } else {
      setSelectionMenuVisible(false);
    }
  }, [selectionEnded, lastSelection]);

  const onSelectionChange = useCallback(
    (flow: OnSelectionChangeParams): void => {
      setLastSelection(flow);
    },
    [],
  );

  const onPaneClick = useCallback(
    (event: React.MouseEvent) => {
      setFilterEdge([]);
      if (isAddingNote) {
        const shadowBox = document.getElementById("shadow-box");
        if (shadowBox) {
          shadowBox.style.display = "none";
        }
        const position = reactFlowInstance?.screenToFlowPosition({
          x: event.clientX - shadowBoxWidth / 2,
          y: event.clientY - shadowBoxHeight / 2,
        });
        const data = {
          node: {
            description: "",
            display_name: "",
            documentation: "",
            template: {},
          },
          type: "note",
        };
        const newId = getNodeId(data.type);

        const newNode: NodeType = {
          id: newId,
          type: "noteNode",
          position: position || { x: 0, y: 0 },
          data: {
            ...data,
            id: newId,
          },
        };
        setNodes((nds) => nds.concat(newNode));
        setIsAddingNote(false);
      }
    },
    [isAddingNote, setNodes, reactFlowInstance, getNodeId, setFilterEdge],
  );

  const onPaneMouseMove = useCallback(
    (event: React.MouseEvent) => {
      if (isAddingNote) {
        const shadowBox = document.getElementById("shadow-box");
        if (shadowBox) {
          shadowBox.style.display = "block";
          shadowBox.style.left = `${event.clientX - shadowBoxWidth / 2}px`;
          shadowBox.style.top = `${event.clientY - shadowBoxHeight / 2}px`;
        }
      }
    },
    [isAddingNote],
  );

  const handleEdgeClick = (event, edge) => {
    const color =
      nodeColorsName[edge?.data?.targetHandle?.inputTypes[0]] ||
      "hsl(var(--foreground))";

    console.log(edge?.data?.targetHandle);

    const innerColor = `hsl(var(--inner-${color}-muted-foreground))`;
    document.documentElement.style.setProperty("--selected", innerColor);
  };

  return (
    <div className="h-full w-full bg-canvas" ref={reactFlowWrapper}>
      {showCanvas ? (
        <div id="react-flow-id" className="h-full w-full bg-canvas">
          <ReactFlow
            nodes={nodes}
            edges={edges}
            onNodesChange={onNodesChange}
            onEdgesChange={onEdgesChange}
            onConnect={onConnectMod}
            disableKeyboardA11y={true}
            onInit={setReactFlowInstance}
            nodeTypes={nodeTypes}
            onEdgeUpdate={onEdgeUpdate}
            onEdgeUpdateStart={onEdgeUpdateStart}
            onEdgeUpdateEnd={onEdgeUpdateEnd}
            onNodeDragStart={onNodeDragStart}
            onSelectionDragStart={onSelectionDragStart}
            onSelectionEnd={onSelectionEnd}
            onSelectionStart={onSelectionStart}
            connectionRadius={30}
            edgeTypes={edgeTypes}
            connectionLineComponent={ConnectionLineComponent}
            onDragOver={onDragOver}
            onNodeDragStop={onNodeDragStop}
            onDrop={onDrop}
            onSelectionChange={onSelectionChange}
            deleteKeyCode={[]}
            className="theme-attribution"
            minZoom={0.01}
            maxZoom={8}
            zoomOnScroll={!view}
            zoomOnPinch={!view}
            panOnDrag={!view}
            panActivationKeyCode={""}
            proOptions={{ hideAttribution: true }}
            onPaneClick={onPaneClick}
            onPaneMouseMove={onPaneMouseMove}
            onEdgeClick={handleEdgeClick}
          >
            <Background className="" />
            {!view && (
              <>
                <CanvasControls>
                  <CustomControlButton
                    iconName="sticky-note"
                    tooltipText="Add Note"
                    onClick={() => {
                      setIsAddingNote(true);
                    }}
                    iconClasses="text-primary"
                    testId="add_note"
                  />
                </CanvasControls>
                <FlowToolbar />
              </>
            )}
            <SelectionMenu
              lastSelection={lastSelection}
              isVisible={selectionMenuVisible}
              nodes={lastSelection?.nodes}
              onClick={() => {
                handleGroupNode();
              }}
            />
          </ReactFlow>
          <div
            id="shadow-box"
            style={{
              position: "absolute",
              width: `${shadowBoxWidth}px`,
              height: `${shadowBoxHeight}px`,
              backgroundColor: `${shadowBoxBackgroundColor}`,
              pointerEvents: "none",
            }}
          ></div>
        </div>
      ) : (
        <div className="flex h-full w-full items-center justify-center">
          <LoadingComponent remSize={30} />
        </div>
      )}
    </div>
  );
}<|MERGE_RESOLUTION|>--- conflicted
+++ resolved
@@ -14,13 +14,9 @@
 import { track } from "@/customization/utils/analytics";
 import useAutoSaveFlow from "@/hooks/flows/use-autosave-flow";
 import useUploadFlow from "@/hooks/flows/use-upload-flow";
-<<<<<<< HEAD
 import { useAddComponent } from "@/hooks/useAddComponent";
+import { nodeColorsName } from "@/utils/styleUtils";
 import { isSupportedNodeTypes } from "@/utils/utils";
-=======
-import { nodeColors, nodeColorsName } from "@/utils/styleUtils";
-import { getNodeRenderType, isSupportedNodeTypes } from "@/utils/utils";
->>>>>>> 099a057d
 import _, { cloneDeep } from "lodash";
 import {
   KeyboardEvent,
@@ -125,12 +121,9 @@
   const [isAddingNote, setIsAddingNote] = useState(false);
   const [isHighlightingCursor, setIsHighlightingCursor] = useState(false);
 
-<<<<<<< HEAD
   const addComponent = useAddComponent();
-=======
   const { zoomIn, zoomOut, fitView } = useReactFlow();
   const { zoom } = useViewport();
->>>>>>> 099a057d
 
   useEffect(() => {
     const handleVisibilityChange = () => {
