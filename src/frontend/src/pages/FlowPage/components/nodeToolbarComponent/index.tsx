--- conflicted
+++ resolved
@@ -687,29 +687,13 @@
                   />
                 </SelectItem>
               )}
-<<<<<<< HEAD
-              <SelectItem value="freeze">
-                <ToolbarSelectItem
-                  shortcut={
-                    shortcuts.find((obj) => obj.name === "Freeze")?.shortcut!
-                  }
-                  value={t("Freeze")}
-                  icon={"Snowflake"}
-                  dataTestId="group-button-modal"
-                  style={`${frozen ? " text-ice" : ""} transition-all`}
-                />
-              </SelectItem>
-              {(!hasStore || !hasApiKey || !validApiKey) && (
-                <SelectItem value="Download">
-=======
               {!data.node?.flow && (
                 <SelectItem value="freeze">
->>>>>>> 78fbbaed
                   <ToolbarSelectItem
                     shortcut={
                       shortcuts.find((obj) => obj.name === "Freeze")?.shortcut!
                     }
-                    value={"Freeze"}
+                    value={t("Freeze")}
                     icon={"Snowflake"}
                     dataTestId="group-button-modal"
                     style={`${frozen ? " text-ice" : ""} transition-all`}
