import _, { cloneDeep } from "lodash";
import { useEffect, useState } from "react";
import { useHotkeys } from "react-hotkeys-hook";
import { useUpdateNodeInternals } from "reactflow";
import CodeAreaComponent from "../../../../components/codeAreaComponent";
import IconComponent from "../../../../components/genericIconComponent";
import RenderIcons from "../../../../components/renderIconComponent";
import ShadTooltip from "../../../../components/shadTooltipComponent";
import {
  Select,
  SelectContent,
  SelectItem,
  SelectTrigger,
} from "../../../../components/ui/select-custom";
import ConfirmationModal from "../../../../modals/confirmationModal";
import EditNodeModal from "../../../../modals/editNodeModal";
import ShareModal from "../../../../modals/shareModal";
import useAlertStore from "../../../../stores/alertStore";
import { useDarkStore } from "../../../../stores/darkStore";
import useFlowStore from "../../../../stores/flowStore";
import useFlowsManagerStore from "../../../../stores/flowsManagerStore";
import { useShortcutsStore } from "../../../../stores/shortcuts";
import { useStoreStore } from "../../../../stores/storeStore";
import { APIClassType } from "../../../../types/api";
import { nodeToolbarPropsType } from "../../../../types/components";
import { FlowType } from "../../../../types/flow";
import {
  createFlowComponent,
  downloadNode,
  expandGroupNode,
  updateFlowPosition,
} from "../../../../utils/reactflowUtils";
import { classNames, cn, isThereModal } from "../../../../utils/utils";
import ToolbarSelectItem from "./toolbarSelectItem";
import { useTranslation } from "react-i18next";

export default function NodeToolbarComponent({
  data,
  deleteNode,
  setShowNode,
  numberOfHandles,
  numberOfOutputHandles,
  showNode,
  name = "code",
  setShowState,
  onCloseAdvancedModal,
  updateNode,
  isOutdated,
}: nodeToolbarPropsType): JSX.Element {
  const { t } = useTranslation();
  const version = useDarkStore((state) => state.version);
  const [showModalAdvanced, setShowModalAdvanced] = useState(false);
  const [showconfirmShare, setShowconfirmShare] = useState(false);
  const [showOverrideModal, setShowOverrideModal] = useState(false);
  const [flowComponent, setFlowComponent] = useState<FlowType>(
    createFlowComponent(cloneDeep(data), version),
  );
  const preventDefault = true;
  const isMac = navigator.platform.toUpperCase().includes("MAC");
  const nodeLength = Object.keys(data.node!.template).filter(
    (templateField) =>
      templateField.charAt(0) !== "_" &&
      data.node?.template[templateField]?.show &&
      (data.node.template[templateField]?.type === "str" ||
        data.node.template[templateField]?.type === "bool" ||
        data.node.template[templateField]?.type === "float" ||
        data.node.template[templateField]?.type === "code" ||
        data.node.template[templateField]?.type === "prompt" ||
        data.node.template[templateField]?.type === "file" ||
        data.node.template[templateField]?.type === "Any" ||
        data.node.template[templateField]?.type === "int" ||
        data.node.template[templateField]?.type === "dict" ||
        data.node.template[templateField]?.type === "NestedDict"),
  ).length;

  const hasStore = useStoreStore((state) => state.hasStore);
  const hasApiKey = useStoreStore((state) => state.hasApiKey);
  const validApiKey = useStoreStore((state) => state.validApiKey);
  const shortcuts = useShortcutsStore((state) => state.shortcuts);
  const unselectAll = useFlowStore((state) => state.unselectAll);
  function handleMinimizeWShortcut(e: KeyboardEvent) {
    e.preventDefault();
    if (isMinimal) {
      setShowState((show) => !show);
      setShowNode(data.showNode ?? true ? false : true);
      return;
    }
    setNoticeData({
      title:
        "Minimization are only available for nodes with one handle or fewer.",
    });
    return;
  }

  function handleGroupWShortcut(e: KeyboardEvent) {
    e.preventDefault();
    if (isGroup) {
      handleSelectChange("ungroup");
    }
  }

  function handleShareWShortcut(e: KeyboardEvent) {
    e.preventDefault();
    if (isThereModal() && !showOverrideModal) return;
    if (hasApiKey || hasStore) {
      setShowconfirmShare((state) => !state);
    }
  }

  function handleCodeWShortcut(e: KeyboardEvent) {
    e.preventDefault();
    if (isThereModal() && !openModal) return;
    if (hasCode) return setOpenModal((state) => !state);
    setNoticeData({ title: `You can not access ${data.id} code` });
  }

  function handleAdvancedWShortcut(e: KeyboardEvent) {
    e.preventDefault();
    if (isThereModal() && !showModalAdvanced) return;
    setShowModalAdvanced((state) => !state);
  }

  function handleSaveWShortcut(e: KeyboardEvent) {
    e.preventDefault();
    if (isThereModal() && !showOverrideModal) return;
    if (isSaved) {
      setShowOverrideModal((state) => !state);
      return;
    }
    if (hasCode && !isSaved) {
      saveComponent(cloneDeep(data), false);
      setSuccessData({ title: `${data.id} saved successfully` });
      return;
    }
  }

  function handleDocsWShortcut(e: KeyboardEvent) {
    e.preventDefault();
    if (data.node?.documentation) {
      return openInNewTab(data.node?.documentation);
    }
    setNoticeData({
      title: `${data.id} docs is not available at the moment.`,
    });
  }

  function handleDownloadWShortcut(e: KeyboardEvent) {
    e.preventDefault();
    downloadNode(flowComponent!);
  }

  function handleFreeze(e: KeyboardEvent) {
    e.preventDefault();
    if (data.node?.flow) return;
    setNode(data.id, (old) => ({
      ...old,
      data: {
        ...old.data,
        node: {
          ...old.data.node,
          frozen: old.data?.node?.frozen ? false : true,
        },
      },
    }));
  }

  const advanced = useShortcutsStore((state) => state.advanced);
  const minimize = useShortcutsStore((state) => state.minimize);
  const component = useShortcutsStore((state) => state.component);
  const save = useShortcutsStore((state) => state.save);
  const docs = useShortcutsStore((state) => state.docs);
  const code = useShortcutsStore((state) => state.code);
  const group = useShortcutsStore((state) => state.group);
  const download = useShortcutsStore((state) => state.download);
  const freeze = useShortcutsStore((state) => state.freeze);

  useHotkeys(minimize, handleMinimizeWShortcut, { preventDefault });
  useHotkeys(group, handleGroupWShortcut, { preventDefault });
  useHotkeys(component, handleShareWShortcut, { preventDefault });
  useHotkeys(code, handleCodeWShortcut, { preventDefault });
  useHotkeys(advanced, handleAdvancedWShortcut, { preventDefault });
  useHotkeys(save, handleSaveWShortcut, { preventDefault });
  useHotkeys(docs, handleDocsWShortcut, { preventDefault });
  useHotkeys(download, handleDownloadWShortcut, { preventDefault });
  useHotkeys(freeze, handleFreeze, { preventDefault });

  const isMinimal = numberOfHandles <= 1 && numberOfOutputHandles <= 1;
  const isGroup = data.node?.flow ? true : false;

  const frozen = data.node?.frozen ?? false;
  const paste = useFlowStore((state) => state.paste);
  const nodes = useFlowStore((state) => state.nodes);
  const edges = useFlowStore((state) => state.edges);
  const setNodes = useFlowStore((state) => state.setNodes);

  const setEdges = useFlowStore((state) => state.setEdges);
  const saveComponent = useFlowsManagerStore((state) => state.saveComponent);
  const getNodePosition = useFlowStore((state) => state.getNodePosition);
  const flows = useFlowsManagerStore((state) => state.flows);
  const takeSnapshot = useFlowsManagerStore((state) => state.takeSnapshot);

  //  useEffect(() => {
  //    if (openWDoubleClick) setShowModalAdvanced(true);
  //  }, [openWDoubleClick, setOpenWDoubleClick]);

  const openInNewTab = (url) => {
    window.open(url, "_blank", "noreferrer");
  };

  useEffect(() => {
    if (!showModalAdvanced) {
      onCloseAdvancedModal!(false);
    }
  }, [showModalAdvanced]);
  const updateNodeInternals = useUpdateNodeInternals();

  const setLastCopiedSelection = useFlowStore(
    (state) => state.setLastCopiedSelection,
  );

  const setSuccessData = useAlertStore((state) => state.setSuccessData);
  const setNoticeData = useAlertStore((state) => state.setNoticeData);

  useEffect(() => {
    setFlowComponent(createFlowComponent(cloneDeep(data), version));
  }, [
    data,
    data.node,
    data.node?.display_name,
    data.node?.description,
    data.node?.template,
    showModalAdvanced,
    showconfirmShare,
  ]);

  const handleSelectChange = (event) => {
    switch (event) {
      case "save":
        if (isSaved) {
          return setShowOverrideModal(true);
        }
        saveComponent(cloneDeep(data), false);
        break;
      case "freeze":
        if (data.node?.flow) return;
        setNode(data.id, (old) => ({
          ...old,
          data: {
            ...old.data,
            node: {
              ...old.data.node,
              frozen: old.data?.node?.frozen ? false : true,
            },
          },
        }));
        break;
      case "code":
        setOpenModal(!openModal);
        break;
      case "advanced":
        setShowModalAdvanced(true);
        break;
      case "show":
        takeSnapshot();
        setShowNode(data.showNode ?? true ? false : true);
        break;
      case "Share":
        if (hasApiKey || hasStore) setShowconfirmShare(true);
        break;
      case "Download":
        downloadNode(flowComponent!);
        break;
      case "SaveAll":
        saveComponent(cloneDeep(data), false);
        break;
      case "documentation":
        if (data.node?.documentation) openInNewTab(data.node?.documentation);
        break;
      case "disabled":
        break;
      case "unselect":
        unselectAll();
        break;
      case "ungroup":
        takeSnapshot();
        expandGroupNode(
          data.id,
          updateFlowPosition(getNodePosition(data.id), data.node?.flow!),
          data.node!.template,
          nodes,
          edges,
          setNodes,
          setEdges,
          data.node?.outputs,
        );
        break;
      case "override":
        setShowOverrideModal(true);
        break;
      case "delete":
        deleteNode(data.id);
        break;
      case "update":
        updateNode();
        break;
      case "copy":
        const node = nodes.filter((node) => node.id === data.id);
        setLastCopiedSelection({ nodes: _.cloneDeep(node), edges: [] });
        break;
      case "duplicate":
        paste(
          {
            nodes: [nodes.find((node) => node.id === data.id)!],
            edges: [],
          },
          {
            x: 50,
            y: 10,
            paneX: nodes.find((node) => node.id === data.id)?.position.x,
            paneY: nodes.find((node) => node.id === data.id)?.position.y,
          },
        );
        break;
    }
  };

  const isSaved = flows.some((flow) =>
    Object.values(flow).includes(data.node?.display_name!),
  );

  function displayShortcut({
    name,
    shortcut,
  }: {
    name: string;
    shortcut: string;
  }): JSX.Element {
    let hasShift: boolean = false;
    const fixedShortcut = shortcut?.split("+");
    fixedShortcut.forEach((key) => {
      if (key.toLowerCase().includes("shift")) {
        hasShift = true;
      }
    });
    const filteredShortcut = fixedShortcut.filter(
      (key) => !key.toLowerCase().includes("shift"),
    );
    let shortcutWPlus: string[] = [];
    if (!hasShift) shortcutWPlus = filteredShortcut.join("+").split(" ");
    return (
      <div className="flex justify-center">
        <span> {t(name)} </span>
        <span
          className={`ml-3 flex items-center rounded-sm bg-muted px-1.5 py-[0.1em] text-lg text-muted-foreground`}
        >
          <RenderIcons
            isMac={isMac}
            hasShift={hasShift}
            filteredShortcut={filteredShortcut}
            shortcutWPlus={shortcutWPlus}
          />
        </span>
      </div>
    );
  }

  const setNode = useFlowStore((state) => state.setNode);

  const handleOnNewValue = (
    newValue: string | string[] | boolean | Object[],
  ): void => {
    if (data.node!.template[name].value !== newValue) {
      takeSnapshot();
    }

    data.node!.template[name].value = newValue; // necessary to enable ctrl+z inside the input

    setNode(data.id, (oldNode) => {
      let newNode = cloneDeep(oldNode);

      newNode.data = {
        ...newNode.data,
      };

      newNode.data.node.template[name].value = newValue;

      return newNode;
    });
  };

  const handleNodeClass = (newNodeClass: APIClassType, code?: string): void => {
    if (!data.node) return;
    if (data.node!.template[name].value !== code) {
      takeSnapshot();
    }

    setNode(data.id, (oldNode) => {
      let newNode = cloneDeep(oldNode);

      newNode.data = {
        ...newNode.data,
        node: newNodeClass,
        description: newNodeClass.description ?? data.node!.description,
        display_name: newNodeClass.display_name ?? data.node!.display_name,
      };

      newNode.data.node.template[name].value = code;

      return newNode;
    });
    updateNodeInternals(data.id);
  };

  const [openModal, setOpenModal] = useState(false);
  const hasCode = Object.keys(data.node!.template).includes("code");
  const [deleteIsFocus, setDeleteIsFocus] = useState(false);

  return (
    <>
      <div className="w-26 nocopy nowheel nopan nodelete nodrag noundo h-10">
        <span className="isolate inline-flex rounded-md shadow-sm">
          {hasCode && (
            <ShadTooltip
              content={displayShortcut(
                shortcuts.find(
                  ({ name }) => name.split(" ")[0].toLowerCase() === "code",
                )!,
              )}
              side="top"
            >
              <button
                className="relative inline-flex items-center rounded-l-md bg-background px-2 py-2 text-foreground shadow-md ring-1 ring-inset ring-ring transition-all duration-500 ease-in-out hover:bg-muted focus:z-10"
                onClick={() => {
                  setOpenModal(!openModal);
                }}
                data-testid="code-button-modal"
              >
                <IconComponent name="Code" className="h-4 w-4" />
              </button>
            </ShadTooltip>
          )}
          {nodeLength > 0 && (
            <ShadTooltip
              content={displayShortcut(
                shortcuts.find(
                  ({ name }) => name.split(" ")[0].toLowerCase() === "advanced",
                )!,
              )}
              side="top"
            >
              <button
                className={`${
                  isGroup ? "rounded-l-md" : ""
                } relative -ml-px inline-flex items-center bg-background px-2 py-2 text-foreground shadow-md ring-1 ring-inset ring-ring transition-all duration-500 ease-in-out hover:bg-muted focus:z-10`}
                onClick={() => {
                  setShowModalAdvanced(true);
                }}
                data-testid="advanced-button-modal"
              >
                <IconComponent name="Settings2" className="h-4 w-4" />
              </button>
            </ShadTooltip>
          )}

          {/*<ShadTooltip content={"Save"} side="top">
            <button
              data-testid="save-button-modal"
              className={classNames(
                "relative -ml-px inline-flex items-center bg-background px-2 py-2 text-foreground shadow-md ring-1 ring-inset ring-ring  transition-all duration-500 ease-in-out hover:bg-muted focus:z-10",
                hasCode ? " " : " rounded-l-md ",
              )}
              onClick={(event) => {
                event.preventDefault();
                if (isSaved) {
                  return setShowOverrideModal(true);
                }
                saveComponent(cloneDeep(data), false);
              }}
            >
              <IconComponent name="SaveAll" className="h-4 w-4" />
            </button>
          </ShadTooltip>*/}
          {!data.node?.flow && (
            <ShadTooltip
              content={displayShortcut(
                shortcuts.find(
                  ({ name }) => name.split(" ")[0].toLowerCase() === "freeze",
                )!,
              )}
              side="top"
            >
              <button
                className={classNames(
                  "relative -ml-px inline-flex items-center bg-background px-2 py-2 text-foreground shadow-md ring-1 ring-inset ring-ring transition-all duration-500 ease-in-out hover:bg-muted focus:z-10",
                )}
                onClick={(event) => {
                  event.preventDefault();
                  setNode(data.id, (old) => ({
                    ...old,
                    data: {
                      ...old.data,
                      node: {
                        ...old.data.node,
                        frozen: old.data?.node?.frozen ? false : true,
                      },
                    },
                  }));
                }}
              >
                <IconComponent
                  name="Snowflake"
                  className={cn(
                    "h-4 w-4 transition-all",
                    // TODO UPDATE THIS COLOR TO BE A VARIABLE
                    frozen ? "animate-wiggle text-ice" : "",
                  )}
                />
              </button>
            </ShadTooltip>
          )}

          {/*<ShadTooltip content={"Duplicate"} side="top">
            <button
              data-testid="duplicate-button-modal"
              className={classNames(
                "relative -ml-px inline-flex items-center bg-background px-2 py-2 text-foreground shadow-md ring-1 ring-inset ring-ring  transition-all duration-500 ease-in-out hover:bg-muted focus:z-10",
              )}
              onClick={(event) => {
                event.preventDefault();
                handleSelectChange("duplicate");
              }}
            >
              <IconComponent name="Copy" className="h-4 w-4" />
            </button>
          </ShadTooltip>*/}

          <Select onValueChange={handleSelectChange} value="">
            <ShadTooltip content={t("All")} side="top">
              <SelectTrigger>
                <div>
                  <div
                    data-testid="more-options-modal"
                    className={classNames(
                      "relative -ml-px inline-flex h-8 w-[31px] items-center rounded-r-md bg-background text-foreground shadow-md ring-1 ring-inset ring-ring transition-all duration-500 ease-in-out hover:bg-muted focus:z-10",
                    )}
                  >
                    <IconComponent
                      name="MoreHorizontal"
                      className="relative left-2 h-4 w-4"
                    />
                  </div>
                </div>
              </SelectTrigger>
            </ShadTooltip>
            <SelectContent>
              {hasCode && (
                <SelectItem value={"code"}>
                  <ToolbarSelectItem
                    shortcut={
                      shortcuts.find((obj) => obj.name === "Code")?.shortcut!
                    }
                    value={t("Code")}
                    icon={"Code"}
                    dataTestId="code-button-modal"
                  />
                </SelectItem>
              )}
              {nodeLength > 0 && (
                <SelectItem value={nodeLength === 0 ? "disabled" : "advanced"}>
                  <ToolbarSelectItem
                    shortcut={
                      shortcuts.find((obj) => obj.name === "Advanced Settings")
                        ?.shortcut!
                    }
                    value={t("Advanced Settings")}
                    icon={"Settings2"}
                    dataTestId="edit-button-modal"
                  />
                </SelectItem>
              )}
              <SelectItem value={"save"}>
                <ToolbarSelectItem
                  shortcut={
                    shortcuts.find((obj) => obj.name === "Save")?.shortcut!
                  }
                  value={t("Save")}
                  icon={"SaveAll"}
                  dataTestId="save-button-modal"
                />
              </SelectItem>
              <SelectItem value={"duplicate"}>
                <ToolbarSelectItem
                  shortcut={
                    shortcuts.find((obj) => obj.name === "Duplicate")?.shortcut!
                  }
                  value={t("Duplicate")}
                  icon={"Copy"}
                  dataTestId="copy-button-modal"
                />
              </SelectItem>
              <SelectItem value={"copy"}>
                <ToolbarSelectItem
                  shortcut={
                    shortcuts.find((obj) => obj.name === "Copy")?.shortcut!
                  }
                  value={t("Copy")}
                  icon={"Clipboard"}
                  dataTestId="copy-button-modal"
                />
              </SelectItem>
              {isOutdated && (
                <SelectItem value={"update"}>
                  <ToolbarSelectItem
                    shortcut={
                      shortcuts.find((obj) => obj.name === "Update")?.shortcut!
                    }
                    value={"Restore"}
                    icon={"RefreshCcwDot"}
                    dataTestId="update-button-modal"
                  />
                </SelectItem>
              )}
              {hasStore && (
                <SelectItem
                  value={t("Share")}
                  disabled={!hasApiKey || !validApiKey}
                >
                  <ToolbarSelectItem
                    shortcut={
                      shortcuts.find((obj) => obj.name === "Component Share")
                        ?.shortcut!
                    }
                    value={t("Share")}
                    icon={"Share3"}
                    dataTestId="share-button-modal"
                  />
                </SelectItem>
              )}
              {/* {(!hasStore || !hasApiKey || !validApiKey) && (
                <SelectItem value={"Download"}>
                  <ToolbarSelectItem
                    shortcut={
                      shortcuts.find((obj) => obj.name === "Download")
                        ?.shortcut!
                    }
                    value={"Download"}
                    icon={"Download"}
                    dataTestId="Download-button-modal"
                  />
                </SelectItem>
              )} */}
              <SelectItem
                value={"documentation"}
                disabled={data.node?.documentation === ""}
              >
                <ToolbarSelectItem
                  shortcut={
                    shortcuts.find((obj) => obj.name === "Docs")?.shortcut!
                  }
                  value={t("Docs")}
                  icon={"FileText"}
                  dataTestId="docs-button-modal"
                />
              </SelectItem>
              {isMinimal && (
                <SelectItem value={"show"}>
                  <ToolbarSelectItem
                    shortcut={
                      shortcuts.find((obj) => obj.name === "Minimize")
                        ?.shortcut!
                    }
                    value={showNode ? "Minimize" : "Expand"}
                    icon={showNode ? "Minimize2" : "Maximize2"}
                    dataTestId="minimize-button-modal"
                  />
                </SelectItem>
              )}
              {isGroup && (
                <SelectItem value="ungroup">
                  <ToolbarSelectItem
                    shortcut={
                      shortcuts.find((obj) => obj.name === "Group")?.shortcut!
                    }
                    value={"Ungroup"}
                    icon={"Ungroup"}
                    dataTestId="group-button-modal"
                  />
                </SelectItem>
              )}
<<<<<<< HEAD
              <SelectItem value="freeze">
                <ToolbarSelectItem
                  shortcut={
                    shortcuts.find((obj) => obj.name === "Freeze")?.shortcut!
                  }
                  value={t("Freeze")}
                  icon={"Snowflake"}
                  dataTestId="group-button-modal"
                  style={`${frozen ? " text-ice" : ""} transition-all`}
                />
              </SelectItem>
              {(!hasStore || !hasApiKey || !validApiKey) && (
                <SelectItem value="Download">
=======
              {!data.node?.flow && (
                <SelectItem value="freeze">
>>>>>>> 0253b15a
                  <ToolbarSelectItem
                    shortcut={
                      shortcuts.find((obj) => obj.name === "Freeze")?.shortcut!
                    }
                    value={"Freeze"}
                    icon={"Snowflake"}
                    dataTestId="group-button-modal"
                    style={`${frozen ? " text-ice" : ""} transition-all`}
                  />
                </SelectItem>
              )}
              <SelectItem value="Download">
                <ToolbarSelectItem
                  shortcut={
                    shortcuts.find((obj) => obj.name === "Download")?.shortcut!
                  }
                  value={"Download"}
                  icon={"Download"}
                  dataTestId="download-button-modal"
                />
              </SelectItem>
              <SelectItem
                value={"delete"}
                className="focus:bg-red-400/[.20]"
                onFocus={() => setDeleteIsFocus(true)}
                onBlur={() => setDeleteIsFocus(false)}
              >
                <div className="font-red flex text-status-red">
                  <IconComponent
                    name="Trash2"
                    className="relative top-0.5 mr-2 h-4 w-4"
                  />{" "}
                  <span className="">Delete</span>{" "}
                  <span
                    className={`absolute right-2 top-2 flex items-center justify-center rounded-sm px-1 py-[0.2] ${
                      deleteIsFocus ? " " : "bg-muted"
                    }`}
                  >
                    <IconComponent
                      name="Delete"
                      className="h-4 w-4 stroke-2 text-red-400"
                    ></IconComponent>
                  </span>
                </div>
              </SelectItem>
            </SelectContent>
          </Select>

          <ConfirmationModal
            open={showOverrideModal}
            title={`Replace`}
            cancelText="Create New"
            confirmationText="Replace"
            size={"x-small"}
            icon={"SaveAll"}
            index={6}
            onConfirm={(index, user) => {
              saveComponent(cloneDeep(data), true);
              setSuccessData({ title: `${data.id} successfully overridden!` });
            }}
            onClose={setShowOverrideModal}
            onCancel={() => {
              saveComponent(cloneDeep(data), false);
              setSuccessData({ title: "New node successfully saved!" });
            }}
          >
            <ConfirmationModal.Content>
              <span>
                It seems {data.node?.display_name} already exists. Do you want
                to replace it with the current or create a new one?
              </span>
            </ConfirmationModal.Content>
          </ConfirmationModal>
          {showModalAdvanced && (
            <EditNodeModal
              //              setOpenWDoubleClick={setOpenWDoubleClick}
              data={data}
              nodeLength={nodeLength}
              open={showModalAdvanced}
              setOpen={setShowModalAdvanced}
            />
          )}
          {showconfirmShare && (
            <ShareModal
              open={showconfirmShare}
              setOpen={setShowconfirmShare}
              is_component={true}
              component={flowComponent!}
            />
          )}
          {hasCode && (
            <div className="hidden">
              {openModal && (
                <CodeAreaComponent
                  open={openModal}
                  setOpen={setOpenModal}
                  readonly={
                    data.node?.flow && data.node.template[name].dynamic
                      ? true
                      : false
                  }
                  dynamic={data.node?.template[name].dynamic ?? false}
                  setNodeClass={handleNodeClass}
                  nodeClass={data.node}
                  disabled={false}
                  value={data.node?.template[name].value ?? ""}
                  onChange={handleOnNewValue}
                  id={"code-input-node-toolbar-" + name}
                />
              )}
            </div>
          )}
        </span>
      </div>
    </>
  );
}<|MERGE_RESOLUTION|>--- conflicted
+++ resolved
@@ -687,24 +687,8 @@
                   />
                 </SelectItem>
               )}
-<<<<<<< HEAD
-              <SelectItem value="freeze">
-                <ToolbarSelectItem
-                  shortcut={
-                    shortcuts.find((obj) => obj.name === "Freeze")?.shortcut!
-                  }
-                  value={t("Freeze")}
-                  icon={"Snowflake"}
-                  dataTestId="group-button-modal"
-                  style={`${frozen ? " text-ice" : ""} transition-all`}
-                />
-              </SelectItem>
-              {(!hasStore || !hasApiKey || !validApiKey) && (
-                <SelectItem value="Download">
-=======
               {!data.node?.flow && (
                 <SelectItem value="freeze">
->>>>>>> 0253b15a
                   <ToolbarSelectItem
                     shortcut={
                       shortcuts.find((obj) => obj.name === "Freeze")?.shortcut!
