import _, { cloneDeep } from "lodash";
import { useEffect, useState } from "react";
import { useUpdateNodeInternals } from "reactflow";
import ShadTooltip from "../../../../components/ShadTooltipComponent";
import CodeAreaComponent from "../../../../components/codeAreaComponent";
import IconComponent from "../../../../components/genericIconComponent";
import {
  Select,
  SelectContent,
  SelectItem,
  SelectTrigger,
} from "../../../../components/ui/select-custom";
import ConfirmationModal from "../../../../modals/ConfirmationModal";
import EditNodeModal from "../../../../modals/EditNodeModal";
import ShareModal from "../../../../modals/shareModal";
import { useDarkStore } from "../../../../stores/darkStore";
import useFlowStore from "../../../../stores/flowStore";
import useFlowsManagerStore from "../../../../stores/flowsManagerStore";
import { useStoreStore } from "../../../../stores/storeStore";
import { APIClassType } from "../../../../types/api";
import { nodeToolbarPropsType } from "../../../../types/components";
import { FlowType } from "../../../../types/flow";
import {
  createFlowComponent,
  downloadNode,
  expandGroupNode,
  updateFlowPosition,
} from "../../../../utils/reactflowUtils";
import { classNames, cn } from "../../../../utils/utils";

export default function NodeToolbarComponent({
  data,
  deleteNode,
  position,
  setShowNode,
  numberOfHandles,
  showNode,
  name = "code",
  onCloseAdvancedModal,
}: nodeToolbarPropsType): JSX.Element {
  const nodeLength = Object.keys(data.node!.template).filter(
    (templateField) =>
      templateField.charAt(0) !== "_" &&
      data.node?.template[templateField].show &&
      (data.node.template[templateField].type === "str" ||
        data.node.template[templateField].type === "bool" ||
        data.node.template[templateField].type === "float" ||
        data.node.template[templateField].type === "code" ||
        data.node.template[templateField].type === "prompt" ||
        data.node.template[templateField].type === "file" ||
        data.node.template[templateField].type === "Any" ||
        data.node.template[templateField].type === "int" ||
        data.node.template[templateField].type === "dict" ||
        data.node.template[templateField].type === "NestedDict")
  ).length;

  const hasStore = useStoreStore((state) => state.hasStore);
  const hasApiKey = useStoreStore((state) => state.hasApiKey);
  const validApiKey = useStoreStore((state) => state.validApiKey);

  const isMinimal = numberOfHandles <= 1;
  const isGroup = data.node?.flow ? true : false;

  const pinned = data.node?.pinned ?? false;
  const paste = useFlowStore((state) => state.paste);
  const nodes = useFlowStore((state) => state.nodes);
  const edges = useFlowStore((state) => state.edges);
  const setNodes = useFlowStore((state) => state.setNodes);
  const setEdges = useFlowStore((state) => state.setEdges);

  const saveComponent = useFlowsManagerStore((state) => state.saveComponent);
  const flows = useFlowsManagerStore((state) => state.flows);
  const version = useDarkStore((state) => state.version);
  const takeSnapshot = useFlowsManagerStore((state) => state.takeSnapshot);
  const [showModalAdvanced, setShowModalAdvanced] = useState(false);
  const [showconfirmShare, setShowconfirmShare] = useState(false);
  const [showOverrideModal, setShowOverrideModal] = useState(false);

  const [flowComponent, setFlowComponent] = useState<FlowType>();

  const openInNewTab = (url) => {
    window.open(url, "_blank", "noreferrer");
  };

  useEffect(() => {
    if (!showModalAdvanced) {
      onCloseAdvancedModal!(false);
    }
  }, [showModalAdvanced]);
  const updateNodeInternals = useUpdateNodeInternals();

<<<<<<< HEAD
=======
  const setLastCopiedSelection = useFlowStore(state => state.setLastCopiedSelection);
>>>>>>> 914fa069
  useEffect(() => {
    setFlowComponent(createFlowComponent(cloneDeep(data), version));
  }, [
    data,
    data.node,
    data.node?.display_name,
    data.node?.description,
    data.node?.template,
    showModalAdvanced,
    showconfirmShare,
  ]);

  const handleSelectChange = (event) => {
    switch (event) {
      case "advanced":
        setShowModalAdvanced(true);
        break;
      case "show":
        takeSnapshot();
        setShowNode(data.showNode ?? true ? false : true);
        break;
      case "Share":
        if (hasApiKey || hasStore) setShowconfirmShare(true);
        break;
      case "Download":
        downloadNode(flowComponent!);
        break;
      case "SaveAll":
        saveComponent(cloneDeep(data), false);
        break;
      case "documentation":
        if (data.node?.documentation) openInNewTab(data.node?.documentation);
        break;
      case "disabled":
        break;
      case "ungroup":
        takeSnapshot();
        expandGroupNode(
          data.id,
          updateFlowPosition(position, data.node?.flow!),
          data.node!.template,
          nodes,
          edges,
          setNodes,
          setEdges
        );
        break;
      case "override":
        setShowOverrideModal(true);
        break;
      case "delete":
        deleteNode(data.id);
        break;
      case "copy":
        const node = nodes.filter(node => node.id === data.id)
        setLastCopiedSelection({ nodes: _.cloneDeep(node), edges: [] })
    }
  };

  const isSaved = flows.some((flow) =>
    Object.values(flow).includes(data.node?.display_name!)
  );

  const setNode = useFlowStore((state) => state.setNode);

  const handleOnNewValue = (
    newValue: string | string[] | boolean | Object[]
  ): void => {
    if (data.node!.template[name].value !== newValue) {
      takeSnapshot();
    }

    data.node!.template[name].value = newValue; // necessary to enable ctrl+z inside the input

    setNode(data.id, (oldNode) => {
      let newNode = cloneDeep(oldNode);

      newNode.data = {
        ...newNode.data,
      };

      newNode.data.node.template[name].value = newValue;

      return newNode;
    });
  };

  const handleNodeClass = (newNodeClass: APIClassType, code?: string): void => {
    if (!data.node) return;
    if (data.node!.template[name].value !== code) {
      takeSnapshot();
    }

    setNode(data.id, (oldNode) => {
      let newNode = cloneDeep(oldNode);

      newNode.data = {
        ...newNode.data,
        node: newNodeClass,
        description: newNodeClass.description ?? data.node!.description,
        display_name: newNodeClass.display_name ?? data.node!.display_name,
      };

      newNode.data.node.template[name].value = code;

      return newNode;
    });
    updateNodeInternals(data.id);
  };

  const [openModal, setOpenModal] = useState(false);
  const hasCode = Object.keys(data.node!.template).includes("code");

  return (
    <>
      <div className="w-26 h-10">
        <span className="isolate inline-flex rounded-md shadow-sm">
          {hasCode ? (
            <ShadTooltip content="Code" side="top">
              <button
                className="relative inline-flex items-center rounded-l-md  bg-background px-2 py-2 text-foreground shadow-md ring-1 ring-inset ring-ring transition-all duration-500 ease-in-out hover:bg-muted focus:z-10"
                onClick={() => {
                  setOpenModal(!openModal);
                }}
                data-testid="code-button-modal"
              >
                <div className="hidden">
                  <CodeAreaComponent
                    openModal={openModal}
                    readonly={
                      data.node?.flow && data.node.template[name].dynamic
                        ? true
                        : false
                    }
                    dynamic={data.node?.template[name].dynamic ?? false}
                    setNodeClass={handleNodeClass}
                    nodeClass={data.node}
                    disabled={false}
                    value={data.node?.template[name].value ?? ""}
                    onChange={handleOnNewValue}
                    id={"code-input-node-toolbar-" + name}
                  />
                </div>
                <IconComponent name="TerminalSquare" className="h-4 w-4" />
              </button>
            </ShadTooltip>
          ) : (
            <ShadTooltip content="Save" side="top">
              <button
                className={classNames(
                  "relative -ml-px inline-flex items-center bg-background px-2 py-2 text-foreground shadow-md ring-1 ring-inset ring-ring  transition-all duration-500 ease-in-out hover:bg-muted focus:z-10",
                  hasCode ? "" : "rounded-l-md"
                )}
                onClick={() => {
                  isSaved
                    ? setShowOverrideModal(true)
                    : saveComponent(cloneDeep(data), false);
                }}
              >
                <IconComponent name="SaveAll" className=" h-4 w-4" />
              </button>
            </ShadTooltip>
          )}

          <ShadTooltip content="Duplicate" side="top">
            <button
              className={classNames(
                "relative -ml-px inline-flex items-center bg-background px-2 py-2 text-foreground shadow-md ring-1 ring-inset ring-ring  transition-all duration-500 ease-in-out hover:bg-muted focus:z-10"
              )}
              onClick={(event) => {
                event.preventDefault();
                paste(
                  {
                    nodes: [nodes.find((node) => node.id === data.id)!],
                    edges: [],
                  },
                  {
                    x: 50,
                    y: 10,
                    paneX: nodes.find((node) => node.id === data.id)?.position
                      .x,
                    paneY: nodes.find((node) => node.id === data.id)?.position
                      .y,
                  }
                );
              }}
            >
              <IconComponent name="Copy" className="h-4 w-4" />
            </button>
          </ShadTooltip>

          <ShadTooltip content="Pin" side="top">
            <button
              className={classNames(
                "relative -ml-px inline-flex items-center bg-background px-2 py-2 text-foreground shadow-md ring-1 ring-inset ring-ring  transition-all duration-500 ease-in-out hover:bg-muted focus:z-10"
              )}
              onClick={(event) => {
                event.preventDefault();
                setNode(data.id, (old) => ({
                  ...old,
                  data: {
                    ...old.data,
                    node: {
                      ...old.data.node,
                      pinned: old.data?.node?.pinned ? false : true,
                    },
                  },
                }));
              }}
            >
              <IconComponent
                name="Pin"
                className={cn(
                  "h-4 w-4 transition-all",
                  pinned ? "animate-wiggle fill-current" : ""
                )}
              />
            </button>
          </ShadTooltip>

          <Select onValueChange={handleSelectChange} value="">
            <ShadTooltip content="More" side="top">
              <SelectTrigger>
                <div>
                  <div
                    data-testid="more-options-modal"
                    className={classNames(
                      "relative -ml-px inline-flex h-8 w-[31px] items-center rounded-r-md bg-background text-foreground  shadow-md ring-1 ring-inset  ring-ring transition-all duration-500 ease-in-out hover:bg-muted focus:z-10"
                    )}
                  >
                    <IconComponent
                      name="MoreHorizontal"
                      className="relative left-2 h-4 w-4"
                    />
                  </div>
                </div>
              </SelectTrigger>
            </ShadTooltip>
            <SelectContent>
              {nodeLength > 0 && (
                <SelectItem value={nodeLength === 0 ? "disabled" : "advanced"}>
                  <div className="flex" data-testid="edit-button-modal">
                    <IconComponent
                      name="Settings2"
                      className="relative top-0.5 mr-2 h-4 w-4"
                    />{" "}
                    Edit{" "}
                  </div>{" "}
                </SelectItem>
              )}

              {isSaved ? (
                <SelectItem value={"override"}>
                  <div className="flex" data-testid="save-button-modal">
                    <IconComponent
                      name="SaveAll"
                      className="relative top-0.5 mr-2 h-4 w-4"
                    />{" "}
                    Save{" "}
                  </div>{" "}
                </SelectItem>
              ) : (
                hasCode && (
                  <SelectItem value={"SaveAll"}>
                    <div className="flex" data-testid="save-button-modal">
                      <IconComponent
                        name="SaveAll"
                        className="relative top-0.5 mr-2 h-4 w-4"
                      />{" "}
                      Save{" "}
                    </div>{" "}
                  </SelectItem>
                )
              )}
              <SelectItem value={"copy"}>
                <div className="flex">
                  <IconComponent
                    name="Copy"
                    className="relative top-0.5 mr-2 h-4 w-4 "
                  />{" "}
                  <span className="">Copy</span>{" "}
                  
                    <IconComponent
                      name="Command"
                      className="absolute right-[1.15rem] top-[0.65em] h-3.5 w-3.5 stroke-2"
                    ></IconComponent>
                    <span className="absolute right-2 top-[0.5em]">C</span>
  
                </div>
              </SelectItem>
              {hasStore && (
                <SelectItem
                  value={"Share"}
                  disabled={!hasApiKey || !validApiKey}
                >
                  <div className="flex" data-testid="save-button-modal">
                    <IconComponent
                      name="Share3"
                      className="relative top-0.5 -m-1 mr-1 h-6 w-6"
                    />{" "}
                    Share{" "}
                  </div>{" "}
                </SelectItem>
              )}
              {!hasStore && (
                <SelectItem value={"Download"}>
                  <div className="flex">
                    <IconComponent
                      name="Download"
                      className="relative top-0.5 mr-2 h-4 w-4"
                    />{" "}
                    Download{" "}
                  </div>{" "}
                </SelectItem>
              )}
              <SelectItem
                value={"documentation"}
                disabled={data.node?.documentation === ""}
              >
                <div className="flex">
                  <IconComponent
                    name="FileText"
                    className="relative top-0.5 mr-2 h-4 w-4"
                  />{" "}
                  Docs
                </div>{" "}
              </SelectItem>
              {isMinimal && (
                <SelectItem value={"show"}>
                  <div className="flex">
                    <IconComponent
                      name={showNode ? "Minimize2" : "Maximize2"}
                      className="relative top-0.5 mr-2 h-4 w-4"
                    />
                    {showNode ? "Minimize" : "Expand"}
                  </div>
                </SelectItem>
              )}
              {isGroup && (
                <SelectItem value="ungroup">
                  <div className="flex">
                    <IconComponent
                      name="Combine"
                      className="relative top-0.5 mr-2 h-4 w-4"
                    />{" "}
                    Ungroup{" "}
                  </div>
                </SelectItem>
              )}

              <SelectItem value={"delete"} className="focus:bg-red-400/[.20]">
                <div className="font-red flex text-status-red">
                  <IconComponent
                    name="Trash2"
                    className="relative top-0.5 mr-2 h-4 w-4 "
                  />{" "}
                  <span className="">Delete</span>{" "}
                  <span>
                    <IconComponent
                      name="Delete"
                      className="absolute right-2 top-2 h-4 w-4 text-red-400 stroke-2"
                    ></IconComponent>
                  </span>
                </div>
              </SelectItem>
            </SelectContent>
          </Select>

          <ConfirmationModal
            open={showOverrideModal}
            title={`Replace`}
            cancelText="Create New"
            confirmationText="Replace"
            size={"x-small"}
            icon={"SaveAll"}
            index={6}
            onConfirm={(index, user) => {
              saveComponent(cloneDeep(data), true);
            }}
            onClose={setShowOverrideModal}
            onCancel={() => saveComponent(cloneDeep(data), false)}
          >
            <ConfirmationModal.Content>
              <span>
                It seems {data.node?.display_name} already exists. Do you want
                to replace it with the current or create a new one?
              </span>
            </ConfirmationModal.Content>
          </ConfirmationModal>
          <EditNodeModal
            data={data}
            nodeLength={nodeLength}
            open={showModalAdvanced}
            setOpen={setShowModalAdvanced}
          />
          <ShareModal
            open={showconfirmShare}
            setOpen={setShowconfirmShare}
            is_component={true}
            component={flowComponent!}
          />
        </span>
      </div>
    </>
  );
}<|MERGE_RESOLUTION|>--- conflicted
+++ resolved
@@ -89,10 +89,9 @@
   }, [showModalAdvanced]);
   const updateNodeInternals = useUpdateNodeInternals();
 
-<<<<<<< HEAD
-=======
-  const setLastCopiedSelection = useFlowStore(state => state.setLastCopiedSelection);
->>>>>>> 914fa069
+  const setLastCopiedSelection = useFlowStore(
+    (state) => state.setLastCopiedSelection
+  );
   useEffect(() => {
     setFlowComponent(createFlowComponent(cloneDeep(data), version));
   }, [
@@ -147,8 +146,8 @@
         deleteNode(data.id);
         break;
       case "copy":
-        const node = nodes.filter(node => node.id === data.id)
-        setLastCopiedSelection({ nodes: _.cloneDeep(node), edges: [] })
+        const node = nodes.filter((node) => node.id === data.id);
+        setLastCopiedSelection({ nodes: _.cloneDeep(node), edges: [] });
     }
   };
 
@@ -374,13 +373,11 @@
                     className="relative top-0.5 mr-2 h-4 w-4 "
                   />{" "}
                   <span className="">Copy</span>{" "}
-                  
-                    <IconComponent
-                      name="Command"
-                      className="absolute right-[1.15rem] top-[0.65em] h-3.5 w-3.5 stroke-2"
-                    ></IconComponent>
-                    <span className="absolute right-2 top-[0.5em]">C</span>
-  
+                  <IconComponent
+                    name="Command"
+                    className="absolute right-[1.15rem] top-[0.65em] h-3.5 w-3.5 stroke-2"
+                  ></IconComponent>
+                  <span className="absolute right-2 top-[0.5em]">C</span>
                 </div>
               </SelectItem>
               {hasStore && (
@@ -453,7 +450,7 @@
                   <span>
                     <IconComponent
                       name="Delete"
-                      className="absolute right-2 top-2 h-4 w-4 text-red-400 stroke-2"
+                      className="absolute right-2 top-2 h-4 w-4 stroke-2 text-red-400"
                     ></IconComponent>
                   </span>
                 </div>
