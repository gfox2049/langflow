import { countHandlesFn } from "@/CustomNodes/helpers/count-handles";
import { mutateTemplate } from "@/CustomNodes/helpers/mutate-template";
import useHandleOnNewValue from "@/CustomNodes/hooks/use-handle-new-value";
import useHandleNodeClass from "@/CustomNodes/hooks/use-handle-node-class";
import { Button } from "@/components/ui/button";
import { usePostTemplateValue } from "@/controllers/API/queries/nodes/use-post-template-value";
import { usePostRetrieveVertexOrder } from "@/controllers/API/queries/vertex";
import useAddFlow from "@/hooks/flows/use-add-flow";
import CodeAreaModal from "@/modals/codeAreaModal";
import { APIClassType } from "@/types/api";
import _, { cloneDeep } from "lodash";
import { useEffect, useRef, useState } from "react";
import { useReactFlow, useStore, useUpdateNodeInternals } from "reactflow";
import IconComponent from "../../../../components/genericIconComponent";
import ShadTooltip from "../../../../components/shadTooltipComponent";
import {
  Select,
  SelectContent,
  SelectItem,
  SelectTrigger,
} from "../../../../components/ui/select-custom";
import ConfirmationModal from "../../../../modals/confirmationModal";
import EditNodeModal from "../../../../modals/editNodeModal";
import ShareModal from "../../../../modals/shareModal";
import useAlertStore from "../../../../stores/alertStore";
import { useDarkStore } from "../../../../stores/darkStore";
import useFlowStore from "../../../../stores/flowStore";
import useFlowsManagerStore from "../../../../stores/flowsManagerStore";
import { useShortcutsStore } from "../../../../stores/shortcuts";
import { useStoreStore } from "../../../../stores/storeStore";
import { nodeToolbarPropsType } from "../../../../types/components";
import { FlowType } from "../../../../types/flow";
import {
  createFlowComponent,
  downloadNode,
  expandGroupNode,
  updateFlowPosition,
} from "../../../../utils/reactflowUtils";
import { cn, getNodeLength, openInNewTab } from "../../../../utils/utils";
import useShortcuts from "./hooks/use-shortcuts";
import ShortcutDisplay from "./shortcutDisplay";
import ToolbarSelectItem from "./toolbarSelectItem";

export default function NodeToolbarComponent({
  data,
  deleteNode,
  setShowNode,
  numberOfOutputHandles,
  showNode,
  name = "code",
  onCloseAdvancedModal,
  updateNode,
  isOutdated,
}: nodeToolbarPropsType): JSX.Element {
  const version = useDarkStore((state) => state.version);
  const [showModalAdvanced, setShowModalAdvanced] = useState(false);
  const [showconfirmShare, setShowconfirmShare] = useState(false);
  const [showOverrideModal, setShowOverrideModal] = useState(false);
  const [flowComponent, setFlowComponent] = useState<FlowType>(
    createFlowComponent(cloneDeep(data), version),
  );
  const nodeLength = getNodeLength(data);
  const updateFreezeStatus = useFlowStore((state) => state.updateFreezeStatus);
  const hasStore = useStoreStore((state) => state.hasStore);
  const hasApiKey = useStoreStore((state) => state.hasApiKey);
  const validApiKey = useStoreStore((state) => state.validApiKey);
  const shortcuts = useShortcutsStore((state) => state.shortcuts);
  const currentFlowId = useFlowsManagerStore((state) => state.currentFlowId);
  const [openModal, setOpenModal] = useState(false);
  const isGroup = data.node?.flow ? true : false;
  const frozen = data.node?.frozen ?? false;

  const addFlow = useAddFlow();

  const isMinimal = countHandlesFn(data) <= 1 && numberOfOutputHandles <= 1;

  function minimize() {
    if (isMinimal) {
      setShowNode((data.showNode ?? true) ? false : true);
      updateNodeInternals(data.id);
      return;
    }
    setNoticeData({
      title:
        "Minimization are only available for components with one handle or fewer.",
    });
    return;
  }

  function handleungroup() {
    if (isGroup) {
      takeSnapshot();
      expandGroupNode(
        data.id,
        updateFlowPosition(getNodePosition(data.id), data.node?.flow!),
        data.node!.template,
        nodes,
        edges,
        setNodes,
        setEdges,
        data.node?.outputs,
      );
    }
  }

  function shareComponent() {
    if (hasApiKey || hasStore) {
      setShowconfirmShare((state) => !state);
    }
  }

  function handleCodeModal() {
    if (!hasCode)
      setNoticeData({ title: `You can not access ${data.id} code` });
    setOpenModal((state) => !state);
  }

  function saveComponent() {
    if (isSaved) {
      setShowOverrideModal((state) => !state);
      return;
    }
    addFlow({
      flow: flowComponent,
      override: false,
    });
    setSuccessData({ title: `${data.id} saved successfully` });
    return;
  }
  // Check if any of the data.node.template fields have tool_mode as True
  // if so we can show the tool mode button
  const hasToolMode =
    data.node?.template &&
    Object.values(data.node.template).some((field) => field.tool_mode);

  function openDocs() {
    if (data.node?.documentation) {
      return openInNewTab(data.node?.documentation);
    }
    setNoticeData({
      title: `${data.id} docs is not available at the moment.`,
    });
  }

  const freezeFunction = () => {
    setNode(data.id, (old) => ({
      ...old,
      data: {
        ...old.data,
        node: {
          ...old.data.node,
          frozen: old.data?.node?.frozen ? false : true,
        },
      },
    }));
  };

  useShortcuts({
    showOverrideModal,
    showModalAdvanced,
    openModal,
    showconfirmShare,
    FreezeAllVertices: () => {
      FreezeAllVertices({ flowId: currentFlowId, stopNodeId: data.id });
    },
    Freeze: freezeFunction,
    downloadFunction: () => downloadNode(flowComponent!),
    displayDocs: openDocs,
    saveComponent,
    showAdvance: () => setShowModalAdvanced((state) => !state),
    handleCodeModal,
    shareComponent,
    ungroup: handleungroup,
    minimizeFunction: minimize,
  });

  const paste = useFlowStore((state) => state.paste);
  const nodes = useFlowStore((state) => state.nodes);
  const edges = useFlowStore((state) => state.edges);
  const setNodes = useFlowStore((state) => state.setNodes);
  const setEdges = useFlowStore((state) => state.setEdges);
  const getNodePosition = useFlowStore((state) => state.getNodePosition);
  const flows = useFlowsManagerStore((state) => state.flows);
  const takeSnapshot = useFlowsManagerStore((state) => state.takeSnapshot);
  const { mutate: FreezeAllVertices } = usePostRetrieveVertexOrder({
    onSuccess: ({ vertices_to_run }) => {
      updateFreezeStatus(vertices_to_run, !data.node?.frozen);
      vertices_to_run.forEach((vertex) => {
        updateNodeInternals(vertex);
      });
    },
  });

  useEffect(() => {
    if (!showModalAdvanced) {
      onCloseAdvancedModal!(false);
    }
  }, [showModalAdvanced]);
  const updateNodeInternals = useUpdateNodeInternals();

  const setLastCopiedSelection = useFlowStore(
    (state) => state.setLastCopiedSelection,
  );

  const setSuccessData = useAlertStore((state) => state.setSuccessData);
  const setNoticeData = useAlertStore((state) => state.setNoticeData);

  useEffect(() => {
    setFlowComponent(createFlowComponent(cloneDeep(data), version));
  }, [
    data,
    data.node,
    data.node?.display_name,
    data.node?.description,
    data.node?.template,
    showModalAdvanced,
    showconfirmShare,
  ]);

  const [selectedValue, setSelectedValue] = useState(null);

  const handleSelectChange = (event) => {
    setSelectedValue(event);

    switch (event) {
      case "save":
        saveComponent();
        break;
      case "freeze":
        freezeFunction();
        break;
      case "freezeAll":
        FreezeAllVertices({ flowId: currentFlowId, stopNodeId: data.id });
        break;
      case "code":
        setOpenModal(!openModal);
        break;
      case "advanced":
        setShowModalAdvanced(true);
        break;
      case "show":
        takeSnapshot();
        minimize();
        break;
      case "Share":
        shareComponent();
        break;
      case "Download":
        downloadNode(flowComponent!);
        break;
      case "SaveAll":
        addFlow({
          flow: flowComponent,
          override: false,
        });
        break;
      case "documentation":
        openDocs();
        break;
      case "disabled":
        break;
      case "ungroup":
        handleungroup();
        break;
      case "override":
        setShowOverrideModal(true);
        break;
      case "delete":
        deleteNode(data.id);
        break;
      case "update":
        updateNode();
        break;
      case "copy":
        const node = nodes.filter((node) => node.id === data.id);
        setLastCopiedSelection({ nodes: _.cloneDeep(node), edges: [] });
        break;
      case "duplicate":
        paste(
          {
            nodes: [nodes.find((node) => node.id === data.id)!],
            edges: [],
          },
          {
            x: 50,
            y: 10,
            paneX: nodes.find((node) => node.id === data.id)?.position.x,
            paneY: nodes.find((node) => node.id === data.id)?.position.y,
          },
        );
        break;
      case "toolMode":
        const newValue = !toolMode;
        setToolMode(newValue);

        mutateTemplate(
          newValue,
          data.node!,
          handleNodeClass,
          postToolModeValue,
          setNoticeData,
          "tool_mode",
        );
        break;
    }

    setSelectedValue(null);
  };

  const isSaved = flows?.some((flow) =>
    Object.values(flow).includes(data.node?.display_name!),
  );

  const setNode = useFlowStore((state) => state.setNode);

  const { handleOnNewValue: handleOnNewValueHook } = useHandleOnNewValue({
    node: data.node!,
    nodeId: data.id,
    name,
  });

  const handleOnNewValue = (value: string | string[]) => {
    handleOnNewValueHook({ value });
  };

  const { handleNodeClass: handleNodeClassHook } = useHandleNodeClass(data.id);

  const handleNodeClass = (newNodeClass: APIClassType, type: string) => {
    handleNodeClassHook(newNodeClass, type);
  };

  const hasCode = Object.keys(data.node!.template).includes("code");

  const selectTriggerRef = useRef(null);

  const handleButtonClick = () => {
    (selectTriggerRef.current! as HTMLElement)?.click();
  };

<<<<<<< HEAD
  const [toolMode, setToolMode] = useState(() => {
    // Check if there is exactly one output named 'component_as_tool'
    return (
      data.node?.outputs?.some(
        (output) => output.name === "component_as_tool",
      ) ?? false
    );
  });

  const postToolModeValue = usePostTemplateValue({
    node: data.node!,
    nodeId: data.id,
    parameterId: "tool_mode",
  });

=======
  // Use ReactFlow's store selector to get zoom updates
  const zoom = useStore((state) => state.transform[2]);
  const [scale, setScale] = useState<number | null>(null);

  useEffect(() => {
    if (!zoom) return;
    if (zoom < 0.65) {
      const newScale = Math.max(zoom * 1.2, 0.4);
      setScale(newScale);
    } else {
      setScale(1);
    }
  }, [zoom]);

  if (scale === null) return <></>;
>>>>>>> e63cace2
  return (
    <>
      <div
        className="noflow nowheel nopan nodelete nodrag"
        style={{
          transform: `scale(${scale})`,
          transformOrigin: "bottom",
        }}
      >
        <div className="toolbar-wrapper">
          {hasCode && (
            <ShadTooltip
              content={
                <ShortcutDisplay
                  {...shortcuts.find(
                    ({ name }) => name.split(" ")[0].toLowerCase() === "code",
                  )!}
                />
              }
              side="top"
              styleClasses="relative bottom-2"
            >
              <Button
                className="node-toolbar-buttons"
                variant="ghost"
                onClick={() => {
                  setOpenModal(!openModal);
                }}
                data-testid="code-button-modal"
                size="node-toolbar"
              >
                <IconComponent name="Code" className="h-4 w-4" />

                <span className="text-[13px] font-medium">Code</span>
              </Button>
            </ShadTooltip>
          )}

          {nodeLength > 0 && (
            <ShadTooltip
              content={
                <ShortcutDisplay
                  {...shortcuts.find(
                    ({ name }) =>
                      name.split(" ")[0].toLowerCase() === "advanced",
                  )!}
                />
              }
              side="top"
              styleClasses="relative bottom-2"
            >
              <Button
                className="node-toolbar-buttons"
                variant="ghost"
                onClick={() => {
                  setShowModalAdvanced(true);
                }}
                data-testid="edit-button-modal"
                size="node-toolbar"
              >
                <IconComponent name="SlidersHorizontal" className="h-4 w-4" />
                <span className="text-[13px] font-medium">Controls</span>
              </Button>
            </ShadTooltip>
          )}
<<<<<<< HEAD
          {!hasToolMode && (
            <ShadTooltip
              content={
                <ShortcutDisplay
                  {...shortcuts.find(
                    ({ name }) => name.toLowerCase() === "freeze path",
                  )!}
                />
              }
              side="top"
            >
              <Button
                className={cn(
                  "node-toolbar-buttons",
                  frozen && "text-blue-500",
                )}
                variant="ghost"
                onClick={(event) => {
                  event.preventDefault();
                  takeSnapshot();
                  FreezeAllVertices({
                    flowId: currentFlowId,
                    stopNodeId: data.id,
                  });
                }}
                size="node-toolbar"
              >
                <IconComponent
                  name="FreezeAll"
                  className={cn(
                    "h-4 w-4 transition-all",
                    frozen ? "animate-wiggle text-ice" : "",
                  )}
                />
                <span className="text-[13px] font-medium">Freeze Path</span>
              </Button>
            </ShadTooltip>
          )}
          {hasToolMode && (
            <ShadTooltip
              content={
                <ShortcutDisplay
                  {...shortcuts.find(
                    ({ name }) => name.toLowerCase() === "tool mode",
                  )!}
                />
              }
              side="top"
            >
              <Button
                className={cn(
                  "node-toolbar-buttons",
                  toolMode && "text-primary",
                )}
                variant="ghost"
                onClick={(event) => {
                  event.preventDefault();
                  handleSelectChange("toolMode");
                }}
                size="node-toolbar"
              >
                <IconComponent
                  name="Hammer"
                  className={cn(
                    "h-4 w-4 transition-all",
                    toolMode ? "text-primary" : "",
                  )}
                />
                <span className="text-[13px] font-medium">Tool Mode</span>
              </Button>
            </ShadTooltip>
          )}
=======

>>>>>>> e63cace2
          <ShadTooltip
            content={
              <ShortcutDisplay
                {...shortcuts.find(
                  ({ name }) => name.toLowerCase() === "copy",
                )!}
              />
            }
            side="top"
            styleClasses="relative bottom-2"
          >
            <Button
              className="node-toolbar-buttons h-[2.125rem]"
              variant="ghost"
              onClick={(event) => {
                event.preventDefault();
                handleSelectChange("copy");
              }}
              size="node-toolbar"
            >
              <IconComponent name="Copy" className="h-4 w-4" />
            </Button>
          </ShadTooltip>
          <ShadTooltip
            content="Show More"
            side="top"
            styleClasses="relative bottom-2"
          >
            <Button
              className="node-toolbar-buttons h-[2rem]"
              variant="ghost"
              onClick={handleButtonClick}
              size="node-toolbar"
              data-testid="more-options-modal"
            >
              <IconComponent name="MoreHorizontal" className="h-4 w-4" />
            </Button>
          </ShadTooltip>
        </div>

        <Select onValueChange={handleSelectChange} value={selectedValue!}>
          <SelectTrigger ref={selectTriggerRef}>
            <></>
          </SelectTrigger>
          <SelectContent
            className="relative min-w-[14rem] bg-background"
            style={{ transform: `scale(${scale})`, transformOrigin: "top" }}
          >
            {hasCode && (
              <SelectItem value={"code"}>
                <ToolbarSelectItem
                  shortcut={
                    shortcuts.find((obj) => obj.name === "Code")?.shortcut!
                  }
                  value={"Code"}
                  icon={"Code"}
                  dataTestId="code-button-modal"
                />
              </SelectItem>
            )}
            {nodeLength > 0 && (
              <SelectItem value={nodeLength === 0 ? "disabled" : "advanced"}>
                <ToolbarSelectItem
                  shortcut={
                    shortcuts.find((obj) => obj.name === "Advanced Settings")
                      ?.shortcut!
                  }
                  value={"Controls"}
                  icon={"SlidersHorizontal"}
                  dataTestId="advanced-button-modal"
                />
              </SelectItem>
            )}
            <SelectItem value={"save"}>
              <ToolbarSelectItem
                shortcut={
                  shortcuts.find((obj) => obj.name === "Save Component")
                    ?.shortcut!
                }
                value={"Save"}
                icon={"SaveAll"}
                dataTestId="save-button-modal"
              />
            </SelectItem>
            <SelectItem value={"duplicate"}>
              <ToolbarSelectItem
                shortcut={
                  shortcuts.find((obj) => obj.name === "Duplicate")?.shortcut!
                }
                value={"Duplicate"}
                icon={"Copy"}
                dataTestId="copy-button-modal"
              />
            </SelectItem>
            <SelectItem value={"copy"}>
              <ToolbarSelectItem
                shortcut={
                  shortcuts.find((obj) => obj.name === "Copy")?.shortcut!
                }
                value={"Copy"}
                icon={"Clipboard"}
                dataTestId="copy-button-modal"
              />
            </SelectItem>
            {isOutdated && (
              <SelectItem value={"update"}>
                <ToolbarSelectItem
                  shortcut={
                    shortcuts.find((obj) => obj.name === "Update")?.shortcut!
                  }
                  value={"Restore"}
                  icon={"RefreshCcwDot"}
                  dataTestId="update-button-modal"
                />
              </SelectItem>
            )}
            {hasStore && (
              <SelectItem value={"Share"} disabled={!hasApiKey || !validApiKey}>
                <ToolbarSelectItem
                  shortcut={
                    shortcuts.find((obj) => obj.name === "Component Share")
                      ?.shortcut!
                  }
                  value={"Share"}
                  icon={"Share3"}
                  dataTestId="share-button-modal"
                />
              </SelectItem>
            )}

            <SelectItem
              value={"documentation"}
              disabled={data.node?.documentation === ""}
            >
              <ToolbarSelectItem
                shortcut={
                  shortcuts.find((obj) => obj.name === "Docs")?.shortcut!
                }
                value={"Docs"}
                icon={"FileText"}
                dataTestId="docs-button-modal"
              />
            </SelectItem>
            {isMinimal && (
              <SelectItem
                value={"show"}
                data-testid={`${showNode ? "minimize" : "expand"}-button-modal`}
              >
                <ToolbarSelectItem
                  shortcut={
                    shortcuts.find((obj) => obj.name === "Minimize")?.shortcut!
                  }
                  value={showNode ? "Minimize" : "Expand"}
                  icon={showNode ? "Minimize2" : "Maximize2"}
                  dataTestId="minimize-button-modal"
                />
              </SelectItem>
            )}
            {isGroup && (
              <SelectItem value="ungroup">
                <ToolbarSelectItem
                  shortcut={
                    shortcuts.find((obj) => obj.name === "Group")?.shortcut!
                  }
                  value={"Ungroup"}
                  icon={"Ungroup"}
                  dataTestId="group-button-modal"
                />
              </SelectItem>
            )}
            <SelectItem value="freeze">
              <ToolbarSelectItem
                shortcut={
                  shortcuts.find((obj) => obj.name === "Freeze")?.shortcut!
                }
                value={"Freeze"}
                icon={"Snowflake"}
                dataTestId="freeze-button"
                style={`${frozen ? " text-ice" : ""} transition-all`}
              />
            </SelectItem>
            <SelectItem value="freezeAll">
              <ToolbarSelectItem
                shortcut={
                  shortcuts.find((obj) => obj.name === "Freeze Path")?.shortcut!
                }
                value={"Freeze Path"}
                icon={"FreezeAll"}
                dataTestId="freeze-path-button"
                style={`${frozen ? " text-ice" : ""} transition-all`}
              />
            </SelectItem>
            <SelectItem value="Download">
              <ToolbarSelectItem
                shortcut={
                  shortcuts.find((obj) => obj.name === "Download")?.shortcut!
                }
                value={"Download"}
                icon={"Download"}
                dataTestId="download-button-modal"
              />
            </SelectItem>
            <SelectItem value={"delete"} className="focus:bg-red-400/[.20]">
              <div className="font-red flex text-status-red">
                <IconComponent
                  name="Trash2"
                  className="relative top-0.5 mr-2 h-4 w-4"
                />{" "}
                <span className="">Delete</span>{" "}
                <span
                  className={`absolute right-2 top-2 flex items-center justify-center rounded-sm px-1 py-[0.2]`}
                >
                  <IconComponent
                    name="Delete"
                    className="h-4 w-4 stroke-2 text-red-400"
                  ></IconComponent>
                </span>
              </div>
            </SelectItem>
            {hasToolMode && (
              <SelectItem value="toolMode">
                <ToolbarSelectItem
                  shortcut={
                    shortcuts.find((obj) => obj.name === "Tool Mode")?.shortcut!
                  }
                  value={"Tool Mode"}
                  icon={"Hammer"}
                  dataTestId="tool-mode-button"
                  style={`${toolMode ? "text-primary" : ""} transition-all`}
                />
              </SelectItem>
            )}
          </SelectContent>
        </Select>

        <ConfirmationModal
          open={showOverrideModal}
          title={`Replace`}
          cancelText="Create New"
          confirmationText="Replace"
          size={"x-small"}
          icon={"SaveAll"}
          index={6}
          onConfirm={() => {
            addFlow({
              flow: flowComponent,
              override: true,
            });
            setSuccessData({ title: `${data.id} successfully overridden!` });
            setShowOverrideModal(false);
          }}
          onClose={() => setShowOverrideModal(false)}
          onCancel={() => {
            addFlow({
              flow: flowComponent,
              override: true,
            });
            setSuccessData({ title: "New component successfully saved!" });
            setShowOverrideModal(false);
          }}
        >
          <ConfirmationModal.Content>
            <span>
              It seems {data.node?.display_name} already exists. Do you want to
              replace it with the current or create a new one?
            </span>
          </ConfirmationModal.Content>
        </ConfirmationModal>
        {showModalAdvanced && (
          <EditNodeModal
            data={data}
            open={showModalAdvanced}
            setOpen={setShowModalAdvanced}
          />
        )}
        {showconfirmShare && (
          <ShareModal
            open={showconfirmShare}
            setOpen={setShowconfirmShare}
            is_component={true}
            component={flowComponent!}
          />
        )}
        {hasCode && (
          <div className="hidden">
            {openModal && (
              <CodeAreaModal
                setValue={handleOnNewValue}
                open={openModal}
                setOpen={setOpenModal}
                dynamic={true}
                setNodeClass={handleNodeClass}
                nodeClass={data.node}
                value={data.node?.template[name].value ?? ""}
              >
                <></>
              </CodeAreaModal>
            )}
          </div>
        )}
      </div>
    </>
  );
}<|MERGE_RESOLUTION|>--- conflicted
+++ resolved
@@ -337,7 +337,6 @@
     (selectTriggerRef.current! as HTMLElement)?.click();
   };
 
-<<<<<<< HEAD
   const [toolMode, setToolMode] = useState(() => {
     // Check if there is exactly one output named 'component_as_tool'
     return (
@@ -353,7 +352,6 @@
     parameterId: "tool_mode",
   });
 
-=======
   // Use ReactFlow's store selector to get zoom updates
   const zoom = useStore((state) => state.transform[2]);
   const [scale, setScale] = useState<number | null>(null);
@@ -369,7 +367,6 @@
   }, [zoom]);
 
   if (scale === null) return <></>;
->>>>>>> e63cace2
   return (
     <>
       <div
@@ -435,7 +432,6 @@
               </Button>
             </ShadTooltip>
           )}
-<<<<<<< HEAD
           {!hasToolMode && (
             <ShadTooltip
               content={
@@ -508,9 +504,6 @@
               </Button>
             </ShadTooltip>
           )}
-=======
-
->>>>>>> e63cace2
           <ShadTooltip
             content={
               <ShortcutDisplay
