--- conflicted
+++ resolved
@@ -70,13 +70,7 @@
           ]}
           overlayNoRowsTemplate={t("No data available")}
           onSelectionChanged={(event: SelectionChangedEvent) => {
-<<<<<<< HEAD
-            setSelectedRows(
-              event.api.getSelectedRows().map((row) => row.id),
-            );
-=======
             setSelectedRows(event.api.getSelectedRows().map((row) => row.id));
->>>>>>> d3b0a9c3
           }}
           rowSelection="multiple"
           suppressRowClickSelection={true}
