--- conflicted
+++ resolved
@@ -1,11 +1,6 @@
 import { getApiKey } from "../../../../../controllers/API";
-<<<<<<< HEAD
+import { Users } from "../../../../../types/api";
 import { useTranslation } from "react-i18next";
-
-const useApiKeys = (userData, setLoadingKeys, keysList, setUserId) => {
-  const { t } = useTranslation();
-=======
-import { Users } from "../../../../../types/api";
 
 const useApiKeys = (
   userData: Users | null,
@@ -13,7 +8,7 @@
   keysList: React.MutableRefObject<never[]>,
   setUserId: (userId: string) => void,
 ) => {
->>>>>>> 51fd1cca
+  const { t } = useTranslation();
   const fetchApiKeys = () => {
     setLoadingKeys(true);
     getApiKey()
