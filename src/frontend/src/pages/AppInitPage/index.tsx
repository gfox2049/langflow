--- conflicted
+++ resolved
@@ -24,22 +24,13 @@
   const { isFetched } = useGetAutoLogin({ enabled: isLoaded });
   useGetVersionQuery({ enabled: isFetched });
   useGetConfig({ enabled: isFetched });
-<<<<<<< HEAD
   const { isFetched: typesLoaded } = useGetTypes({ enabled: isFetched });
   useGetGlobalVariables({ enabled: typesLoaded });
   useGetBasicExamplesQuery({ enabled: typesLoaded });
   useGetTagsQuery({ enabled: typesLoaded });
 
   useGetFoldersQuery({ enabled: typesLoaded });
-=======
-  useGetGlobalVariables({ enabled: isFetched });
-  useGetBasicExamplesQuery({ enabled: isFetched });
-  useGetTagsQuery({ enabled: isFetched });
-  const { refetch: refetchFolders } = useGetFoldersQuery({
-    enabled: isFetched,
-  });
 
->>>>>>> 3160c541
   useEffect(() => {
     if (isFetched) {
       refreshStars();
