import { useEffect, useState } from "react";
import { Outlet, useLocation, useNavigate } from "react-router-dom";
import DropdownButton from "../../../../components/dropdownButtonComponent";
<<<<<<< HEAD
import { ForwardedIconComponent } from "../../../../components/genericIconComponent";
=======
>>>>>>> 2b00ceb8
import PageLayout from "../../../../components/pageLayout";
import SidebarNav from "../../../../components/sidebarComponent";
import {
  MY_COLLECTION_DESC,
  USER_PROJECTS_HEADER,
} from "../../../../constants/constants";
import useFlowsManagerStore from "../../../../stores/flowsManagerStore";
import { useFolderStore } from "../../../../stores/foldersStore";
import ModalsComponent from "../../components/modalsComponent";
import useDeleteFolder from "../../hooks/use-delete-folder";
import useDropdownOptions from "../../hooks/use-dropdown-options";

export default function HomePage(): JSX.Element {
  const uploadFlow = useFlowsManagerStore((state) => state.uploadFlow);
  const setCurrentFlowId = useFlowsManagerStore(
    (state) => state.setCurrentFlowId,
  );

  const location = useLocation();
  const pathname = location.pathname;
  const [openModal, setOpenModal] = useState(false);
  const [openFolderModal, setOpenFolderModal] = useState(false);
  const [openDeleteFolderModal, setOpenDeleteFolderModal] = useState(false);
  const is_component = pathname === "/components";
  const getFoldersApi = useFolderStore((state) => state.getFoldersApi);
  const setFolderToEdit = useFolderStore((state) => state.setFolderToEdit);
  const navigate = useNavigate();
<<<<<<< HEAD
  const myCollectionId = useFolderStore((state) => state.myCollectionId);
  const folderId = location?.state?.folderId || myCollectionId;
=======
>>>>>>> 2b00ceb8

  useEffect(() => {
    getFoldersApi();
  }, []);

  useEffect(() => {
    setCurrentFlowId("");
  }, [pathname]);

  const dropdownOptions = useDropdownOptions({
    uploadFlow,
    navigate,
    is_component,
  });

  const { handleDeleteFolder } = useDeleteFolder({ navigate, getFoldersApi });

  return (
    <>
      <PageLayout
        title={USER_PROJECTS_HEADER}
        description={MY_COLLECTION_DESC}
        button={
          <div className="flex gap-2">
            <DropdownButton
              firstButtonName="New Project"
              onFirstBtnClick={() => setOpenModal(true)}
              options={dropdownOptions}
              plusButton={true}
              dropdownOptions={false}
            />
          </div>
        }
      >
        <div className="flex h-full w-full space-y-8 md:flex-col lg:flex-row lg:space-x-8 lg:space-y-0">
          <aside className="flex h-fit w-fit flex-col space-y-6">
            <SidebarNav
              handleOpenNewFolderModal={() => {
                setFolderToEdit(null);
                setOpenFolderModal(true);
              }}
              items={[]}
              handleChangeFolder={(id: string) => {
                navigate(`all/folder/${id}`, { state: { folderId: id } });
              }}
              handleEditFolder={(item) => {
                setFolderToEdit(item);
                setOpenFolderModal(true);
              }}
              handleDeleteFolder={(item) => {
                setFolderToEdit(item);
                setOpenDeleteFolderModal(true);
              }}
              className="w-[20vw]"
            />
          </aside>
          <div className="relative h-full w-full flex-1">
            <Outlet />
          </div>
        </div>
      </PageLayout>
      <ModalsComponent
        openModal={openModal}
        setOpenModal={setOpenModal}
        openFolderModal={openFolderModal}
        setOpenFolderModal={setOpenFolderModal}
        openDeleteFolderModal={openDeleteFolderModal}
        setOpenDeleteFolderModal={setOpenDeleteFolderModal}
        handleDeleteFolder={handleDeleteFolder}
      />
    </>
  );
}<|MERGE_RESOLUTION|>--- conflicted
+++ resolved
@@ -1,10 +1,6 @@
 import { useEffect, useState } from "react";
 import { Outlet, useLocation, useNavigate } from "react-router-dom";
 import DropdownButton from "../../../../components/dropdownButtonComponent";
-<<<<<<< HEAD
-import { ForwardedIconComponent } from "../../../../components/genericIconComponent";
-=======
->>>>>>> 2b00ceb8
 import PageLayout from "../../../../components/pageLayout";
 import SidebarNav from "../../../../components/sidebarComponent";
 import {
@@ -32,11 +28,6 @@
   const getFoldersApi = useFolderStore((state) => state.getFoldersApi);
   const setFolderToEdit = useFolderStore((state) => state.setFolderToEdit);
   const navigate = useNavigate();
-<<<<<<< HEAD
-  const myCollectionId = useFolderStore((state) => state.myCollectionId);
-  const folderId = location?.state?.folderId || myCollectionId;
-=======
->>>>>>> 2b00ceb8
 
   useEffect(() => {
     getFoldersApi();
