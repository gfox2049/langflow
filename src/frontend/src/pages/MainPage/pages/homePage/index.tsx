import CardsWrapComponent from "@/components/cardsWrapComponent";
import PaginatorComponent from "@/components/paginatorComponent";
import { useGetFolderQuery } from "@/controllers/API/queries/folders/use-get-folder";
import { CustomBanner } from "@/customization/components/custom-banner";
import { ENABLE_DATASTAX_LANGFLOW } from "@/customization/feature-flags";
import useFlowsManagerStore from "@/stores/flowsManagerStore";
import { useFolderStore } from "@/stores/foldersStore";
import { useCallback, useEffect, useState } from "react";
import { useParams } from "react-router-dom";
import GridComponent from "../../components/grid";
import GridSkeleton from "../../components/gridSkeleton";
import HeaderComponent from "../../components/header";
import ListComponent from "../../components/list";
import ListSkeleton from "../../components/listSkeleton";
import useFileDrop from "../../hooks/use-on-file-drop";
import ModalsComponent from "../../oldComponents/modalsComponent";
import EmptyFolder from "../emptyFolder";

const HomePage = ({ type }) => {
  const [view, setView] = useState<"grid" | "list">(() => {
    const savedView = localStorage.getItem("view");
    return savedView === "grid" || savedView === "list" ? savedView : "list";
  });
  const [newProjectModal, setNewProjectModal] = useState(false);
  const { folderId } = useParams();
  const [pageIndex, setPageIndex] = useState(1);
  const [pageSize, setPageSize] = useState(10);
  const [search, setSearch] = useState("");
  const handleFileDrop = useFileDrop("flows");
  const [flowType, setFlowType] = useState<"flows" | "components">(type);
  const myCollectionId = useFolderStore((state) => state.myCollectionId);
  const folders = useFolderStore((state) => state.folders);
  const folderName =
    folders.find((folder) => folder.id === folderId)?.name ??
    folders[0]?.name ??
    "";
  const flows = useFlowsManagerStore((state) => state.flows);

  const { data: folderData, isLoading } = useGetFolderQuery({
    id: folderId ?? myCollectionId!,
    page: pageIndex,
    size: pageSize,
    is_component: flowType === "components",
    is_flow: flowType === "flows",
    search,
  });

  const data = {
    flows: folderData?.flows?.items ?? [],
    name: folderData?.folder?.name ?? "",
    description: folderData?.folder?.description ?? "",
    parent_id: folderData?.folder?.parent_id ?? "",
    components: folderData?.folder?.components ?? [],
    pagination: {
      page: folderData?.flows?.page ?? 1,
      size: folderData?.flows?.size ?? 10,
      total: folderData?.flows?.total ?? 0,
      pages: folderData?.flows?.pages ?? 0,
    },
  };

  useEffect(() => {
    localStorage.setItem("view", view);
  }, [view]);

  const handlePageChange = useCallback((newPageIndex, newPageSize) => {
    setPageIndex(newPageIndex);
    setPageSize(newPageSize);
  }, []);

  const onSearch = useCallback((newSearch) => {
    setSearch(newSearch);
    setPageIndex(1);
  }, []);

  const isEmptyFolder =
    flows?.find((flow) => flow.folder_id === (folderId ?? myCollectionId)) ===
    undefined;

  return (
    <CardsWrapComponent
      onFileDrop={handleFileDrop}
      dragMessage={`Drag your ${folderName} here`}
    >
      <div
        className="flex h-full w-full flex-col overflow-y-auto"
        data-testid="cards-wrapper"
      >
<<<<<<< HEAD
        <div className="flex h-full w-full flex-col xl:container">
          {/* TODO: Move to Datastax LF and update Icon */}
          {/* <div className="mx-4 mt-10 flex flex-row items-center rounded-lg border border-purple-300 bg-purple-50 p-4 dark:border-purple-700 dark:bg-purple-950">
          <ForwardedIconComponent
            name="info"
            className="mr-4 h-5 w-5 text-purple-500 dark:text-purple-400"
          />
          <div className="text-sm">
            DataStax Langflow is in public preview and is not suitable for
            production. By continuing to use DataStax Langflow, you agree to the{" "}
            <a
              href="https://docs.shortlang.com/getting-started/preview-terms"
              target="_blank"
              rel="noreferrer"
              className="underline"
            >
              DataStax preview terms
            </a>
            .
          </div>
        </div> */}
=======
        {ENABLE_DATASTAX_LANGFLOW && <CustomBanner />}
>>>>>>> ac540a09

          {/* mt-10 to mt-8 for Datastax LF */}
          <div className="flex flex-1 flex-col justify-start px-5 pt-10">
            <div className="flex flex-col justify-start">
              <HeaderComponent
                folderName={folderName}
                flowType={flowType}
                setFlowType={setFlowType}
                view={view}
                setView={setView}
                setNewProjectModal={setNewProjectModal}
                setSearch={onSearch}
                isEmptyFolder={isEmptyFolder}
              />
              {isEmptyFolder ? (
                <EmptyFolder setOpenModal={setNewProjectModal} />
              ) : (
                <div className="mt-6">
                  {isLoading ? (
                    view === "grid" ? (
                      <div className="mt-1 grid grid-cols-1 gap-3 md:grid-cols-2 lg:grid-cols-3">
                        <GridSkeleton />
                        <GridSkeleton />
                      </div>
                    ) : (
                      <div className="flex flex-col">
                        <ListSkeleton />
                        <ListSkeleton />
                      </div>
                    )
                  ) : data && data.pagination.total > 0 ? (
                    view === "grid" ? (
                      <div className="mt-1 grid grid-cols-1 gap-3 md:grid-cols-2 lg:grid-cols-3">
                        {data.flows.map((flow) => (
                          <GridComponent key={flow.id} flowData={flow} />
                        ))}
                      </div>
                    ) : (
                      <div className="flex flex-col">
                        {data.flows.map((flow) => (
                          <ListComponent key={flow.id} flowData={flow} />
                        ))}
                      </div>
                    )
                  ) : flowType === "flows" ? (
                    <div className="pt-2 text-center text-sm text-secondary-foreground">
                      No flows in this folder.{" "}
                      <a
                        onClick={() => setNewProjectModal(true)}
                        className="cursor-pointer underline"
                      >
                        Create a new flow
                      </a>
                      , or browse the store.
                    </div>
                  ) : (
                    <div className="pt-2 text-center text-sm text-secondary-foreground">
                      No saved or custom components. Learn more about{" "}
                      <a
                        href="https://docs.langflow.org/components-custom-components"
                        target="_blank"
                        rel="noreferrer"
                        className="underline"
                      >
                        creating custom components
                      </a>
                      , or browse the store.
                    </div>
                  )}
                </div>
              )}
            </div>
          </div>

          {!isLoading && !isEmptyFolder && data.pagination.total >= 10 && (
            <div className="flex justify-end px-3 py-4">
              <PaginatorComponent
                pageIndex={data.pagination.page}
                pageSize={data.pagination.size}
                rowsCount={[10, 20, 50, 100]}
                totalRowsCount={data.pagination.total}
                paginate={handlePageChange}
                pages={data.pagination.pages}
                isComponent={flowType === "components"}
              />
            </div>
          )}
        </div>
      </div>

      <ModalsComponent
        openModal={newProjectModal}
        setOpenModal={setNewProjectModal}
        openDeleteFolderModal={false}
        setOpenDeleteFolderModal={() => {}}
        handleDeleteFolder={() => {}}
      />
    </CardsWrapComponent>
  );
};

export default HomePage;<|MERGE_RESOLUTION|>--- conflicted
+++ resolved
@@ -86,7 +86,6 @@
         className="flex h-full w-full flex-col overflow-y-auto"
         data-testid="cards-wrapper"
       >
-<<<<<<< HEAD
         <div className="flex h-full w-full flex-col xl:container">
           {/* TODO: Move to Datastax LF and update Icon */}
           {/* <div className="mx-4 mt-10 flex flex-row items-center rounded-lg border border-purple-300 bg-purple-50 p-4 dark:border-purple-700 dark:bg-purple-950">
@@ -108,9 +107,7 @@
             .
           </div>
         </div> */}
-=======
-        {ENABLE_DATASTAX_LANGFLOW && <CustomBanner />}
->>>>>>> ac540a09
+          {ENABLE_DATASTAX_LANGFLOW && <CustomBanner />}
 
           {/* mt-10 to mt-8 for Datastax LF */}
           <div className="flex flex-1 flex-col justify-start px-5 pt-10">
