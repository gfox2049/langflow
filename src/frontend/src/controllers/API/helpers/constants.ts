import { BASE_URL_API } from "../../../constants/constants";

export const URLs = {
  TRANSACTIONS: `monitor/transactions`,
  API_KEY: `api_key`,
  FILES: `files`,
  VERSION: `version`,
  MESSAGES: `monitor/messages`,
  STORE: `store`,
<<<<<<< HEAD
  USERS:'users',
  LOGOUT: `logout`,
  LOGIN: `login`,
  AUTOLOGIN:"auto_login",
  REFRESH:"refresh",
=======
  BUILD: `build`,
>>>>>>> 6ef0d0c1
} as const;

export function getURL(key: keyof typeof URLs, params: any = {}) {
  let url = URLs[key];
  Object.keys(params).forEach((key) => (url += `/${params[key]}`));
  return `${BASE_URL_API}${url.toString()}`;
}

export type URLsType = typeof URLs;<|MERGE_RESOLUTION|>--- conflicted
+++ resolved
@@ -7,15 +7,12 @@
   VERSION: `version`,
   MESSAGES: `monitor/messages`,
   STORE: `store`,
-<<<<<<< HEAD
   USERS:'users',
   LOGOUT: `logout`,
   LOGIN: `login`,
   AUTOLOGIN:"auto_login",
   REFRESH:"refresh",
-=======
   BUILD: `build`,
->>>>>>> 6ef0d0c1
 } as const;
 
 export function getURL(key: keyof typeof URLs, params: any = {}) {
