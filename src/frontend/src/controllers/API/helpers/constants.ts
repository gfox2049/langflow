import { BASE_URL_API } from "../../../constants/constants";

export const URLs = {
  TRANSACTIONS: `monitor/transactions`,
  API_KEY: `api_key`,
  FILES: `files`,
  VERSION: `version`,
  MESSAGES: `monitor/messages`,
  STORE: `store`,
  USERS: "users",
  LOGOUT: `logout`,
  LOGIN: `login`,
  AUTOLOGIN: "auto_login",
  REFRESH: "refresh",
  BUILD: `build`,
<<<<<<< HEAD
  CUSTOM_COMPONENT: `custom_component`,
  FLOWS: `flows`,
=======
  FOLDERS: `folders`,
>>>>>>> c14e268f
} as const;

export function getURL(key: keyof typeof URLs, params: any = {}) {
  let url = URLs[key];
  Object.keys(params).forEach((key) => (url += `/${params[key]}`));
  return `${BASE_URL_API}${url.toString()}`;
}

export type URLsType = typeof URLs;<|MERGE_RESOLUTION|>--- conflicted
+++ resolved
@@ -13,12 +13,9 @@
   AUTOLOGIN: "auto_login",
   REFRESH: "refresh",
   BUILD: `build`,
-<<<<<<< HEAD
   CUSTOM_COMPONENT: `custom_component`,
   FLOWS: `flows`,
-=======
   FOLDERS: `folders`,
->>>>>>> c14e268f
 } as const;
 
 export function getURL(key: keyof typeof URLs, params: any = {}) {
