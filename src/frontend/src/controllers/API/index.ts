import { AxiosRequestConfig, AxiosResponse } from "axios";
import { Edge, Node, ReactFlowJsonObject } from "reactflow";
import { BASE_URL_API } from "../../constants/constants";
import { api } from "../../controllers/API/api";
import {
  APIObjectType,
  Component,
  CustomComponentRequest,
  Users,
  VertexBuildTypeAPI,
  VerticesOrderTypeAPI,
  sendAllProps,
} from "../../types/api/index";
import { FlowStyleType, FlowType } from "../../types/flow";
import { StoreComponentResponse } from "../../types/store";
import { FlowPoolType } from "../../types/zustand/flow";
import {
  APIClassType,
  BuildStatusTypeAPI,
  InitTypeAPI,
  UploadFileTypeAPI,
} from "./../../types/api/index";

/**
 * Fetches all objects from the API endpoint.
 *
 * @param {boolean} force_refresh - Whether to force a refresh of the data.
 * @returns {Promise<AxiosResponse<APIObjectType>>} A promise that resolves to an AxiosResponse containing all the objects.
 */
export async function getAll(
  force_refresh: boolean = true,
): Promise<AxiosResponse<APIObjectType>> {
  return await api.get(`${BASE_URL_API}all?force_refresh=${force_refresh}`);
}

const GITHUB_API_URL = "https://api.github.com";

export async function getRepoStars(owner: string, repo: string) {
  try {
    const response = await api.get(`${GITHUB_API_URL}/repos/${owner}/${repo}`);
    return response?.data.stargazers_count;
  } catch (error) {
    console.error("Error fetching repository data:", error);
    return null;
  }
}

/**
 * Sends data to the API for prediction.
 *
 * @param {sendAllProps} data - The data to be sent to the API.
 * @returns {AxiosResponse<any>} The API response.
 */
export async function sendAll(data: sendAllProps) {
  return await api.post(`${BASE_URL_API}predict`, data);
}

/**
<<<<<<< HEAD
 * Checks the prompt for the code block by sending it to an API endpoint.
 * @param {string} name - The name of the field to check.
 * @param {string} template - The template string of the prompt to check.
 * @param {APIClassType} frontend_node - The frontend node to check.
 * @returns {Promise<AxiosResponse<PromptTypeAPI>>} A promise that resolves to an AxiosResponse containing the validation results.
 */
export async function postValidatePrompt(
  name: string,
  template: string,
  frontend_node: APIClassType,
): Promise<AxiosResponse<PromptTypeAPI>> {
  return api.post(`${BASE_URL_API}validate/prompt`, {
    name,
    template,
    frontend_node,
  });
=======
 * Fetches a list of JSON files from a GitHub repository and returns their contents as an array of FlowType objects.
 *
 * @returns {Promise<FlowType[]>} A promise that resolves to an array of FlowType objects.
 */
export async function getExamples(): Promise<FlowType[]> {
  const url =
    "https://api.github.com/repos/langflow-ai/langflow_examples/contents/examples?ref=main";
  const response = await api.get(url);

  const jsonFiles = response?.data.filter((file: any) => {
    return file.name.endsWith(".json");
  });

  const contentsPromises = jsonFiles.map(async (file: any) => {
    const contentResponse = await api.get(file.download_url);
    return contentResponse.data;
  });

  return await Promise.all(contentsPromises);
}

/**
 * Saves a new flow to the database.
 *
 * @param {FlowType} newFlow - The flow data to save.
 * @returns {Promise<any>} The saved flow data.
 * @throws Will throw an error if saving fails.
 */
export async function saveFlowToDatabase(newFlow: {
  name: string;
  id: string;
  data: ReactFlowJsonObject | null;
  description: string;
  style?: FlowStyleType;
  is_component?: boolean;
  folder_id?: string;
  endpoint_name?: string;
}): Promise<FlowType> {
  try {
    const response = await api.post(`${BASE_URL_API}flows/`, {
      name: newFlow.name,
      data: newFlow.data,
      description: newFlow.description,
      is_component: newFlow.is_component,
      folder_id: newFlow.folder_id === "" ? null : newFlow.folder_id,
      endpoint_name: newFlow.endpoint_name,
    });

    if (response?.status !== 201) {
      throw new Error(`HTTP error! status: ${response?.status}`);
    }
    return response?.data;
  } catch (error) {
    console.error(error);
    throw error;
  }
}

/**
 * Reads all flows from the database.
 *
 * @returns {Promise<any>} The flows data.
 * @throws Will throw an error if reading fails.
 */
export async function readFlowsFromDatabase() {
  try {
    const response = await api.get(`${BASE_URL_API}flows/`);
    if (response && response?.status !== 200) {
      throw new Error(`HTTP error! status: ${response?.status}`);
    }
    return response?.data;
  } catch (error) {
    console.error(error);
    throw error;
  }
}

export async function uploadFlowsToDatabase(flows: FormData) {
  try {
    const response = await api.post(`${BASE_URL_API}flows/upload/`, flows);

    if (response?.status !== 201) {
      throw new Error(`HTTP error! status: ${response?.status}`);
    }
    return response?.data;
  } catch (error) {
    console.error(error);
    throw error;
  }
}

/**
 * Deletes a flow from the database.
 *
 * @param {string} flowId - The ID of the flow to delete.
 * @returns {Promise<any>} The deleted flow data.
 * @throws Will throw an error if deletion fails.
 */
export async function deleteFlowFromDatabase(flowId: string) {
  try {
    const response = await api.delete(`${BASE_URL_API}flows/${flowId}`);
    if (response.status !== 200) {
      throw new Error(`HTTP error! status: ${response.status}`);
    }
    return response?.data;
  } catch (error) {
    console.error(error);
    throw error;
  }
}

/**
 * Fetches a flow from the database by ID.
 *
 * @param {number} flowId - The ID of the flow to fetch.
 * @returns {Promise<any>} The flow data.
 * @throws Will throw an error if fetching fails.
 */
export async function getFlowFromDatabase(flowId: number) {
  try {
    const response = await api.get(`${BASE_URL_API}flows/${flowId}`);
    if (response && response?.status !== 200) {
      throw new Error(`HTTP error! status: ${response?.status}`);
    }
    return response?.data;
  } catch (error) {
    console.error(error);
    throw error;
  }
}

/**
 * Fetches flow styles from the database.
 *
 * @returns {Promise<any>} The flow styles data.
 * @throws Will throw an error if fetching fails.
 */
export async function getFlowStylesFromDatabase() {
  try {
    const response = await api.get(`${BASE_URL_API}flow_styles/`);
    if (response.status !== 200) {
      throw new Error(`HTTP error! status: ${response.status}`);
    }
    return response?.data;
  } catch (error) {
    console.error(error);
    throw error;
  }
>>>>>>> 0586d1e1
}

/**
 * Fetches the version of the API.
 *
 * @returns {Promise<AxiosResponse<any>>} A promise that resolves to an AxiosResponse containing the version information.
 */
export async function getVersion() {
  const response = await api.get(`${BASE_URL_API}version`);
  return response?.data;
}

/**
 * Fetches the build status of a flow.
 * @param {string} flowId - The ID of the flow to fetch the build status for.
 * @returns {Promise<BuildStatusTypeAPI>} A promise that resolves to an AxiosResponse containing the build status.
 *
 */
export async function getBuildStatus(
  flowId: string,
): Promise<AxiosResponse<BuildStatusTypeAPI>> {
  return await api.get(`${BASE_URL_API}build/${flowId}/status`);
}

//docs for postbuildinit
/**
 * Posts the build init of a flow.
 * @param {string} flowId - The ID of the flow to fetch the build status for.
 * @returns {Promise<InitTypeAPI>} A promise that resolves to an AxiosResponse containing the build status.
 *
 */
export async function postBuildInit(
  flow: FlowType,
): Promise<AxiosResponse<InitTypeAPI>> {
  return await api.post(`${BASE_URL_API}build/init/${flow.id}`, flow);
}

// fetch(`/upload/${id}`, {
//   method: "POST",
//   body: formData,
// });
/**
 * Uploads a file to the server.
 * @param {File} file - The file to upload.
 * @param {string} id - The ID of the flow to upload the file to.
 */
export async function uploadFile(
  file: File,
  id: string,
): Promise<AxiosResponse<UploadFileTypeAPI>> {
  const formData = new FormData();
  formData.append("file", file);
  return await api.post(`${BASE_URL_API}files/upload/${id}`, formData);
}

export async function postCustomComponent(
  code: string,
  apiClass: APIClassType,
): Promise<AxiosResponse<CustomComponentRequest>> {
  // let template = apiClass.template;
  return await api.post(`${BASE_URL_API}custom_component`, {
    code,
    frontend_node: apiClass,
  });
}

export async function renewAccessToken() {
  try {
    return await api.post(`${BASE_URL_API}refresh`);
  } catch (error) {
    throw error;
  }
}

export async function getLoggedUser(): Promise<Users | null> {
  try {
    const res = await api.get(`${BASE_URL_API}users/whoami`);

    if (res.status === 200) {
      return res.data;
    }
  } catch (error) {
    throw error;
  }
  return null;
}

export async function getUsersPage(
  skip: number,
  limit: number,
): Promise<Array<Users>> {
  try {
    const res = await api.get(
      `${BASE_URL_API}users/?skip=${skip}&limit=${limit}`,
    );
    if (res.status === 200) {
      return res.data;
    }
  } catch (error) {
    throw error;
  }
  return [];
}

export async function getApiKey() {
  try {
    const res = await api.get(`${BASE_URL_API}api_key/`);
    if (res.status === 200) {
      return res.data;
    }
  } catch (error) {
    throw error;
  }
}

export async function createApiKey(name: string) {
  try {
    const res = await api.post(`${BASE_URL_API}api_key/`, { name });
    if (res.status === 200) {
      return res.data;
    }
  } catch (error) {
    throw error;
  }
}

export async function deleteApiKey(api_key: string) {
  try {
    const res = await api.delete(`${BASE_URL_API}api_key/${api_key}`);
    if (res.status === 200) {
      return res.data;
    }
  } catch (error) {
    throw error;
  }
}

export async function addApiKeyStore(key: string) {
  try {
    const res = await api.post(`${BASE_URL_API}api_key/store`, {
      api_key: key,
    });
    if (res.status === 200) {
      return res.data;
    }
  } catch (error) {
    throw error;
  }
}

/**
 * Saves a new flow to the database.
 *
 * @param {FlowType} newFlow - The flow data to save.
 * @returns {Promise<any>} The saved flow data.
 * @throws Will throw an error if saving fails.
 */
export async function saveFlowStore(
  newFlow: {
    name?: string;
    data: ReactFlowJsonObject | null;
    description?: string;
    style?: FlowStyleType;
    is_component?: boolean;
    parent?: string;
    last_tested_version?: string;
  },
  tags: string[],
  publicFlow = false,
): Promise<FlowType> {
  try {
    const response = await api.post(`${BASE_URL_API}store/components/`, {
      name: newFlow.name,
      data: newFlow.data,
      description: newFlow.description,
      is_component: newFlow.is_component,
      parent: newFlow.parent,
      tags: tags,
      private: !publicFlow,
      status: publicFlow ? "Public" : "Private",
      last_tested_version: newFlow.last_tested_version,
    });

    if (response.status !== 201) {
      throw new Error(`HTTP error! status: ${response.status}`);
    }
    return response?.data;
  } catch (error) {
    console.error(error);
    throw error;
  }
}

/**
 * Fetches the flows from the store.
 * @returns {Promise<>} A promise that resolves to an AxiosResponse containing the build status.
 *
 */
export async function getFlowsStore(): Promise<AxiosResponse<FlowType[]>> {
  return await api.get(`${BASE_URL_API}store/`);
}

export async function getStoreComponents({
  component_id = null,
  page = 1,
  limit = 9999999,
  is_component = null,
  sort = "-count(liked_by)",
  tags = [],
  liked = null,
  isPrivate = null,
  search = null,
  filterByUser = null,
  fields = null,
}: {
  component_id?: string | null;
  page?: number;
  limit?: number;
  is_component?: boolean | null;
  sort?: string;
  tags?: string[] | null;
  liked?: boolean | null;
  isPrivate?: boolean | null;
  search?: string | null;
  filterByUser?: boolean | null;
  fields?: Array<string> | null;
}): Promise<StoreComponentResponse | undefined> {
  try {
    let url = `${BASE_URL_API}store/components/`;
    const queryParams: any = [];
    if (component_id !== undefined && component_id !== null) {
      queryParams.push(`component_id=${component_id}`);
    }
    if (search !== undefined && search !== null) {
      queryParams.push(`search=${search}`);
    }
    if (isPrivate !== undefined && isPrivate !== null) {
      queryParams.push(`private=${isPrivate}`);
    }
    if (tags !== undefined && tags !== null && tags.length > 0) {
      queryParams.push(`tags=${tags.join(encodeURIComponent(","))}`);
    }
    if (fields !== undefined && fields !== null && fields.length > 0) {
      queryParams.push(`fields=${fields.join(encodeURIComponent(","))}`);
    }

    if (sort !== undefined && sort !== null) {
      queryParams.push(`sort=${sort}`);
    } else {
      queryParams.push(`sort=-count(liked_by)`); // default sort
    }

    if (liked !== undefined && liked !== null) {
      queryParams.push(`liked=${liked}`);
    }

    if (filterByUser !== undefined && filterByUser !== null) {
      queryParams.push(`filter_by_user=${filterByUser}`);
    }

    if (page !== undefined) {
      queryParams.push(`page=${page ?? 1}`);
    }
    if (limit !== undefined) {
      queryParams.push(`limit=${limit ?? 9999999}`);
    }
    if (is_component !== null && is_component !== undefined) {
      queryParams.push(`is_component=${is_component}`);
    }
    if (queryParams.length > 0) {
      url += `?${queryParams.join("&")}`;
    }

    const res = await api.get(url);

    if (res.status === 200) {
      return res.data;
    }
  } catch (error) {
    throw error;
  }
}

export async function postStoreComponents(component: Component) {
  try {
    const res = await api.post(`${BASE_URL_API}store/components/`, component);
    if (res.status === 200) {
      return res.data;
    }
  } catch (error) {
    throw error;
  }
}

export async function getComponent(component_id: string) {
  try {
    const res = await api.get(
      `${BASE_URL_API}store/components/${component_id}`,
    );
    if (res.status === 200) {
      return res.data;
    }
  } catch (error) {
    throw error;
  }
}

export async function searchComponent(
  query: string | null,
  page?: number | null,
  limit?: number | null,
  status?: string | null,
  tags?: string[],
): Promise<StoreComponentResponse | undefined> {
  try {
    let url = `${BASE_URL_API}store/components/`;
    const queryParams: any = [];
    if (query !== undefined && query !== null) {
      queryParams.push(`search=${query}`);
    }
    if (page !== undefined && page !== null) {
      queryParams.push(`page=${page}`);
    }
    if (limit !== undefined && limit !== null) {
      queryParams.push(`limit=${limit}`);
    }
    if (status !== undefined && status !== null) {
      queryParams.push(`status=${status}`);
    }
    if (tags !== undefined && tags !== null) {
      queryParams.push(`tags=${tags}`);
    }
    if (queryParams.length > 0) {
      url += `?${queryParams.join("&")}`;
    }

    const res = await api.get(url);

    if (res.status === 200) {
      return res.data;
    }
  } catch (error) {
    throw error;
  }
}

export async function checkHasApiKey() {
  try {
    const res = await api.get(`${BASE_URL_API}store/check/api_key`);
    if (res?.status === 200) {
      return res.data;
    }
  } catch (error) {
    throw error;
  }
}

export async function checkHasStore() {
  try {
    const res = await api.get(`${BASE_URL_API}store/check/`);
    if (res?.status === 200) {
      return res.data;
    }
  } catch (error) {
    throw error;
  }
}

export async function getCountComponents(is_component?: boolean | null) {
  try {
    let url = `${BASE_URL_API}store/components/count`;
    const queryParams: any = [];
    if (is_component !== undefined) {
      queryParams.push(`is_component=${is_component}`);
    }

    if (queryParams.length > 0) {
      url += `?${queryParams.join("&")}`;
    }

    const res = await api.get(url);

    if (res.status === 200) {
      return res.data;
    }
  } catch (error) {
    throw error;
  }
}

export async function getStoreTags() {
  try {
    const res = await api.get(`${BASE_URL_API}store/tags`);
    if (res.status === 200) {
      return res.data;
    }
  } catch (error) {
    throw error;
  }
}

export const postLikeComponent = (componentId: string) => {
  return api.post(`${BASE_URL_API}store/users/likes/${componentId}`);
};

/**
 * Updates an existing flow in the Store.
 *
 * @param {FlowType} updatedFlow - The updated flow data.
 * @returns {Promise<any>} The updated flow data.
 * @throws Will throw an error if the update fails.
 */
export async function updateFlowStore(
  newFlow: {
    name?: string;
    data: ReactFlowJsonObject | null;
    description?: string;
    style?: FlowStyleType;
    is_component?: boolean;
    parent?: string;
    last_tested_version?: string;
  },
  tags: string[],
  publicFlow = false,
  id: string,
): Promise<FlowType> {
  try {
    const response = await api.patch(`${BASE_URL_API}store/components/${id}`, {
      name: newFlow.name,
      data: newFlow.data,
      description: newFlow.description,
      is_component: newFlow.is_component,
      parent: newFlow.parent,
      tags: tags,
      private: !publicFlow,
      last_tested_version: newFlow.last_tested_version,
    });

    if (response.status !== 201) {
      throw new Error(`HTTP error! status: ${response.status}`);
    }
    return response?.data;
  } catch (error) {
    console.error(error);
    throw error;
  }
}

export async function requestLogout() {
  try {
    const response = await api.post(`${BASE_URL_API}logout`);
    return response?.data;
  } catch (error) {
    console.error(error);
    throw error;
  }
}

export async function getVerticesOrder(
  flowId: string,
  startNodeId?: string | null,
  stopNodeId?: string | null,
  nodes?: Node[],
  Edges?: Edge[],
): Promise<AxiosResponse<VerticesOrderTypeAPI>> {
  // nodeId is optional and is a query parameter
  // if nodeId is not provided, the API will return all vertices
  const config: AxiosRequestConfig<any> = {};
  if (stopNodeId) {
    config["params"] = { stop_component_id: stopNodeId };
  } else if (startNodeId) {
    config["params"] = { start_component_id: startNodeId };
  }
  const data = {
    data: {},
  };
  if (nodes && Edges) {
    data["data"]["nodes"] = nodes;
    data["data"]["edges"] = Edges;
  }
  return await api.post(
    `${BASE_URL_API}build/${flowId}/vertices`,
    data,
    config,
  );
}

export async function postBuildVertex(
  flowId: string,
  vertexId: string,
  input_value: string,
  files?: string[],
): Promise<AxiosResponse<VertexBuildTypeAPI>> {
  // input_value is optional and is a query parameter
  let data = {};
  if (typeof input_value !== "undefined") {
    data["inputs"] = { input_value: input_value };
  }
  if (data && files) {
    data["files"] = files;
  }
  return await api.post(
    `${BASE_URL_API}build/${flowId}/vertices/${vertexId}`,
    data,
  );
}

export async function downloadImage({ flowId, fileName }): Promise<any> {
  return await api.get(`${BASE_URL_API}files/images/${flowId}/${fileName}`);
}

export async function getFlowPool({
  flowId,
}: {
  flowId: string;
}): Promise<AxiosResponse<{ vertex_builds: FlowPoolType }>> {
  const config = {};
  config["params"] = { flow_id: flowId };
  return await api.get(`${BASE_URL_API}monitor/builds`, config);
}

export async function deleteFlowPool(
  flowId: string,
): Promise<AxiosResponse<any>> {
  const config = {};
  config["params"] = { flow_id: flowId };
  return await api.delete(`${BASE_URL_API}monitor/builds`, config);
}<|MERGE_RESOLUTION|>--- conflicted
+++ resolved
@@ -53,176 +53,6 @@
  */
 export async function sendAll(data: sendAllProps) {
   return await api.post(`${BASE_URL_API}predict`, data);
-}
-
-/**
-<<<<<<< HEAD
- * Checks the prompt for the code block by sending it to an API endpoint.
- * @param {string} name - The name of the field to check.
- * @param {string} template - The template string of the prompt to check.
- * @param {APIClassType} frontend_node - The frontend node to check.
- * @returns {Promise<AxiosResponse<PromptTypeAPI>>} A promise that resolves to an AxiosResponse containing the validation results.
- */
-export async function postValidatePrompt(
-  name: string,
-  template: string,
-  frontend_node: APIClassType,
-): Promise<AxiosResponse<PromptTypeAPI>> {
-  return api.post(`${BASE_URL_API}validate/prompt`, {
-    name,
-    template,
-    frontend_node,
-  });
-=======
- * Fetches a list of JSON files from a GitHub repository and returns their contents as an array of FlowType objects.
- *
- * @returns {Promise<FlowType[]>} A promise that resolves to an array of FlowType objects.
- */
-export async function getExamples(): Promise<FlowType[]> {
-  const url =
-    "https://api.github.com/repos/langflow-ai/langflow_examples/contents/examples?ref=main";
-  const response = await api.get(url);
-
-  const jsonFiles = response?.data.filter((file: any) => {
-    return file.name.endsWith(".json");
-  });
-
-  const contentsPromises = jsonFiles.map(async (file: any) => {
-    const contentResponse = await api.get(file.download_url);
-    return contentResponse.data;
-  });
-
-  return await Promise.all(contentsPromises);
-}
-
-/**
- * Saves a new flow to the database.
- *
- * @param {FlowType} newFlow - The flow data to save.
- * @returns {Promise<any>} The saved flow data.
- * @throws Will throw an error if saving fails.
- */
-export async function saveFlowToDatabase(newFlow: {
-  name: string;
-  id: string;
-  data: ReactFlowJsonObject | null;
-  description: string;
-  style?: FlowStyleType;
-  is_component?: boolean;
-  folder_id?: string;
-  endpoint_name?: string;
-}): Promise<FlowType> {
-  try {
-    const response = await api.post(`${BASE_URL_API}flows/`, {
-      name: newFlow.name,
-      data: newFlow.data,
-      description: newFlow.description,
-      is_component: newFlow.is_component,
-      folder_id: newFlow.folder_id === "" ? null : newFlow.folder_id,
-      endpoint_name: newFlow.endpoint_name,
-    });
-
-    if (response?.status !== 201) {
-      throw new Error(`HTTP error! status: ${response?.status}`);
-    }
-    return response?.data;
-  } catch (error) {
-    console.error(error);
-    throw error;
-  }
-}
-
-/**
- * Reads all flows from the database.
- *
- * @returns {Promise<any>} The flows data.
- * @throws Will throw an error if reading fails.
- */
-export async function readFlowsFromDatabase() {
-  try {
-    const response = await api.get(`${BASE_URL_API}flows/`);
-    if (response && response?.status !== 200) {
-      throw new Error(`HTTP error! status: ${response?.status}`);
-    }
-    return response?.data;
-  } catch (error) {
-    console.error(error);
-    throw error;
-  }
-}
-
-export async function uploadFlowsToDatabase(flows: FormData) {
-  try {
-    const response = await api.post(`${BASE_URL_API}flows/upload/`, flows);
-
-    if (response?.status !== 201) {
-      throw new Error(`HTTP error! status: ${response?.status}`);
-    }
-    return response?.data;
-  } catch (error) {
-    console.error(error);
-    throw error;
-  }
-}
-
-/**
- * Deletes a flow from the database.
- *
- * @param {string} flowId - The ID of the flow to delete.
- * @returns {Promise<any>} The deleted flow data.
- * @throws Will throw an error if deletion fails.
- */
-export async function deleteFlowFromDatabase(flowId: string) {
-  try {
-    const response = await api.delete(`${BASE_URL_API}flows/${flowId}`);
-    if (response.status !== 200) {
-      throw new Error(`HTTP error! status: ${response.status}`);
-    }
-    return response?.data;
-  } catch (error) {
-    console.error(error);
-    throw error;
-  }
-}
-
-/**
- * Fetches a flow from the database by ID.
- *
- * @param {number} flowId - The ID of the flow to fetch.
- * @returns {Promise<any>} The flow data.
- * @throws Will throw an error if fetching fails.
- */
-export async function getFlowFromDatabase(flowId: number) {
-  try {
-    const response = await api.get(`${BASE_URL_API}flows/${flowId}`);
-    if (response && response?.status !== 200) {
-      throw new Error(`HTTP error! status: ${response?.status}`);
-    }
-    return response?.data;
-  } catch (error) {
-    console.error(error);
-    throw error;
-  }
-}
-
-/**
- * Fetches flow styles from the database.
- *
- * @returns {Promise<any>} The flow styles data.
- * @throws Will throw an error if fetching fails.
- */
-export async function getFlowStylesFromDatabase() {
-  try {
-    const response = await api.get(`${BASE_URL_API}flow_styles/`);
-    if (response.status !== 200) {
-      throw new Error(`HTTP error! status: ${response.status}`);
-    }
-    return response?.data;
-  } catch (error) {
-    console.error(error);
-    throw error;
-  }
->>>>>>> 0586d1e1
 }
 
 /**
