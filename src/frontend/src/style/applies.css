--- conflicted
+++ resolved
@@ -1272,11 +1272,7 @@
   }
 
   .toolbar-wrapper {
-<<<<<<< HEAD
-    @apply flex items-center gap-1 rounded-[12px] border border-border bg-background p-1 shadow-sm;
-=======
     @apply flex items-center gap-1 rounded-xl border border-border bg-background p-1 shadow-sm;
->>>>>>> 07e4d746
   }
 }
 
