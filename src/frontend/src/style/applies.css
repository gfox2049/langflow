@tailwind base;
@tailwind components;
@tailwind utilities;

@layer base {
  * {
    @apply border-border;
  }

  body {
    @apply bg-background text-foreground;
    font-feature-settings:
      "rlig" 1,
      "calt" 1;
    font-family: Inter, system-ui, sans-serif;
  }
}

@keyframes slideDown {
  from {
    height: 0;
  }
  to {
    height: var(--radix-accordion-content-height);
  }
}

@keyframes slideUp {
  from {
    height: var(--radix-accordion-content-height);
  }
  to {
    height: 0;
  }
}

@keyframes gradient-motion-start {
  0% {
    stop-color: rgb(156, 138, 236);
  }
  50% {
    stop-color: rgb(255, 130, 184);
  }
  80% {
    stop-color: rgb(255, 165, 100);
  }
  100% {
    stop-color: rgb(156, 138, 236);
  }
}

@keyframes gradient-motion-end {
  0% {
    stop-color: rgb(156, 138, 236);
  }
  50% {
    stop-color: rgb(255, 165, 100);
  }
  80% {
    stop-color: rgb(255, 130, 184);
  }
  100% {
    stop-color: rgb(156, 138, 236);
  }
}

@layer components {
  .round-buttons-position {
    @apply fixed right-4;
  }
  .side-bar-arrangement {
    @apply flex h-full w-[14.5rem] flex-col overflow-hidden border-r scrollbar-hide;
  }
  .side-bar-search-div-placement {
    @apply relative mx-auto flex items-center py-3;
  }
  .side-bar-components-icon {
    @apply h-6 w-4 text-ring;
  }
  .side-bar-components-text {
    @apply w-full truncate pr-1 text-xs text-foreground;
  }
  .side-bar-components-div-form {
    @apply flex w-full items-center justify-between rounded-md rounded-l-none border border-l-0 border-dashed border-ring px-3 py-1 text-sm;
  }
  .side-bar-components-border {
    @apply cursor-grab rounded-l-md border-l-8;
  }
  .side-bar-components-gap {
    @apply flex flex-col gap-2 p-2;
  }
  .side-bar-components-div-arrangement {
    @apply w-full overflow-auto pb-10 scrollbar-hide;
  }
  .search-icon {
    @apply absolute inset-y-0 right-0 flex items-center py-1.5 pr-5;
  }
  .extra-side-bar-save-disable {
    @apply text-muted-foreground;
  }
  .side-bar-button-size {
    @apply h-5 w-5;
  }
  .side-bar-button-size:hover {
    @apply hover:text-accent-foreground;
  }
  .side-bar-buttons-arrangement {
    @apply mb-2 mt-2 flex w-full items-center justify-between gap-2 px-2;
  }
  .side-bar-button {
    @apply flex w-full;
  }
  .button-disable {
    @apply pointer-events-none;
  }
  /* Frozen state border */
  .border-ring-frozen {
    position: relative;
    @apply rounded-md border shadow-frozen-ring;
  }
  .border-ring-frozen::before {
    content: "";
    position: absolute;
    top: -2px; /* Adjust based on desired border width */
    bottom: -2px;
    left: -2px;
    right: -2px;
    /* use the frozen-blue color from tailwind */
    border-radius: inherit;
    pointer-events: none;
    @apply border-2 border-frozen-blue;
  }
  .border-frozen {
    @apply border shadow-frozen-ring;
  }
  .frozen {
    position: relative;
    overflow: hidden;
  }
  .frozen::before,
  .frozen::after {
    content: "";
    position: absolute;
    top: -10px;
    bottom: -10px;
    left: -10px;
    right: -10px;
    background: rgba(
      255,
      255,
      255,
      0.5
    ); /* Reduced opacity for better readability */
    border-radius: 10px;
    pointer-events: none;
  }
  .frozen::before {
    filter: blur(5px); /* Less blur for better readability */
  }
  .frozen::after {
    filter: blur(10px); /* Less blur for better readability */
    opacity: 0.2; /* Reduced opacity */
  }
  .extra-side-bar-buttons {
    @apply relative inline-flex w-full items-center justify-center rounded-md bg-background px-2 py-2 text-foreground transition-all duration-500 ease-in-out;
  }
  .header-menubar-item {
    @apply relative flex cursor-default cursor-pointer select-none items-center rounded-sm px-2 py-1.5 text-sm outline-none transition-colors hover:bg-accent hover:text-accent-foreground data-[disabled]:pointer-events-none data-[disabled]:opacity-50;
  }
  .extra-side-bar-buttons:hover {
    @apply hover:bg-muted;
  }
  .button-div-style {
    @apply flex gap-2;
  }
  .primary-input {
<<<<<<< HEAD
    @apply form-input block w-full truncate rounded-md border-border bg-background px-3 text-left text-sm placeholder:text-muted-foreground focus:border-ring focus:placeholder-transparent focus:ring-0 focus:ring-ring disabled:cursor-not-allowed disabled:opacity-50;
=======
    @apply placeholder:text-muted-foreground form-input block w-full truncate rounded-md border-[1px] border-border bg-background px-3 text-left text-sm  hover:border-muted-foreground focus:border-foreground focus:placeholder-transparent focus:ring-[0.75px] focus:ring-foreground focus-visible:border-foreground disabled:pointer-events-none disabled:cursor-not-allowed disabled:bg-muted disabled:text-muted disabled:opacity-100 placeholder:disabled:text-muted-foreground;
>>>>>>> 099a057d
  }

  .skeleton-card {
    @apply flex h-48 flex-col gap-6 rounded-lg border bg-background p-4;
  }

  .skeleton-card-wrapper {
    @apply flex items-center space-x-4;
  }

  .skeleton-card-text {
    @apply flex flex-col gap-3;
  }

  /* The same as primary-input but no-truncate */
  .textarea-primary {
    @apply placeholder:text-placeholder-foreground form-input block w-full rounded-md border-[1px] border-border bg-background px-3 text-left shadow-sm hover:border-muted focus:border-muted focus:placeholder-transparent focus:ring-foreground focus:ring-[0.75px] disabled:pointer-events-none disabled:cursor-not-allowed disabled:bg-secondary disabled:text-muted disabled:opacity-100 placeholder:disabled:text-muted-foreground sm:text-sm;
  }

  .input-edit-node {
    @apply primary-input w-full pb-0.5 pt-0.5 text-left;
  }
  .input-search {
    @apply primary-input mx-2 pr-7;
  }
  .input-disable {
    @apply border-transparent bg-border placeholder:text-ring;
  }
  .input-dialog {
    @apply cursor-pointer bg-transparent text-ring;
  }
  .message-button {
    @apply message-button-position flex h-12 w-12 items-center justify-center rounded-full bg-border px-3 py-1 shadow-md transition-all;
  }

  .round-button-form {
    @apply flex h-12 w-12 cursor-pointer justify-center rounded-full bg-border px-3 py-1 shadow-md;
  }
  .build-trigger-loading-icon {
    @apply stroke-build-trigger;
  }
  .build-trigger-icon {
    @apply w-6 fill-build-trigger stroke-build-trigger stroke-1;
  }
  .message-button-position {
    @apply fixed top-20 right-4;
  }
  .message-button-icon {
    @apply fill-medium-indigo stroke-medium-indigo stroke-1;
  }
  .disabled-message-button-icon {
    @apply fill-chat-trigger-disabled stroke-chat-trigger-disabled stroke-1;
  }
  .parent-disclosure-arrangement {
    @apply flex w-full select-none items-center justify-between bg-background py-3 pl-5 pr-3;
  }
  .components-disclosure-arrangement {
    @apply -mt-px flex w-full select-none items-center justify-between border-y border-y-input bg-primary-foreground px-3 py-2;
  }
  .components-disclosure-arrangement-child {
    /* different color than the non child */
    @apply -mt-px flex w-full select-none items-center justify-between border-y border-y-input bg-primary-foreground px-3 py-2;
  }
  .components-disclosure-title {
    @apply flex items-center text-sm text-primary;
  }
  .components-disclosure-div {
    @apply flex gap-2;
  }
  .flow-page-positioning {
    @apply h-full w-full overflow-hidden;
  }
  .langflow-page-icon {
    @apply absolute bottom-2 left-7 flex h-6 cursor-pointer flex-col items-center justify-start overflow-hidden rounded-lg bg-foreground px-2 text-center font-sans text-xs tracking-wide text-secondary transition-all duration-500 ease-in-out;
  }

  .langflow-page-icon:hover {
    @apply hover:h-12;
  }

  .flex-max-width {
    @apply flex w-full;
  }

  .loading-page-panel {
    @apply flex h-full w-full items-center justify-center bg-background;
  }

  .main-page-panel {
    @apply flex-max-width h-full flex-col overflow-auto bg-background px-16;
  }

  .admin-page-panel {
    @apply flex-max-width h-full flex-col overflow-auto bg-background px-16;
  }

  .main-page-nav-arrangement {
    @apply flex-max-width justify-between py-8 pb-2;
  }

  .main-page-nav-title {
    @apply flex items-center justify-center gap-2 text-2xl font-semibold;
  }

  .main-page-nav-button {
    @apply w-4;
  }

  .main-page-description-text {
    @apply flex w-[60%] pb-4 text-muted-foreground;
  }

  .admin-page-description-text {
    @apply flex w-[80%] pb-8 text-muted-foreground;
  }

  .main-page-flows-display {
    @apply grid w-full gap-4 pb-7 md:grid-cols-2 lg:grid-cols-3;
  }

  .community-page-arrangement {
    @apply flex-max-width h-full flex-col justify-between overflow-auto bg-background px-16;
  }

  .community-page-nav-arrangement {
    @apply flex-max-width justify-between py-8 pb-2;
  }

  .community-page-nav-title {
    @apply flex items-center justify-center gap-2 text-2xl font-semibold;
  }

  .community-page-nav-button {
    @apply flex gap-2;
  }

  .community-page-description-text {
    @apply flex w-[70%] pb-8 text-muted-foreground;
  }

  .community-pages-flows-panel {
    @apply grid w-full gap-4 p-4 md:grid-cols-2 lg:grid-cols-4;
  }
  .generic-node-div {
    @apply relative flex flex-col justify-center bg-background transition-all;
  }
  .generic-node-div-title {
    @apply flex w-full items-center gap-2;
  }
  .generic-node-title-arrangement {
    @apply flex-max-width items-center truncate;
  }
  .generic-node-icon {
    @apply h-12 w-12 rounded;
  }
  .generic-node-tooltip-div {
    @apply ml-2 flex w-full truncate;
  }
  .generic-node-validation-div {
    @apply max-h-96 overflow-auto;
  }

  .generic-node-status-position {
    @apply h-5 w-5;
  }

  .generic-node-status-animation {
    @apply hidden h-4 w-4 animate-spin rounded-full bg-ring opacity-0;
  }
  .generic-node-status {
    @apply animate-wiggle opacity-100;
  }
  .green-status {
    @apply generic-node-status text-status-green;
  }
  .gray-status {
    @apply generic-node-status text-status-gray;
  }

  .red-status {
    @apply generic-node-status text-status-red;
  }
  .yellow-status {
    @apply generic-node-status text-status-yellow;
  }
  .inactive-status {
    /* what colour for inactive status?
    muted-foreground is too strong, maybe use a lighter shade of it?

     */
    @apply border-none ring grayscale;
  }
  .built-invalid-status {
    @apply border-none ring ring-[#FF9090];
  }
  .built-invalid-status-dark {
    @apply border-none ring ring-[#751C1C];
  }
  .building-status {
    @apply border-blue-400;
  }
  .status-build-animation {
    @apply opacity-0;
  }
  .status-div {
    @apply absolute w-4 duration-200 ease-in-out;
  }
  .status-div:hover {
    @apply hover:text-accent-foreground hover:transition-all;
  }
  .generic-node-desc {
    @apply h-full w-full px-5 pb-4 text-foreground;
  }
  .generic-node-desc-text {
    @apply w-full text-sm text-muted-foreground;
  }

  .alert-icon {
    @apply h-5 w-5;
  }
  .alert-font-size {
    @apply text-sm font-medium;
  }

  .error-build-message {
    @apply mt-6 w-96 rounded-md bg-error-background p-4 shadow-xl;
  }
  .error-build-message-circle {
    @apply alert-icon text-status-red;
  }
  .error-build-text {
    @apply text-error-foreground word-break-break-word;
  }
  .error-build-foreground {
    @apply error-build-text alert-font-size;
  }
  .error-build-message-div {
    @apply error-build-text mt-2 text-sm;
  }
  .error-build-message-list {
    @apply list-disc space-y-1 pl-5;
  }

  .success-alert {
    @apply mt-6 w-96 rounded-md bg-success-background p-4 shadow-xl;
  }
  .success-alert-icon {
    @apply alert-icon text-status-green;
  }
  .success-alert-message {
    @apply alert-font-size text-success-foreground word-break-break-word;
  }

  .unused-side-bar-aside {
    @apply flex flex-shrink-0 flex-col overflow-hidden border-r transition-all duration-500;
  }
  .unused-side-bar-arrangement {
    @apply flex h-full w-52 flex-col items-start overflow-y-auto border bg-background scrollbar-hide;
  }
  .unused-side-bar-division {
    @apply flex-max-width flex-grow flex-col;
  }
  .unused-side-bar-nav {
    @apply flex-1 space-y-1;
  }
  .unused-side-bar-link {
    @apply flex-max-width items-center rounded-md py-2 pl-2 text-sm font-medium;
  }
  .unused-side-bar-link-colors-true {
    @apply bg-muted text-foreground;
  }
  .unused-side-bar-link-colors-false {
    @apply bg-background text-muted-foreground hover:bg-muted hover:text-foreground;
  }
  .unused-side-bar-icon {
    @apply mr-3 h-6 w-6 flex-shrink-0;
  }
  .unused-side-bar-icon-false {
    @apply text-ring group-hover:text-accent-foreground;
  }
  .unused-side-bar-disclosure {
    @apply unused-side-bar-link pr-1 text-left;
  }
  .unused-side-bar-disclosure:focus {
    @apply focus:outline-none focus:ring-1 focus:ring-ring;
  }
  .unused-side-bar-disclosure-icon {
    @apply unused-side-bar-icon text-ring group-hover:text-accent-foreground;
  }
  .unused-side-bar-svg-true {
    @apply rotate-90 text-ring;
  }
  .unused-side-bar-svg {
    @apply ml-3 h-5 w-5 flex-shrink-0 duration-150 ease-in-out group-hover:text-accent-foreground;
  }
  .unused-side-bar-disclosure-panel {
    @apply flex w-full items-center rounded-md py-2 pl-11 pr-2 text-sm font-medium;
  }

  .code-area-component {
    @apply pointer-events-none w-full cursor-not-allowed;
  }
  .code-area-input-positioning {
    @apply flex-max-width items-center;
  }
  .code-area-external-link {
    @apply ml-3 h-6 w-6;
  }
  .code-area-external-link:hover {
    @apply hover:text-accent-foreground;
  }
  .dropdown-component-disabled {
    @apply pointer-events-none cursor-not-allowed;
  }
  .dropdown-component-outline {
    @apply input-edit-node relative pr-8;
  }
  .dropdown-component-false-outline {
    @apply primary-input py-2 pl-3 pr-10 text-left;
  }
  .dropdown-component-display {
    @apply block w-full truncate bg-background;
  }
  .dropdown-component-display-disabled {
    @apply text-muted-foreground;
  }
  .dropdown-component-arrow {
    @apply pointer-events-none absolute inset-y-0 flex items-center pr-2;
  }
  .dropdown-component-arrow-color {
    @apply h-5 w-5 text-accent-foreground;
  }
  .dropdown-component-arrow-color-disable {
    @apply h-5 w-5 text-muted-foreground;
  }
  .dropdown-component-options {
    @apply z-10 mt-1 max-h-60 overflow-auto rounded-md bg-background py-1 text-base shadow-lg ring-1 ring-black ring-opacity-5 focus:outline-none sm:text-sm;
  }
  .dropdown-component-true-options {
    @apply dropdown-component-options lg:w-[32%];
  }
  .dropdown-component-false-options {
    @apply dropdown-component-options w-full;
  }
  .dropdown-component-option {
    @apply relative cursor-default select-none;
  }
  .dropdown-component-false-option {
    @apply dropdown-component-option py-0.5 pl-3 pr-12;
  }
  .dropdown-component-true-option {
    @apply dropdown-component-option py-2 pl-3 pr-9;
  }
  .dropdown-component-choosal {
    @apply absolute inset-y-0 right-0 flex items-center pr-4;
  }
  .dropdown-component-check-icon {
    @apply h-5 w-5 text-primary;
  }

  .multiselect-component-outline {
    @apply input-edit-node relative pr-8;
  }
  .multiselect-component-false-outline {
    @apply primary-input py-2 pl-3 pr-10 text-left;
  }

  .edit-flow-arrangement {
    @apply flex justify-between;
  }
  .edit-flow-span {
    @apply ml-10 animate-pulse text-status-red;
  }

  .float-component-pointer {
    @apply pointer-events-none cursor-not-allowed;
  }

  .header-menu-bar {
    @apply flex items-center gap-0.5 rounded-md px-1.5 py-1 text-sm font-medium;
  }

  .header-menu-bar-display {
    @apply flex max-w-[110px] cursor-pointer items-center gap-2 lg:max-w-[150px];
  }

  .header-menu-bar-display-2 {
    @apply flex cursor-pointer items-center gap-2;
  }
  .header-menu-flow-name-2 {
    @apply flex-1;
  }
  .header-menu-flow-name {
    @apply flex-1 truncate;
  }
  .header-menu-options {
    @apply mr-2 h-4 w-4;
  }

  .header-arrangement {
    @apply flex-max-width h-[53px] items-center justify-between border-b border-border;
  }

  .header-start-display {
    @apply flex items-center gap-2;
  }
  .header-end-division {
    @apply flex justify-end px-2;
  }
  .header-end-display {
    @apply ml-auto mr-2 flex items-center gap-5;
  }
  .header-github-link-box {
    @apply inline-flex h-8 items-center justify-center rounded-md border border-input px-2 pr-0;
  }

  .header-waitlist-link-box {
    @apply inline-flex h-9 items-center justify-center whitespace-nowrap rounded-md border border-input px-2 text-sm font-medium text-muted-foreground shadow-sm ring-offset-background disabled:pointer-events-none disabled:opacity-50;
  }
  .header-waitlist-link-box:hover {
    @apply hover:bg-accent hover:text-accent-foreground;
  }
  .header-github-link {
    @apply header-github-link-box text-sm font-medium text-muted-foreground ring-offset-background disabled:pointer-events-none disabled:opacity-50;
  }
  .header-github-link:focus-visible {
    @apply focus-visible:outline-none focus-visible:ring-2 focus-visible:ring-ring focus-visible:ring-offset-2;
  }
  .header-github-link:hover {
    @apply hover:bg-accent hover:text-accent-foreground;
  }
  .header-github-display {
    @apply -mr-px ml-1 flex h-8 items-center justify-center rounded-md rounded-l-none border bg-[white] px-2 text-sm dark:bg-[black];
  }
  .header-notifications-box {
    @apply fixed left-0 top-0 h-screen w-screen;
  }
  .header-notifications {
    @apply absolute right-[3px] h-1.5 w-1.5 rounded-full bg-destructive;
  }
  .header-notifications-dot {
    @apply absolute relative left-[32px] top-[-9px] block h-1.5 w-1.5 rounded-full bg-destructive dark:bg-red-500;
  }
  .input-component-div {
    @apply pointer-events-none relative cursor-not-allowed;
  }
  .input-component-button {
    @apply absolute inset-y-0 right-0 items-center text-muted-foreground;
  }
  .input-component-true-button {
    @apply input-component-button pr-2;
  }
  .input-component-false-button {
    @apply input-component-button px-4;
  }
  .input-component-true-svg {
    @apply side-bar-button-size absolute bottom-0.5 right-2;
  }
  .input-component-false-svg {
    @apply side-bar-button-size absolute bottom-2 right-3;
  }

  .input-file-component {
    @apply flex-max-width items-center;
  }

  .toggle-component-switch {
    @apply relative inline-flex h-6 w-11 flex-shrink-0 cursor-pointer rounded-full border-2 border-transparent transition-colors duration-200 ease-in-out;
  }
  .toggle-component-switch:focus {
    @apply focus:outline-none focus:ring-1 focus:ring-primary focus:ring-offset-1;
  }
  .toggle-component-span {
    @apply pointer-events-none relative h-5 w-5 transform rounded-full shadow ring-0 transition duration-200 ease-in-out;
  }
  .toggle-component-second-span {
    @apply absolute inset-0 flex h-full w-full items-center justify-center transition-opacity;
  }

  .app-div {
    @apply absolute bottom-5 left-5 flex flex-col-reverse;
  }

  .chat-input-modal-txtarea {
    @apply form-input block w-full rounded-md border-ring pr-10 custom-scroll sm:text-sm;
  }
  .chat-input-modal-div {
    @apply absolute bottom-0.5 right-3;
  }
  .chat-input-modal-lock {
    @apply side-bar-button-size animate-pulse text-ring;
  }
  .chat-input-modal-send {
    @apply side-bar-button-size text-ring hover:text-muted-foreground;
  }

  .code-block-modal {
    @apply flex items-center justify-between px-4 py-1.5;
  }
  .code-block-modal-span {
    @apply text-xs lowercase text-muted-foreground;
  }
  .code-block-modal-button {
    @apply flex items-center gap-1.5 rounded bg-none p-1 text-xs text-muted-foreground;
  }

  .chat-message-modal {
    @apply flex-max-width py-2 pl-2;
  }
  .chat-message-modal-div {
    @apply my-3 flex h-8 w-8 items-center justify-center overflow-hidden rounded-full;
  }
  .chat-message-modal-img {
    @apply absolute scale-150 transition-opacity duration-500;
  }
  .chat-message-modal-display {
    @apply flex-max-width items-center text-start;
  }
  .chat-message-modal-text {
    @apply relative w-full text-start text-sm font-normal text-muted-foreground;
  }
  .chat-message-modal-icon-div {
    @apply absolute -left-2 -top-1 cursor-pointer;
  }
  .chat-message-modal-thought {
    @apply chat-message-modal-thought-cursor ml-3 h-full w-[95%] rounded-md border border-ring bg-muted px-2 pb-3 pt-3 text-start text-muted-foreground;
  }
  .chat-message-modal-thought-cursor {
    @apply cursor-pointer overflow-scroll scrollbar-hide;
  }
  .chat-message-modal-markdown {
    @apply w-full px-4 pb-3 pr-8 pt-3;
  }
  .chat-message-modal-markdown-span {
    @apply mt-1 animate-pulse cursor-default;
  }
  .chat-message-modal-alert {
    @apply px-3 text-start text-muted-foreground;
  }

  .file-card-modal-image-div {
    @apply absolute right-0 top-0 rounded-bl-lg bg-muted px-1 text-sm font-bold text-foreground;
  }
  .file-card-modal-image-button {
    @apply px-2 py-1 text-ring;
  }
  .file-card-modal-button {
    @apply flex w-1/2 items-center justify-between rounded border border-ring bg-muted px-2 py-2 text-foreground shadow hover:drop-shadow-lg;
  }
  .file-card-modal-div {
    @apply flex-max-width mr-2 items-center gap-2 text-current;
  }
  .file-card-modal-footer {
    @apply flex flex-col items-start;
  }
  .file-card-modal-name {
    @apply truncate text-sm text-current;
  }
  .file-card-modal-type {
    @apply truncate text-xs text-ring;
  }

  .send-message-modal-transition {
    @apply fixed inset-0 bg-black bg-opacity-80 backdrop-blur-sm transition-opacity;
  }
  .chat-modal-box {
    @apply fixed inset-0 z-10 overflow-y-auto;
  }
  .chat-modal-box-div {
    @apply flex h-full items-end justify-center p-4 text-center sm:items-center sm:p-0;
  }
  .chat-modal-dialog-panel {
    @apply relative flex h-[95%] w-[690px] transform flex-col justify-between overflow-hidden rounded-lg bg-background text-left shadow-xl drop-shadow-2xl transition-all;
  }
  .chat-modal-dialog-panel-div {
    @apply relative w-full p-4;
  }
  .chat-modal-dialog-trash-panel {
    @apply absolute right-10 top-2 z-30 text-muted-foreground hover:text-status-red;
  }
  .chat-modal-dialog-x-panel {
    @apply absolute right-2 top-1.5 z-30 text-muted-foreground hover:text-status-red;
  }
  .chat-modal-dialog-history {
    @apply flex-max-width h-full flex-col items-center overflow-scroll border-t bg-background scrollbar-hide;
  }
  .chat-modal-dialog-span-box {
    @apply flex-max-width h-full flex-col items-center justify-center text-center align-middle;
  }
  .chat-modal-dialog-desc {
    @apply w-2/4 rounded-md border border-input bg-muted px-6 py-8;
  }
  .chat-modal-input-div {
    @apply flex-max-width flex-col items-center justify-between border-t bg-background p-3;
  }
  .chat-modal-input {
    @apply relative mt-1 w-full rounded-md shadow-sm;
  }
  .code-area-modal-editor-div {
    @apply flex-max-width mt-2 h-full;
  }
  .code-area-modal-editor-box {
    @apply h-[300px] w-full rounded-lg border-[1px] border-ring custom-scroll;
  }

  .edit-node-modal-variable {
    @apply h-5 w-5 stroke-2 pe-1 text-muted-foreground;
  }
  .edit-node-modal-span {
    @apply text-sm font-semibold text-primary;
  }
  .edit-node-modal-arrangement {
    @apply flex-max-width h-fit max-h-[400px];
  }
  .edit-node-modal-box {
    @apply w-full rounded-lg border-[1px] border-input bg-background;
  }
  .edit-node-modal-table {
    @apply flex h-fit flex-col gap-5;
  }
  .edit-node-modal-table-header {
    @apply h-10 border-input text-xs font-medium text-ring;
  }
  .edit-node-modal-table-cell {
    @apply truncate p-0 text-center text-sm text-foreground sm:px-3;
  }
  .edit-node-modal-second-cell {
    @apply w-[300px] p-0 text-center text-xs text-foreground;
  }

  .generic-modal-txtarea-div {
    @apply flex-max-width mt-2 h-full;
  }

  .dialog-header-modal-div {
    @apply absolute left-0 top-2 z-50 hidden pl-4 pt-4 sm:block;
  }
  .dialog-header-modal-button {
    @apply rounded-sm opacity-70 ring-offset-background transition-opacity hover:opacity-100 focus:outline-none focus:ring-2 focus:ring-ring focus:ring-offset-2;
  }

  .dialog-modal-examples-div {
    @apply h-full w-full overflow-y-auto scrollbar-hide;
  }
  .dialog-modal-example-true {
    @apply mx-auto flex flex-row flex-wrap items-start justify-center overflow-auto;
  }
  .dialog-modal-example-false {
    @apply flex flex-row items-center justify-center;
  }
  .dialog-modal-button-box-div {
    @apply flex-max-width h-full items-center justify-evenly;
  }
  .document-icon {
    @apply h-10 w-10 flex-shrink-0;
  }
  .loading-component-div {
    @apply flex items-center justify-center align-middle;
  }
  .dialog-modal-footer {
    @apply flex-max-width mt-2 items-center justify-center;
  }
  .dialog-modal-footer-link {
    @apply flex items-center justify-center text-muted-foreground;
  }

  .node-modal-div {
    @apply fixed inset-0 bg-ring bg-opacity-75 transition-opacity;
  }
  .node-modal-dialog-arrangement {
    @apply fixed inset-0 z-10 overflow-y-auto;
  }
  .node-modal-dialog-div {
    @apply flex h-full items-end justify-center p-4 text-center sm:items-center sm:p-0;
  }
  .node-modal-dialog-panel {
    @apply relative flex h-[600px] w-[700px] transform flex-col justify-between overflow-hidden rounded-lg bg-background text-left shadow-xl transition-all sm:my-8;
  }
  .node-modal-dialog-panel-div {
    @apply absolute right-0 top-0 z-50 hidden pr-4 pt-4 sm:block;
  }
  .node-modal-dialog-button {
    @apply rounded-md text-ring hover:text-accent-foreground;
  }
  .node-modal-dialog-icon-div {
    @apply flex-max-width h-full flex-col items-center justify-center;
  }
  .node-modal-icon-arrangement {
    @apply flex-max-width z-10 justify-center pb-4 shadow-sm;
  }
  .node-modal-icon {
    @apply mt-4 h-10 w-10 rounded p-1;
  }
  .node-modal-title-div {
    @apply mt-4 text-center sm:ml-4 sm:text-left;
  }
  .node-modal-title {
    @apply text-lg font-medium leading-10 text-foreground;
  }
  .node-modal-template-div {
    @apply flex-max-width h-full flex-row items-center justify-center gap-4 bg-input p-4;
  }
  .node-modal-template {
    @apply w-full rounded-lg bg-background px-4 shadow sm:p-4;
  }
  .node-modal-template-column {
    @apply flex h-full flex-col gap-5;
  }
  .node-modal-button-box {
    @apply flex-max-width flex-row-reverse bg-input px-4 pb-3;
  }
  .link-color {
    @apply font-semibold text-foreground;
  }
  .node-modal-button {
    @apply inline-flex w-full justify-center rounded-md border border-transparent bg-status-red px-4 py-2 text-base font-medium text-background shadow-sm hover:bg-ring sm:ml-3 sm:w-auto sm:text-sm;
  }
  .node-modal-button:focus {
    @apply focus:outline-none focus:ring-1 focus:ring-ring focus:ring-offset-1;
  }

  .prompt-modal-icon-box {
    @apply mx-auto mt-4 flex h-12 w-12 flex-shrink-0 items-center justify-center rounded-full bg-almost-light-blue sm:mx-0 sm:h-10 sm:w-10;
  }
  .prompt-modal-icon {
    @apply h-6 w-6 text-primary;
  }
  .prompt-modal-txtarea-arrangement {
    @apply flex-max-width h-full flex-row items-center justify-center gap-4 overflow-auto bg-accent p-4;
  }
  .prompt-modal-txtarea-box {
    @apply h-full w-full overflow-hidden rounded-lg bg-background px-4 py-5 shadow sm:p-6;
  }
  .prompt-modal-txtarea {
    @apply form-input h-full w-full rounded-lg border-ring;
  }

  .txtarea-modal-arrangement {
    @apply flex h-full w-full flex-row items-center justify-center gap-4 bg-input p-4;
  }
  .txtarea-modal-box {
    @apply w-full overflow-hidden rounded-lg bg-background px-4 py-5 shadow sm:p-6;
  }
  .txtarea-modal-input {
    @apply form-input h-full w-full;
  }

  .api-modal-tabs {
    @apply flex h-full flex-col overflow-hidden rounded-md border bg-muted text-center;
  }
  .api-modal-tablist-div {
    @apply flex items-center justify-between px-2 py-2;
  }
  .api-modal-tabs-content {
    @apply -mt-1 h-full w-full px-4 pb-4;
  }
  .api-modal-accordion-display {
    @apply mt-2 flex h-full w-full;
  }
  .api-modal-table-arrangement {
    @apply flex h-fit flex-col gap-5;
  }

  .icons-parameters-comp {
    @apply h-6 w-6;
  }

  .form-modal-lock-true {
    @apply bg-input text-primary;
  }
  .form-modal-no-input {
    @apply bg-input text-center text-primary dark:bg-gray-700 dark:text-gray-300;
  }
  .form-modal-lock-false {
    @apply text-primary;
  }
  .code-highlight {
    @apply block w-full overflow-auto border-0 px-3 py-2 text-sm outline-0 word-break-break-word;
  }

  .code-nohighlight {
    @apply block w-full overflow-auto border-0 px-3 py-2 text-sm outline-0 word-break-break-word;
  }
  .form-modal-lockchat {
    @apply form-input block w-full rounded-md border border-border p-4 pr-16 custom-scroll focus:border-ring focus:ring-0 sm:text-sm;
  }
  .form-modal-send-icon-position {
    @apply absolute bottom-2 right-4;
  }
  .form-modal-send-button {
    @apply rounded-md p-1.5 px-2.5 transition-all duration-300;
  }
  .form-modal-lock-icon {
    @apply ml-1 mr-1 h-5 w-5 animate-pulse;
  }
  .form-modal-send-icon {
    @apply mr-2 h-5 w-5 rotate-[44deg];
  }
  .form-modal-play-icon {
    @apply mx-1 h-5 w-5 fill-current;
  }
  .form-modal-chat-position {
    @apply flex-max-width px-2 py-6 pl-4 pr-9;
  }
  .form-modal-chatbot-icon {
    @apply mb-3 ml-3 mr-6 mt-1 flex flex-col;
  }
  .form-modal-chat-image {
    @apply flex flex-col items-center gap-1;
  }
  .form-modal-chat-img-box {
    @apply relative flex h-8 w-8 items-center justify-center overflow-hidden rounded-md p-5 text-2xl;
  }
  .form-modal-chat-bot-icon {
    @apply form-modal-chat-img-box bg-chat-bot-icon;
  }
  .form-modal-chat-user-icon {
    @apply form-modal-chat-img-box bg-chat-user-icon;
  }
  .form-modal-chat-icon-img {
    @apply absolute scale-[60%];
  }
  .form-modal-chat-text-position {
    @apply flex w-full flex-1 text-start;
  }
  .form-modal-chat-text {
    @apply relative flex w-full flex-col text-start text-sm font-normal text-muted-foreground;
  }
  .form-modal-chat-icon-div {
    @apply absolute -left-6 -top-3 cursor-pointer;
  }
  .form-modal-chat-icon {
    @apply h-4 w-4 animate-bounce;
  }
  .form-modal-chat-thought-border {
    @apply rounded-md border border-ring/60;
  }
  .form-modal-chat-thought-size {
    @apply h-full w-[95%];
  }
  .form-modal-chat-thought {
    @apply form-modal-chat-thought-border form-modal-chat-thought-size cursor-pointer overflow-scroll bg-background px-2 py-2 text-start text-primary scrollbar-hide;
  }
  .form-modal-markdown-span {
    @apply mt-1 animate-pulse cursor-default;
  }
  .form-modal-initial-prompt-btn {
    @apply mb-2 flex items-center gap-2 rounded-md border border-border bg-background px-4 py-2 text-sm font-semibold shadow-sm;
  }
  .form-modal-iv-size {
    @apply mr-6 flex h-full w-2/6 flex-col justify-start overflow-auto scrollbar-hide;
  }
  .file-component-arrangement {
    @apply flex items-center py-2;
  }
  .file-component-variable {
    @apply -ml-px mr-1 h-4 w-4 text-primary;
  }
  .file-component-variables-span {
    @apply font-semibold text-primary;
  }
  .file-component-variables-title {
    @apply flex items-center justify-between pt-2;
  }
  .file-component-variables-div {
    @apply mr-2.5 flex items-center;
  }
  .file-component-variables-title-txt {
    @apply text-sm font-medium text-primary;
  }
  .file-component-accordion-div {
    @apply flex items-start gap-3;
  }
  .file-component-badge-div {
    @apply flex-max-width items-center justify-between;
  }
  .file-component-tab-column {
    @apply flex flex-col gap-2 p-1;
  }
  .tab-accordion-badge-div {
    @apply flex flex-1 items-center justify-between py-4 text-sm font-normal text-muted-foreground transition-all;
  }
  .eraser-column-arrangement {
    @apply flex-max-width flex-1 flex-col;
  }
  .eraser-size {
    @apply relative flex h-full w-full flex-col rounded-md border bg-muted;
  }
  .eraser-position {
    @apply absolute right-3 top-3 z-50;
  }
  .chat-message-div {
    @apply flex-max-width h-full flex-col items-center overflow-scroll scrollbar-hide;
  }
  .chat-alert-box {
    @apply flex-max-width h-full flex-col items-center justify-center text-center align-middle;
  }
  .langflow-chat-span {
    @apply text-lg text-foreground;
  }
  .card-filter {
    @apply bg-background bg-fixed opacity-20;
  }
  .langflow-chat-desc {
    @apply w-2/4 rounded-md border border-border bg-muted px-6 py-8;
  }
  .langflow-chat-desc-span {
    @apply text-base text-muted-foreground;
  }
  .langflow-chat-input-div {
    @apply flex-max-width flex-col items-center justify-between px-8 pb-3;
  }
  .langflow-chat-input {
    @apply relative w-full rounded-md shadow-sm;
  }

  .tooltip-fixed-width {
    @apply max-h-[25vh] max-w-[30vw] overflow-auto;
  }

  .ace-editor-arrangement {
    @apply flex-max-width h-full flex-col transition-all;
  }
  .ace-editor {
    @apply h-full w-full rounded-lg border-[1px] border-border custom-scroll;
  }
  .ace-editor-save-btn {
    @apply flex-max-width h-fit justify-end;
  }

  .export-modal-save-api {
    @apply font-medium leading-none peer-disabled:cursor-not-allowed peer-disabled:opacity-70;
  }

  .beta-badge-wrapper {
    @apply pointer-events-none absolute right-0 top-0 h-16 w-16 overflow-hidden rounded-tr-lg;
  }
  .beta-badge-content {
    @apply mt-2 w-24 rotate-45 bg-beta-background text-center text-xs font-semibold text-beta-foreground;
  }

  .chat-message-highlight {
    @apply rounded-md bg-indigo-100 px-0.5 dark:bg-indigo-900;
  }

  .field-invalid {
    @apply absolute text-[0.8rem] font-medium text-destructive;
  }

  .label-invalid {
    @apply text-destructive;
  }

  .input-invalid {
    @apply border-destructive focus:border-destructive focus:ring-destructive;
  }

  .fade-container {
    @apply relative overflow-hidden;
  }

  .fade-container::before,
  .fade-container::after {
    @apply pointer-events-none absolute bottom-0 top-0 bg-gradient-to-r from-background to-transparent;
    content: "";
    width: 50px;
    opacity: 0;
    transition: opacity 0.3s;
  }

  .fade-container::after {
    @apply right-0;
    transform: rotate(180deg);
  }

  .fade-container.fade-left::before,
  .fade-container.fade-right::after {
    opacity: 1;
  }

  .fade-container-dark {
    @apply relative overflow-hidden;
  }

  .fade-container-dark::before,
  .fade-container-dark::after {
    @apply pointer-events-none absolute bottom-0 top-0;
    content: "";
    width: 50px;
    opacity: 0;
    transition: opacity 0.3s;
    background: linear-gradient(to right, black, transparent);
  }

  .fade-container-dark:after {
    @apply right-0;
    transform: rotate(180deg);
  }

  .fade-container-dark.fade-left::before,
  .fade-container-dark.fade-right::after {
    opacity: 1;
  }

  .scroll-container {
    @apply flex overflow-x-scroll scrollbar-hide;
  }

  .store-beta-icon {
    @apply relative bottom-3 left-1 ml-2 rounded-full bg-beta-background px-2 py-1 text-center text-xs font-semibold text-beta-foreground;
  }
  .color-option-container {
    @apply w-fit;
  }

<<<<<<< HEAD
  .x-gradient {
    @apply stroke-[url(#x-gradient)] bg-blend-hard-light;
=======
  .button-run-bg {
    @apply flex h-7 w-7 cursor-pointer items-center justify-center rounded-sm bg-transparent p-0 hover:bg-muted hover:p-1;
  }

  .play-button-icon {
    @apply h-4 w-4 transition-all group-hover/node:opacity-100;
  }

  .lucide-icon {
    @apply h-5 w-5;
  }

  .bg-lucide-icon {
    @apply flex h-8 w-8 items-center justify-center rounded-[6px] bg-muted p-[6px];
  }

  .integration-icon {
    @apply h-8 w-8;
  }

  .show-node-icon {
    @apply absolute inset-x-6;
  }

  .disabled-state {
    @apply pointer-events-none bg-secondary text-hard-zinc;
  }

  .background-fade-input {
    @apply absolute right-[0.9px] h-6 w-7 bg-background;
  }

  .gradient-fade-input {
    @apply absolute right-7 h-6 w-12 rounded-l-xl;
  }

  .background-fade-input-edit-node {
    @apply absolute right-[0.9px] h-4 w-7 bg-background;
  }

  .gradient-fade-input-edit-node {
    @apply absolute right-7 h-4 w-12 rounded-l-xl bg-background;
  }

  .fade-top-position {
    @apply top-[-35px];
  }
  .icon-top-position {
    @apply top-[-30px];
  }
  .edit-node-icon-top-position {
    @apply top-[-23px];
  }
  .popover-input {
    @apply h-fit w-fit flex-1 border-none bg-transparent p-0 shadow-none outline-none ring-0 ring-offset-0 placeholder:text-muted-foreground focus:border-foreground focus:outline-none focus:ring-0 focus:ring-offset-0 focus-visible:ring-0 focus-visible:ring-offset-0 disabled:cursor-not-allowed disabled:opacity-50;
  }

  .beta-badge {
    @apply flex h-6 w-11 items-center justify-center rounded-lg bg-accent-pink p-2 text-center text-xs font-medium text-accent-pink-foreground;
  }

  .icon-size {
    @apply h-[18px] w-[18px];
  }

  .hit-area-icon {
    @apply h-[32px] w-[32px] rounded-md;
  }

  .node-toolbar-buttons {
    @apply flex items-center gap-1 rounded-lg text-foreground w-max min-w-10

  }

  .share-button {
    @apply relative inline-flex h-full w-full items-center justify-center gap-1.5 rounded px-3 py-1.5 text-sm font-semibold text-foreground transition-all duration-150 ease-in-out hover:bg-accent;
  }

  .last-output-border {
    @apply rounded-b-[12px];
>>>>>>> 099a057d
  }
}<|MERGE_RESOLUTION|>--- conflicted
+++ resolved
@@ -174,11 +174,7 @@
     @apply flex gap-2;
   }
   .primary-input {
-<<<<<<< HEAD
-    @apply form-input block w-full truncate rounded-md border-border bg-background px-3 text-left text-sm placeholder:text-muted-foreground focus:border-ring focus:placeholder-transparent focus:ring-0 focus:ring-ring disabled:cursor-not-allowed disabled:opacity-50;
-=======
-    @apply placeholder:text-muted-foreground form-input block w-full truncate rounded-md border-[1px] border-border bg-background px-3 text-left text-sm  hover:border-muted-foreground focus:border-foreground focus:placeholder-transparent focus:ring-[0.75px] focus:ring-foreground focus-visible:border-foreground disabled:pointer-events-none disabled:cursor-not-allowed disabled:bg-muted disabled:text-muted disabled:opacity-100 placeholder:disabled:text-muted-foreground;
->>>>>>> 099a057d
+    @apply form-input block w-full truncate rounded-md border-[1px] border-border bg-background px-3 text-left text-sm placeholder:text-muted-foreground hover:border-muted-foreground focus:border-foreground focus:placeholder-transparent focus:ring-[0.75px] focus:ring-foreground focus-visible:border-foreground disabled:pointer-events-none disabled:cursor-not-allowed disabled:bg-muted disabled:text-muted disabled:opacity-100 placeholder:disabled:text-muted-foreground;
   }
 
   .skeleton-card {
@@ -195,7 +191,7 @@
 
   /* The same as primary-input but no-truncate */
   .textarea-primary {
-    @apply placeholder:text-placeholder-foreground form-input block w-full rounded-md border-[1px] border-border bg-background px-3 text-left shadow-sm hover:border-muted focus:border-muted focus:placeholder-transparent focus:ring-foreground focus:ring-[0.75px] disabled:pointer-events-none disabled:cursor-not-allowed disabled:bg-secondary disabled:text-muted disabled:opacity-100 placeholder:disabled:text-muted-foreground sm:text-sm;
+    @apply placeholder:text-placeholder-foreground form-input block w-full rounded-md border-[1px] border-border bg-background px-3 text-left shadow-sm hover:border-muted focus:border-muted focus:placeholder-transparent focus:ring-[0.75px] focus:ring-foreground disabled:pointer-events-none disabled:cursor-not-allowed disabled:bg-secondary disabled:text-muted disabled:opacity-100 placeholder:disabled:text-muted-foreground sm:text-sm;
   }
 
   .input-edit-node {
@@ -224,7 +220,7 @@
     @apply w-6 fill-build-trigger stroke-build-trigger stroke-1;
   }
   .message-button-position {
-    @apply fixed top-20 right-4;
+    @apply fixed right-4 top-20;
   }
   .message-button-icon {
     @apply fill-medium-indigo stroke-medium-indigo stroke-1;
@@ -1194,10 +1190,10 @@
     @apply w-fit;
   }
 
-<<<<<<< HEAD
   .x-gradient {
     @apply stroke-[url(#x-gradient)] bg-blend-hard-light;
-=======
+  }
+
   .button-run-bg {
     @apply flex h-7 w-7 cursor-pointer items-center justify-center rounded-sm bg-transparent p-0 hover:bg-muted hover:p-1;
   }
@@ -1223,7 +1219,7 @@
   }
 
   .disabled-state {
-    @apply pointer-events-none bg-secondary text-hard-zinc;
+    @apply text-hard-zinc pointer-events-none bg-secondary;
   }
 
   .background-fade-input {
@@ -1268,8 +1264,7 @@
   }
 
   .node-toolbar-buttons {
-    @apply flex items-center gap-1 rounded-lg text-foreground w-max min-w-10
-
+    @apply flex w-max min-w-10 items-center gap-1 rounded-lg text-foreground;
   }
 
   .share-button {
@@ -1278,6 +1273,5 @@
 
   .last-output-border {
     @apply rounded-b-[12px];
->>>>>>> 099a057d
   }
 }