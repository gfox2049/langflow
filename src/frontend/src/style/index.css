--- conflicted
+++ resolved
@@ -91,8 +91,8 @@
     --note-indigo: #e0e7ff;
     --note-emerald: #d1fae5;
     --note-red: #fee2e2;
-    --error-red:0,86%,97%; /*hsla(0, 86%, 97%)*/
-    --error-red-border: 0,96%,89%; /*hsla(0,96%,89%)*/
+    --error-red: 0, 86%, 97%; /*hsla(0, 86%, 97%)*/
+    --error-red-border: 0, 96%, 89%; /*hsla(0,96%,89%)*/
     --note-default-opacity: #f1f5f980;
     --note-indigo-opacity: #312e8180;
     --note-emerald-opacity: #064e3b80;
@@ -159,11 +159,7 @@
     --background: 240 6% 10%; /* hsl(240, 6%, 10%) */
     --muted: 240 4% 16%; /* hsl(240, 4%, 16%) */
     --muted-foreground: 240 5% 65%; /* hsl(240, 5%, 65%) */
-<<<<<<< HEAD
     --card: 240 6% 10%; /* hsl(240, 6%, 10%) */
-=======
-    --card: 0 0% 0%; /* hsl(0, 0, 0%) */
->>>>>>> 7b5ba8e8
     --card-foreground: 0 0% 100%; /* hsl(0, 0%, 100%) */
     --popover: 240 6% 10%; /* hsl(240, 6%, 10%) */
     --popover-foreground: 0 0% 100%; /* hsl(0, 0%, 100%) */
@@ -192,8 +188,8 @@
     --tooltip: 0 0% 100%; /* hsl(0, 0%, 100%) */
 
     --tooltip-foreground: 0 0% 0%; /* hsl(0, 0%, 0%) */
-    --error-red:0,75%,15%; /*hsla(0, 75%, 15%)*/
-    --error-red-border: 0,70%,35%; /*hsla(0,70%,35%)*/
+    --error-red: 0, 75%, 15%; /*hsla(0, 75%, 15%)*/
+    --error-red-border: 0, 70%, 35%; /*hsla(0,70%,35%)*/
 
     --note-default: #0f172a;
     --note-indigo: #312e81;
