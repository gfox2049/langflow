@tailwind base;
@tailwind components;
@tailwind utilities;

/* TODO: Confirm that all colors here are found in tailwind config */

@layer base {
  :root {
    --foreground: 0 0% 0%; /* hsl(0, 0%, 0%) */
    --background: 0 0% 100%; /* hsl(0, 0%, 100%) */
    --muted: 240 5% 96%; /* hsl(240, 5%, 96%) */
    --muted-foreground: 240 4% 46%; /* hsl(240, 4%, 46%) */
    --card: 0 0% 100%; /* hsl(0, 0%, 100%) */
    --card-foreground: 0 0% 0%; /* hsl(0, 0%, 0%) */
    --popover: 0 0% 100%; /* hsl(0, 0%, 100%) */
    --popover-foreground: 0 0% 0%; /* hsl(0, 0%, 0%) */
    --border: 240 6% 90%; /* hsl(240, 6%, 90%) */
    --input: 240 6% 90%; /* hsl(240, 6%, 90%) */
    --primary-foreground: 0 0% 100%; /* hsl(0, 0%, 100%) */
    --primary: 0 0% 0%; /* hsl(0, 0%, 0%) */
    --secondary: 0 0% 100%; /* hsl(0, 0%, 100%) */
    --secondary-foreground: 240 4% 16%; /* hsl(240, 4%, 16%) */
    --accent: 240 5% 96%; /* hsl(240, 5%, 96%) */
    --accent-foreground: 0 0% 0%; /* hsl(0, 0%, 0%) */
    --destructive: 0 72% 51%; /* hsl(0, 72%, 51%) */
    --destructive-foreground: 0 0% 100%; /* hsl(0, 0%, 100%) */
    --ring: 0 0% 0%; /* hsl(0, 0%, 0%) */
    --primary-hover: 240 4% 16%; /* hsl(240, 4%, 16%) */
    --secondary-hover: 240 6% 90%; /* hsl(240, 6%, 90%) */
    --placeholder-foreground: 240 5% 65%; /* hsl(240, 5%, 65%) */
    --canvas: 240 5% 96%; /* hsl(240, 5%, 96%) */
    --accent-emerald: 149 80% 90%; /* hsl(149, 80%, 90%) */
    --accent-emerald-foreground: 161 41% 30%; /* hsl(161, 41%, 30%) */
    --accent-indigo: 226 100% 94%; /* hsl(226, 100%, 94%) */
    --accent-indigo-foreground: 243 75% 59%; /* hsl(243, 75%, 59%) */
    --accent-pink: 326 78% 95%; /* hsl(326, 78%, 95%) */
    --accent-pink-foreground: 333 71% 51%; /* hsl(333, 71%, 51%) */
    --note-amber: 48 97% 77%; /* hsl(48, 97%, 77%) */
    --tooltip: 0 0% 0%; /* hsl(0, 0%, 0%) */
    --tooltip-foreground: 0 0% 100%; /* hsl(0, 0%, 100%) */

    --node-selected: 243 75% 59%;
    --round-btn-shadow: #00000063;
    --ice: #31a3cc;
    --selected: #2196f3;

    --error-background: #fef2f2;
    --error-foreground: #991b1b;
    --error: #991b1b;

    --success-background: #f0fdf4;
    --success-foreground: #14532d;

    --info-background: #f0f4fd;
    --info-foreground: #141653;

    --high-indigo: #4338ca;
    --medium-indigo: #6366f1;
    --low-indigo: #e0e7ff;

    --beta-background: rgb(219 234 254);
    --beta-foreground: rgb(37 99 235);
    --beta-foreground-soft: rgb(37 99 235 / 80%);

    --chat-bot-icon: #afe6ef;
    --chat-user-icon: #aface9;

    --component-icon: #d8598a;
    --flow-icon: #2f67d0;
    --hover: #f2f4f5;
    --disabled-run: #6366f1;

    --filter-foreground: #4f46e5;
    --filter-background: #eef2ff;
    /* Colors that are shared in dark and light mode */
    --blur-shared: #151923de;
    --build-trigger: #dc735b;
    --chat-trigger: #5c8be1;
    --chat-trigger-disabled: #b4c3da;
    --status-red: #ef4444;
    --status-yellow: #eab308;
    --chat-send: #000000;
    --status-green: #4ade80;
    --status-blue: #2563eb;
    --status-gray: #6b7280;
    --connection: #555;
    --note-default: #f1f5f9;
    --note-indigo: #e0e7ff;
    --note-emerald: #d1fae5;
    --note-red: #fee2e2;

    --note-default-opacity: #f1f5f980;
    --note-indigo-opacity: #312e8180;
    --note-emerald-opacity: #064e3b80;
    --note-amber-opacity: #78350f80;
    --note-red-opacity: #7f1d1d80;

    --emerald-success: 160.1 84.1% 39.4%;
    --accent-emerald-foreground: 161.4 93.5% 30.4%;
    --placeholder: 240 5% 64.9%;
    --hard-zinc: 240 5.2% 33.9%;
    --smooth-red: 0 93.3% 94.1%;
    --radius: 0.5rem;

    --accent-pink: 327.3 73.3% 97.1%;
    --accent-pink-foreground: 333.3 71.4% 50.6%;

    --inner-yellow: 40.6 96.1% 40.4%;
    --inner-yellow-foreground: 50.4 97.8% 63.5%;
    --inner-yellow-muted-foreground: 35.5 91.7% 32.9%;

    --inner-blue: 221.2 83.2% 53.3%;
    --inner-blue-foreground: 211.7 96.4% 78.4%;
    --inner-blue-muted-foreground: 224.3 76.3% 48%;

    --inner-gray: 215 13.8% 34.1%;
    --inner-gray-foreground: 216 12.2% 83.9%;
    --inner-gray-muted-foreground: 216.9 19.1% 26.7%;

    --inner-lime: 84.8 85.2% 34.5%;
    --inner-lime-foreground: 82 84.5% 67.1%;
    --inner-lime-muted-foreground: 85.9 78.4% 27.3%;

    --inner-red: 0 72.2% 50.6%;
    --inner-red-foreground: 0 93.5% 81.8%;
    --inner-red-muted-foreground: 345.3 82.7% 40.8%;

    --inner-violet: 262.1 83.3% 57.8%;
    --inner-violet-foreground: 252.5 94.7% 85.1%;
    --inner-violet-muted-foreground: 263.4 70% 50.4%;

    --inner-emerald: 161.4 93.5% 30.4%;
    --inner-emerald-foreground: 156.2 71.6% 66.9%;
    --inner-emerald-muted-foreground: 162.9 93.5% 24.3%;

    --inner-fuchsia: 293.4 69.5% 48.8%;
    --inner-fuchsia-foreground: 291.1 93.1% 82.9%;
    --inner-fuchsia-muted-foreground: 294.7 72.4% 39.8%;

    --inner-purple:271.5 81.3% 55.9%;
    --inner-purple-foreground: 269.2 97.4% 85.1%;
    --inner-purple-muted-foreground: 272.1 71.7% 47.1%;

    --inner-cyan: 191.6 91.4% 36.5%;
    --inner-cyan-foreground: 187 92.4% 69%;
    --inner-cyan-muted-foreground: 192.9 82.3% 31%;

    --inner-indigo: 243.4 75.4% 58.6%;
    --inner-indigo-foreground: 229.7 93.5% 81.8%;
    --inner-indigo-muted-foreground: 244.5 57.9% 50.6%;
  }


  .dark {
    --foreground: 0 0% 100%; /* hsl(0, 0%, 100%) */
    --background: 0 0% 0%; /* hsl(0, 0%, 0%) */
    --muted: 240 4% 16%; /* hsl(240, 4%, 16%) */
    --muted-foreground: 240 5% 65%; /* hsl(240, 5%, 65%) */
    --card: 0 0% 0%; /* hsl(0, 0%, 0%) */
    --card-foreground: 0 0% 100%; /* hsl(0, 0%, 100%) */
    --popover: 0 0% 0%; /* hsl(0, 0%, 0%) */
    --popover-foreground: 0 0% 100%; /* hsl(0, 0%, 100%) */
    --border: 240 4% 16%; /* hsl(240, 4%, 16%) */
    --input: 240 5% 26%; /* hsl(240, 5%, 26%) */
    --primary-foreground: 0 0% 0%; /* hsl(0, 0%, 0%) */
    --primary: 0 0% 100%; /* hsl(0, 0%, 100%) */
    --secondary: 0 0% 0%; /* hsl(0, 0%, 0%) */
    --secondary-foreground: 240 6% 90%; /* hsl(240, 6%, 90%) */
    --accent: 240 6% 10%; /* hsl(240, 6%, 10%) */
    --accent-foreground: 0 0% 100%; /* hsl(0, 0%, 100%) */
    --destructive: 0 84% 60%; /* hsl(0, 84%, 60%) */
    --destructive-foreground: 0 0% 100%; /* hsl(0, 0%, 100%) */
    --ring: 0 0% 100%; /* hsl(0, 0%, 100%) */
    --primary-hover: 240 6% 90%; /* hsl(240, 6%, 90%) */
    --secondary-hover: 240 4% 16%; /* hsl(240, 4%, 16%) */
    --placeholder-foreground: 240 4% 46%; /* hsl(240, 4%, 46%) */
    --canvas: 240 6% 10%; /* hsl(240, 6%, 10%) */
    --accent-emerald: 164 86% 16%; /* hsl(164, 86%, 16%) */
    --accent-emerald-foreground: 158 64% 52%; /* hsl(158, 64%, 52%) */
    --accent-indigo: 242 25% 34%; /* hsl(242, 25%, 34%) */
    --accent-indigo-foreground: 234 89% 74%; /* hsl(234, 89%, 74%) */
    --accent-pink: 336 30% 30%; /* hsl(336, 30%, 30%) */
    --accent-pink-foreground: 329 86% 70%; /* hsl(329, 86%, 70%) */
    --note-amber: 46 97% 65%; /* hsl(46, 97%, 65%) */
    --tooltip: 0 0% 100%; /* hsl(0, 0%, 100%) */
    --tooltip-foreground: 0 0% 0%; /* hsl(0, 0%, 0%) */

    --note-default: #0f172a;
    --note-indigo: #312e81;
    --note-emerald: #064e3b;
    --note-red: #7f1d1d;
    --note-placeholder: 216 12% 84%; /* hsl(216 12% 84%) */

    --note-default-opacity: #0f172a80;
    --note-indigo-opacity: #312e8180;
    --note-emerald-opacity: #064e3b80;
    --note-amber-opacity: #78350f80;
    --note-red-opacity: #7f1d1d80;

    --node-selected: 234 89% 74%;

    --ice: #60a5fa;
    --hover: #1a202e;
    --disabled-run: #6366f1;
    --selected: #0369a1;

    --filter-foreground: #eef2ff;
    --filter-background: #4e46e599;

    --round-btn-shadow: #00000063;

    --success-background: #022c22;
    --success-foreground: #ecfdf5;

    --error-foreground: #fef2f2;
    --error-background: #450a0a;
    --error: #991b1b;

    --info-foreground: #eff6ff;
    --info-background: #172554;

    --high-indigo: #4338ca;
    --medium-indigo: #6366f1;
    --low-indigo: #e0e7ff;

    --component-icon: #c35f85;
    --flow-icon: #2467e4;

    /* Colors that are shared in dark and light mode */
    --blur-shared: #151923d2;
    --build-trigger: #dc735b;
    --chat-trigger: #5c8be1;
    --chat-trigger-disabled: #2d3b54;
    --status-red: #ef4444;
    --status-yellow: #eab308;
    --chat-send: #ffffff;
    --status-green: #4ade80;
    --status-blue: #2563eb;
    --connection: #6d6c6c;

    --beta-background: rgb(37 99 235);
    --beta-foreground: rgb(219 234 254);
    --beta-foreground-soft: rgb(219 234 254);

    --chat-bot-icon: #235d70;
    --chat-user-icon: #4f3d6e;

<<<<<<< HEAD
    --sidebar-background: 240 5.9% 10%;
    --sidebar-foreground: 240 4.8% 95.9%;
    --sidebar-primary: 224.3 76.3% 48%;
    --sidebar-primary-foreground: 0 0% 100%;
    --sidebar-accent: 240 3.7% 15.9%;
    --sidebar-accent-foreground: 240 4.8% 95.9%;
    --sidebar-border: 240 3.7% 15.9%;
    --sidebar-ring: 217.2 91.2% 59.8%;
  }
=======
    --emerald-success: 160.1 84.1% 39.4%;
    --accent-emerald-foreground: 161.4 93.5% 30.4%;
    --placeholder: 240 5% 64.9%;
    --hard-zinc: 240 5.2% 33.9%;
    --smooth-red: 0 93.3% 94.1%;

    --accent-pink: 327.3 73.3% 97.1%;
    --accent-pink-foreground: 333.3 71.4% 50.6%;

    --inner-yellow: 47.9 95.8% 53.1%;
    --inner-yellow-foreground: 35.5 91.7% 32.9%;
    --inner-yellow-muted-foreground: 50.4 97.8% 63.5%;

    --inner-blue: 213.1 93.9% 67.8%;
    --inner-blue-foreground: 224.3 76.3% 48%;
    --inner-blue-muted-foreground: 211.7 96.4% 78.4%;

    --inner-gray: 217.9 10.6% 64.9%;
    --inner-gray-foreground: 216.9 19.1% 26.7%;
    --inner-gray-muted-foreground: 216 12.2% 83.9%;

    --inner-lime: 82.7 78% 55.5%;
    --inner-lime-foreground: 85.9 78.4% 27.3%;
    --inner-lime-muted-foreground: 82 84.5% 67.1%;

    --inner-red: 0 90.6% 70.8%;
    --inner-red-foreground: 0 73.7% 41.8%;
    --inner-red-muted-foreground: 0 93.5% 81.8%;

    --inner-violet: 255.1 91.7% 76.3%;
    --inner-violet-foreground: 263.4 70% 50.4%;
    --inner-violet-muted-foreground: 252.5 94.7% 85.1%;

    --inner-emerald: 158.1 64.4% 51.6%;
    --inner-emerald-foreground: 162.9 93.5% 24.3%;
    --inner-emerald-muted-foreground: 156.2 71.6% 66.9%;

    --inner-fuchsia: 292 91.4% 72.5%;
    --inner-fuchsia-foreground: 294.7 72.4% 39.8%;
    --inner-fuchsia-muted-foreground: 291.1 93.1% 82.9%;

    --inner-purple:270 95.2% 75.3%;
    --inner-purple-foreground: 272.1 71.7% 47.1%;
    --inner-purple-muted-foreground: 269.2 97.4% 85.1%;

    --inner-cyan: 187.9 85.7% 53.3%;
    --inner-cyan-foreground: 192.9 82.3% 31%;
    --inner-cyan-muted-foreground: 187 92.4% 69%;

    --inner-indigo: 234.5 89.5% 73.9%;
    --inner-indigo-foreground: 244.5 57.9% 50.6%;
    --inner-indigo-muted-foreground: 229.7 93.5% 81.8%;
}
>>>>>>> 099a057d
}<|MERGE_RESOLUTION|>--- conflicted
+++ resolved
@@ -245,7 +245,6 @@
     --chat-bot-icon: #235d70;
     --chat-user-icon: #4f3d6e;
 
-<<<<<<< HEAD
     --sidebar-background: 240 5.9% 10%;
     --sidebar-foreground: 240 4.8% 95.9%;
     --sidebar-primary: 224.3 76.3% 48%;
@@ -254,8 +253,6 @@
     --sidebar-accent-foreground: 240 4.8% 95.9%;
     --sidebar-border: 240 3.7% 15.9%;
     --sidebar-ring: 217.2 91.2% 59.8%;
-  }
-=======
     --emerald-success: 160.1 84.1% 39.4%;
     --accent-emerald-foreground: 161.4 93.5% 30.4%;
     --placeholder: 240 5% 64.9%;
@@ -309,5 +306,4 @@
     --inner-indigo-foreground: 244.5 57.9% 50.6%;
     --inner-indigo-muted-foreground: 229.7 93.5% 81.8%;
 }
->>>>>>> 099a057d
 }