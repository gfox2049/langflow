--- conflicted
+++ resolved
@@ -42,14 +42,8 @@
   const autoLogin = useAuthStore((state) => state.autoLogin);
   const hasStore = useStoreStore((state) => state.hasStore);
 
-<<<<<<< HEAD
   // Hides the General settings if there is nothing to show
   const showGeneralSettings = FeatureFlags.ENABLE_PROFILE_ICONS || hasStore || !autoLogin;
-=======
-// Hides the General settings if there is nothing to show
-const showGeneralSettings =
-  FeatureFlags.ENABLE_PROFILE_ICONS || hasStore || !autoLogin;
->>>>>>> ec88270c
 
   return (
     <Suspense
