import { SAVE_DEBOUNCE_TIME } from "@/constants/constants";
import useFlowsManagerStore from "@/stores/flowsManagerStore";
import { FlowType } from "@/types/flow";
import { useDebounce } from "../use-debounce";
import useSaveFlow from "./use-save-flow";

const useAutoSaveFlow = () => {
  const saveFlow = useSaveFlow();
  const autoSaving = useFlowsManagerStore((state) => state.autoSaving);
  const autoSavingInterval = useFlowsManagerStore(
    (state) => state.autoSavingInterval,
  );

<<<<<<< HEAD
  const autoSaveFlow = autoSaving
    ? useDebounce((flow?: FlowType) => {
        saveFlow(flow);
      }, autoSavingInterval)
    : () => {};
=======
  const autoSaveFlow = useDebounce((flow?: FlowType) => {
    if (autoSaving) {
      saveFlow(flow);
    }
  }, SAVE_DEBOUNCE_TIME);
>>>>>>> 8dd85d98

  return autoSaveFlow;
};

export default useAutoSaveFlow;<|MERGE_RESOLUTION|>--- conflicted
+++ resolved
@@ -1,4 +1,3 @@
-import { SAVE_DEBOUNCE_TIME } from "@/constants/constants";
 import useFlowsManagerStore from "@/stores/flowsManagerStore";
 import { FlowType } from "@/types/flow";
 import { useDebounce } from "../use-debounce";
@@ -11,19 +10,11 @@
     (state) => state.autoSavingInterval,
   );
 
-<<<<<<< HEAD
-  const autoSaveFlow = autoSaving
-    ? useDebounce((flow?: FlowType) => {
-        saveFlow(flow);
-      }, autoSavingInterval)
-    : () => {};
-=======
   const autoSaveFlow = useDebounce((flow?: FlowType) => {
     if (autoSaving) {
       saveFlow(flow);
     }
-  }, SAVE_DEBOUNCE_TIME);
->>>>>>> 8dd85d98
+  }, autoSavingInterval);
 
   return autoSaveFlow;
 };
