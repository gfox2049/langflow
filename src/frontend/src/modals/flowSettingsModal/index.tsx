--- conflicted
+++ resolved
@@ -1,7 +1,7 @@
+import { AxiosError } from "axios";
 import { useEffect, useState } from "react";
 import EditFlowSettings from "../../components/editFlowSettingsComponent";
 import IconComponent from "../../components/genericIconComponent";
-import { Button } from "../../components/ui/button";
 import { SETTINGS_DIALOG_SUBTITLE } from "../../constants/constants";
 import useAlertStore from "../../stores/alertStore";
 import useFlowsManagerStore from "../../stores/flowsManagerStore";
@@ -53,16 +53,7 @@
   }, [flows]);
 
   return (
-<<<<<<< HEAD
-    <BaseModal
-      open={open}
-      setOpen={setOpen}
-      size="smaller"
-      onSubmit={handleClick}
-    >
-=======
     <BaseModal open={open} setOpen={setOpen} size="smaller-h-full">
->>>>>>> 2cffd761
       <BaseModal.Header description={SETTINGS_DIALOG_SUBTITLE}>
         <span className="pr-2">Settings</span>
         <IconComponent name="Settings2" className="mr-2 h-4 w-4 " />
