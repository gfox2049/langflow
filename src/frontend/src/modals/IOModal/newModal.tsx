--- conflicted
+++ resolved
@@ -258,8 +258,7 @@
       <BaseModal.Trigger>{children}</BaseModal.Trigger>
       {/* TODO ADAPT TO ALL TYPES OF INPUTS AND OUTPUTS */}
       <BaseModal.Content overflowHidden className="h-full">
-<<<<<<< HEAD
-        <div className="flex-max-width h-full">
+        {open && (<div className="flex-max-width h-full">
           <div
             className={cn(
               "flex h-full flex-shrink-0 flex-col justify-start transition-all duration-300",
@@ -334,255 +333,8 @@
               canvasOpen={canvasOpen}
               setOpen={setOpen}
             />
-=======
-        {open && (
-          <div className="flex-max-width h-full">
-            <div
-              className={cn(
-                "flex h-full flex-shrink-0 flex-col justify-start transition-all duration-300",
-                sidebarOpen
-                  ? "absolute z-50 lg:relative lg:w-1/5 lg:max-w-[280px]"
-                  : "w-0",
-              )}
-            >
-              <div className="flex h-full flex-col overflow-y-auto border-r border-border bg-muted p-4 text-center custom-scroll dark:bg-canvas">
-                <div className="flex items-center gap-2 pb-8">
-                  <ShadTooltip
-                    styleClasses="z-50"
-                    side="right"
-                    content="Hide sidebar"
-                  >
-                    <Button
-                      variant="ghost"
-                      className="flex h-8 w-8 items-center justify-center !p-0"
-                      onClick={() => setSidebarOpen(!sidebarOpen)}
-                    >
-                      <IconComponent
-                        name={sidebarOpen ? "PanelLeftClose" : "PanelLeftOpen"}
-                        className="h-[18px] w-[18px] text-ring"
-                      />
-                    </Button>
-                  </ShadTooltip>
-                  {sidebarOpen && (
-                    <div className="font-semibold">Playground</div>
-                  )}
-                </div>
-                {sidebarOpen && (
-                  <div className="flex flex-col pl-3">
-                    <div className="flex flex-col gap-2 pb-2">
-                      <div className="flex items-center justify-between">
-                        <div className="flex items-center gap-2">
-                          <IconComponent
-                            name="MessagesSquare"
-                            className="h-[18px] w-[18px] text-ring"
-                          />
-                          <div className="text-[13px] font-normal">Chat</div>
-                        </div>
-                        <ShadTooltip styleClasses="z-50" content="New Chat">
-                          <div>
-                            <Button
-                              data-testid="new-chat"
-                              variant="ghost"
-                              className="flex h-8 w-8 items-center justify-center !p-0 hover:bg-secondary-hover"
-                              onClick={(_) => {
-                                setvisibleSession(undefined);
-                                setSelectedViewField(undefined);
-                              }}
-                            >
-                              <IconComponent
-                                name="Plus"
-                                className="h-[18px] w-[18px] text-ring"
-                              />
-                            </Button>
-                          </div>
-                        </ShadTooltip>
-                      </div>
-                    </div>
-                    <div className="flex flex-col">
-                      {sessions.map((session, index) => (
-                        <SessionSelector
-                          setSelectedView={setSelectedViewField}
-                          selectedView={selectedViewField}
-                          key={index}
-                          session={session}
-                          deleteSession={(session) => {
-                            handleDeleteSession(session);
-                            if (selectedViewField?.id === session) {
-                              setSelectedViewField(undefined);
-                            }
-                          }}
-                          updateVisibleSession={(session) => {
-                            setvisibleSession(session);
-                          }}
-                          toggleVisibility={() => {
-                            setvisibleSession(session);
-                          }}
-                          isVisible={visibleSession === session}
-                          inspectSession={(session) => {
-                            setSelectedViewField({
-                              id: session,
-                              type: "Session",
-                            });
-                          }}
-                        />
-                      ))}
-                    </div>
-                  </div>
-                )}
-              </div>
-            </div>
-            <div className="flex h-full min-w-96 flex-grow bg-background">
-              {selectedViewField && (
-                <div
-                  className={cn(
-                    "flex h-full w-full flex-col items-start gap-4 p-4",
-                    !selectedViewField ? "hidden" : "",
-                  )}
-                >
-                  <div className="font-xl flex items-center justify-center gap-3 font-semibold">
-                    {haveChat && (
-                      <button onClick={() => setSelectedViewField(undefined)}>
-                        <IconComponent
-                          name={"ArrowLeft"}
-                          className="h-6 w-6"
-                        ></IconComponent>
-                      </button>
-                    )}
-                    {
-                      nodes.find((node) => node.id === selectedViewField.id)
-                        ?.data.node.display_name
-                    }
-                  </div>
-                  <div className="h-full w-full">
-                    {inputs.some(
-                      (input) => input.id === selectedViewField.id,
-                    ) && (
-                      <IOFieldView
-                        type={InputOutput.INPUT}
-                        left={false}
-                        fieldType={selectedViewField.type!}
-                        fieldId={selectedViewField.id!}
-                      />
-                    )}
-                    {outputs.some(
-                      (output) => output.id === selectedViewField.id,
-                    ) && (
-                      <IOFieldView
-                        type={InputOutput.OUTPUT}
-                        left={false}
-                        fieldType={selectedViewField.type!}
-                        fieldId={selectedViewField.id!}
-                      />
-                    )}
-                    {sessions.some(
-                      (session) => session === selectedViewField.id,
-                    ) && (
-                      <SessionView
-                        session={selectedViewField.id}
-                        id={currentFlowId}
-                      />
-                    )}
-                  </div>
-                </div>
-              )}
-              <div
-                className={cn(
-                  "flex h-full w-full flex-col justify-between p-4",
-                  selectedViewField ? "hidden" : "",
-                )}
-              >
-                <div className="mb-4 h-[5%] text-[16px] font-semibold">
-                  {visibleSession && sessions.length > 0 && sidebarOpen && (
-                    <div className="hidden lg:block">
-                      {visibleSession === currentFlowId
-                        ? "Default Session"
-                        : `${visibleSession}`}
-                    </div>
-                  )}
-                  <div className={cn(sidebarOpen ? "lg:hidden" : "")}>
-                    <div className="flex items-center gap-2">
-                      <Button
-                        variant="ghost"
-                        size="icon"
-                        onClick={() => setSidebarOpen(true)}
-                        className="h-8 w-8"
-                      >
-                        <IconComponent
-                          name={"PanelLeftOpen"}
-                          className="h-[18px] w-[18px] text-ring"
-                        />
-                      </Button>
-                      <div className="font-semibold">Playground</div>
-                    </div>
-                  </div>
-                  <div
-                    className={cn(
-                      sidebarOpen ? "pointer-events-none opacity-0" : "",
-                      "absolute flex h-8 items-center justify-center rounded-sm ring-offset-background transition-opacity focus:outline-none focus:ring-2 focus:ring-ring focus:ring-offset-2",
-                      isPlayground ? "right-2 top-4" : "right-12 top-2",
-                    )}
-                  >
-                    <ShadTooltip
-                      side="bottom"
-                      styleClasses="z-50"
-                      content="New Chat"
-                    >
-                      <Button
-                        className="mr-2 h-[32px] w-[32px] hover:bg-secondary-hover"
-                        variant="ghost"
-                        size="icon"
-                        onClick={(_) => {
-                          setvisibleSession(undefined);
-                          setSelectedViewField(undefined);
-                        }}
-                      >
-                        <IconComponent
-                          name="Plus"
-                          className="!h-[18px] !w-[18px] text-ring"
-                        />
-                      </Button>
-                    </ShadTooltip>
-                    {!isPlayground && <Separator orientation="vertical" />}
-                  </div>
-                </div>
-                {haveChat ? (
-                  <div
-                    className={cn(
-                      visibleSession ? "h-[95%]" : "h-full",
-                      sidebarOpen
-                        ? "pointer-events-none blur-sm lg:pointer-events-auto lg:blur-0"
-                        : "",
-                    )}
-                  >
-                    {messagesFetched && (
-                      <ChatView
-                        focusChat={sessionId}
-                        sendMessage={sendMessage}
-                        chatValue={chatValue}
-                        setChatValue={setChatValue}
-                        lockChat={lockChat}
-                        setLockChat={setLockChat}
-                        visibleSession={visibleSession}
-                        closeChat={
-                          !canvasOpen
-                            ? undefined
-                            : () => {
-                                setOpen(false);
-                              }
-                        }
-                      />
-                    )}
-                  </div>
-                ) : (
-                  <span className="flex h-full w-full items-center justify-center font-thin text-muted-foreground">
-                    Select an IO component to view
-                  </span>
-                )}
-              </div>
-            </div>
->>>>>>> e657e9de
           </div>
-        )}
+        </div>)}
       </BaseModal.Content>
     </BaseModal>
   );
