import Loading from "@/components/ui/loading";
import {
<<<<<<< HEAD
  useDeleteMessages,
  useGetMessagesQuery,
=======
  useGetMessagesQuery,
  useUpdateMessage,
>>>>>>> b7223063
} from "@/controllers/API/queries/messages";
import { useIsFetching } from "@tanstack/react-query";
import {
  CellEditRequestEvent,
  NewValueParams,
  SelectionChangedEvent,
} from "ag-grid-community";
import cloneDeep from "lodash/cloneDeep";
import { useMemo, useState } from "react";
import TableComponent from "../../../../components/tableComponent";
<<<<<<< HEAD
import useUpdateMessage from "../../../../pages/SettingsPage/pages/messagesPage/hooks/use-updateMessage";
=======
import useRemoveMessages from "../../../../pages/SettingsPage/pages/messagesPage/hooks/use-remove-messages";
>>>>>>> b7223063
import useAlertStore from "../../../../stores/alertStore";
import { useMessagesStore } from "../../../../stores/messagesStore";
import { messagesSorter } from "../../../../utils/utils";

export default function SessionView({
  session,
  id,
}: {
  session?: string;
  id?: string;
}) {
  const columns = useMessagesStore((state) => state.columns);
  const messages = useMessagesStore((state) => state.messages);
  const setErrorData = useAlertStore((state) => state.setErrorData);
  const setSuccessData = useAlertStore((state) => state.setSuccessData);
<<<<<<< HEAD
  const deleteMessagesStore = useMessagesStore((state) => state.removeMessages);
=======
  const updateMessage = useMessagesStore((state) => state.updateMessage);

>>>>>>> b7223063
  const isFetching = useIsFetching({
    queryKey: ["useGetMessagesQuery"],
    exact: false,
  });
  const [selectedRows, setSelectedRows] = useState<string[]>([]);

  const { mutate: deleteMessages } = useDeleteMessages({
    onSuccess: () => {
      deleteMessagesStore(selectedRows);
      setSelectedRows([]);
      setSuccessData({
        title: "Messages deleted successfully.",
      });
    },
    onError: () => {
      setErrorData({
        title: "Error deleting messages.",
      });
    },
  });

  const { mutate: updateMessageMutation } = useUpdateMessage();

  function handleUpdateMessage(event: NewValueParams<any, string>) {
    const newValue = event.newValue;
    const field = event.column.getColId();
    const row = cloneDeep(event.data);
    const data = {
      ...row,
      [field]: newValue,
    };
    updateMessageMutation(data, {
      onSuccess: () => {
        updateMessage(data);
        // Set success message
        setSuccessData({
          title: "Messages updated successfully.",
        });
      },
      onError: () => {
        setErrorData({
          title: "Error updating messages.",
        });
        event.data[field] = event.oldValue;
        event.api.refreshCells();
      },
    });
  }

  const filteredMessages = useMemo(() => {
    let filteredMessages = session
      ? messages.filter((message) => message.session_id === session)
      : messages;
    filteredMessages = id
      ? filteredMessages.filter((message) => message.flow_id === id)
      : filteredMessages;
    return filteredMessages;
  }, [session, id, messages]);

  function handleRemoveMessages() {
    deleteMessages({ ids: selectedRows });
  }

  return isFetching > 0 ? (
    <div className="flex h-full w-full items-center justify-center align-middle">
      <Loading></Loading>
    </div>
  ) : (
    <TableComponent
      key={"sessionView"}
      onDelete={handleRemoveMessages}
      readOnlyEdit
      editable={[
        { field: "text", onUpdate: handleUpdateMessage, editableCell: false },
      ]}
      overlayNoRowsTemplate="No data available"
      onSelectionChanged={(event: SelectionChangedEvent) => {
        setSelectedRows(event.api.getSelectedRows().map((row) => row.id));
      }}
      rowSelection="multiple"
      suppressRowClickSelection={true}
      pagination={true}
      columnDefs={columns.sort(messagesSorter)}
      rowData={filteredMessages}
    />
  );
}<|MERGE_RESOLUTION|>--- conflicted
+++ resolved
@@ -1,12 +1,8 @@
 import Loading from "@/components/ui/loading";
 import {
-<<<<<<< HEAD
   useDeleteMessages,
   useGetMessagesQuery,
-=======
-  useGetMessagesQuery,
   useUpdateMessage,
->>>>>>> b7223063
 } from "@/controllers/API/queries/messages";
 import { useIsFetching } from "@tanstack/react-query";
 import {
@@ -17,11 +13,6 @@
 import cloneDeep from "lodash/cloneDeep";
 import { useMemo, useState } from "react";
 import TableComponent from "../../../../components/tableComponent";
-<<<<<<< HEAD
-import useUpdateMessage from "../../../../pages/SettingsPage/pages/messagesPage/hooks/use-updateMessage";
-=======
-import useRemoveMessages from "../../../../pages/SettingsPage/pages/messagesPage/hooks/use-remove-messages";
->>>>>>> b7223063
 import useAlertStore from "../../../../stores/alertStore";
 import { useMessagesStore } from "../../../../stores/messagesStore";
 import { messagesSorter } from "../../../../utils/utils";
@@ -37,12 +28,8 @@
   const messages = useMessagesStore((state) => state.messages);
   const setErrorData = useAlertStore((state) => state.setErrorData);
   const setSuccessData = useAlertStore((state) => state.setSuccessData);
-<<<<<<< HEAD
+  const updateMessage = useMessagesStore((state) => state.updateMessage);
   const deleteMessagesStore = useMessagesStore((state) => state.removeMessages);
-=======
-  const updateMessage = useMessagesStore((state) => state.updateMessage);
-
->>>>>>> b7223063
   const isFetching = useIsFetching({
     queryKey: ["useGetMessagesQuery"],
     exact: false,
