import {
  COLOR_OPTIONS,
  NOTE_NODE_MAX_HEIGHT,
  NOTE_NODE_MAX_WIDTH,
  NOTE_NODE_MIN_HEIGHT,
  NOTE_NODE_MIN_WIDTH,
} from "@/constants/constants";
import { noteDataType } from "@/types/flow";
import { cn } from "@/utils/utils";
import { useEffect, useMemo, useRef, useState } from "react";
import { NodeResizer } from "reactflow";
import NodeDescription from "../GenericNode/components/NodeDescription";
import NoteToolbarComponent from "./NoteToolbarComponent";
function NoteNode({
  data,
  selected,
}: {
  data: noteDataType;
  selected: boolean;
}) {
  const bgColor =
    Object.keys(COLOR_OPTIONS).find(
      (key) => key === data.node?.template.backgroundColor,
    ) ?? Object.keys(COLOR_OPTIONS)[0];
  const nodeDiv = useRef<HTMLDivElement>(null);
  const [size, setSize] = useState({ width: 0, height: 0 });
  //tricky to start the description with the right size
  useEffect(() => {
    if (nodeDiv.current) {
      setSize({
        width: nodeDiv.current.offsetWidth - 25,
        height: nodeDiv.current.offsetHeight - 25,
      });
    }
  }, []);

  const MemoNoteToolbarComponent = useMemo(
    () =>
      selected ? (
        <div className={cn("absolute -top-12 left-1/2 z-50 -translate-x-1/2")}>
          <NoteToolbarComponent data={data} bgColor={bgColor} />
        </div>
      ) : (
        <></>
      ),
    [data, bgColor, selected],
  );
  return (
    <>
      <NodeResizer
        minWidth={NOTE_NODE_MIN_WIDTH}
        minHeight={NOTE_NODE_MIN_HEIGHT}
        maxHeight={NOTE_NODE_MAX_HEIGHT}
        maxWidth={NOTE_NODE_MAX_WIDTH}
        onResize={(_, params) => {
          const { width, height } = params;
          setSize({ width: width - 25, height: height - 25 });
        }}
        isVisible={selected}
<<<<<<< HEAD
        lineClassName="border-[3px] border-border relative"
=======
        lineClassName="!border !border-muted-foreground"
>>>>>>> 3391a266
      />
      <div
        data-testid="note_node"
        style={{
          maxHeight: NOTE_NODE_MAX_HEIGHT,
          maxWidth: NOTE_NODE_MAX_WIDTH,
          minWidth: NOTE_NODE_MIN_WIDTH,
          minHeight: NOTE_NODE_MIN_HEIGHT,
          backgroundColor: COLOR_OPTIONS[bgColor] ?? "#00000000",
        }}
        ref={nodeDiv}
        className={cn(
          "relative flex h-full w-full flex-col gap-3 rounded-xl p-3 transition-all",
          COLOR_OPTIONS[bgColor] !== null &&
            `border ${!selected && "-z-50 shadow-sm"}`,
        )}
      >
        {MemoNoteToolbarComponent}
        <div
          style={{
            width: size.width,
            height: size.height,
            display: "flex",
          }}
        >
          <NodeDescription
            inputClassName={cn(
              "border-0 ring-transparent resize-none shadow-none rounded-sm h-full w-full",
              COLOR_OPTIONS[bgColor] === null
                ? ""
                : "dark:!ring-background dark:text-background",
            )}
            mdClassName={cn(
              COLOR_OPTIONS[bgColor] === null
                ? "dark:prose-invert"
                : "dark:!text-background",
            )}
            style={{ backgroundColor: COLOR_OPTIONS[bgColor] ?? "#00000000" }}
            charLimit={2500}
            nodeId={data.id}
            selected={selected}
            description={data.node?.description}
            emptyPlaceholder="Double-click to start typing or enter Markdown..."
            placeholderClassName={
              COLOR_OPTIONS[bgColor] === null ? "" : "dark:!text-background"
            }
          />
        </div>
      </div>
    </>
  );
}

export default NoteNode;<|MERGE_RESOLUTION|>--- conflicted
+++ resolved
@@ -57,11 +57,7 @@
           setSize({ width: width - 25, height: height - 25 });
         }}
         isVisible={selected}
-<<<<<<< HEAD
-        lineClassName="border-[3px] border-border relative"
-=======
         lineClassName="!border !border-muted-foreground"
->>>>>>> 3391a266
       />
       <div
         data-testid="note_node"
