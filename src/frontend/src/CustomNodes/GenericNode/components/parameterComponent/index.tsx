--- conflicted
+++ resolved
@@ -116,39 +116,7 @@
   const output = useShortcutsStore((state) => state.output);
   useHotkeys(output, handleOutputWShortcut, { preventDefault });
 
-<<<<<<< HEAD
-  const { handleOnNewValue: handleOnNewValueHook } = useHandleOnNewValue(
-    data,
-    name,
-    takeSnapshot,
-    handleUpdateValues,
-    debouncedHandleUpdateValues,
-    setNode,
-    setIsLoading,
-  );
-
-  function updateVisibility() {
-    setNode(data.id, (old) => {
-      const newNode = cloneDeep(old);
-      newNode.data.node.template[name].password =
-        !newNode.data.node.template[name].password;
-      return newNode;
-    });
-  }
-
-  const { handleNodeClass: handleNodeClassHook } = useHandleNodeClass(
-    data,
-    name,
-    takeSnapshot,
-    setNode,
-    updateNodeInternals,
-  );
-
-  const { handleRefreshButtonPress: handleRefreshButtonPressHook } =
-    useHandleRefreshButtonPress(setIsLoading, setNode);
-=======
   const { handleNodeClass } = useHandleNodeClass(data.id);
->>>>>>> 8fffe730
 
   let disabled =
     edges.some(
@@ -381,266 +349,6 @@
             testIdComplement={`${data?.type?.toLowerCase()}-shownode`}
           />
         )}
-<<<<<<< HEAD
-
-        <Case
-          condition={
-            left === true &&
-            TEXT_FIELD_TYPES.includes(type ?? "") &&
-            !data.node?.template[name]?.options
-          }
-        >
-          <div className="w-full">
-            <Case condition={data.node?.template[name]?.list}>
-              <div
-                className={
-                  // Commenting this out until we have a better
-                  // way to display
-                  // (data.node?.template[name]?.refresh ? "w-5/6 " : "") +
-                  "mt-2 flex-grow"
-                }
-              >
-                <InputListComponent
-                  componentName={name}
-                  disabled={disabled}
-                  value={
-                    !data.node!.template[name]?.value ||
-                    data.node!.template[name]?.value === ""
-                      ? [""]
-                      : data.node!.template[name]?.value
-                  }
-                  onChange={handleOnNewValue}
-                />
-              </div>
-            </Case>
-            <Case condition={data.node?.template[name]?.multiline}>
-              <div className="mt-2 flex w-full flex-col">
-                <div className="flex-grow">
-                  <TextAreaComponent
-                    updateVisibility={updateVisibility}
-                    disabled={disabled}
-                    value={data.node!.template[name]?.value ?? ""}
-                    onChange={handleOnNewValue}
-                    password={data.node?.template[name]?.password}
-                    id={"textarea-" + data.node!.template[name]?.name}
-                    data-testid={"textarea-" + data.node!.template[name]?.name}
-                  />
-                </div>
-                {data.node?.template[name]?.refresh_button && (
-                  <div className="flex-grow">
-                    <RefreshButton
-                      isLoading={isLoading}
-                      disabled={disabled}
-                      name={name}
-                      data={data}
-                      button_text={
-                        data.node?.template[name].refresh_button_text
-                      }
-                      className="extra-side-bar-buttons mt-1"
-                      handleUpdateValues={handleRefreshButtonPress}
-                      id={"refresh-button-" + name}
-                    />
-                  </div>
-                )}
-              </div>
-            </Case>
-            <Case
-              condition={
-                !data.node?.template[name]?.multiline &&
-                !data.node?.template[name]?.list
-              }
-            >
-              <div className="mt-2 flex w-full items-center">
-                <div
-                  className={
-                    "flex-grow " +
-                    (data.node?.template[name]?.refresh_button ? "w-5/6" : "")
-                  }
-                >
-                  <InputGlobalComponent
-                    disabled={disabled}
-                    onChange={handleOnNewValue}
-                    name={name}
-                    data={data.node?.template[name]!}
-                  />
-                </div>
-                {data.node?.template[name]?.refresh_button && (
-                  <div className="w-1/6">
-                    <RefreshButton
-                      isLoading={isLoading}
-                      disabled={disabled}
-                      name={name}
-                      data={data}
-                      button_text={
-                        data.node?.template[name].refresh_button_text
-                      }
-                      className="extra-side-bar-buttons ml-2 mt-1"
-                      handleUpdateValues={handleRefreshButtonPress}
-                      id={"refresh-button-" + name}
-                    />
-                  </div>
-                )}
-              </div>
-            </Case>
-          </div>
-        </Case>
-
-        <Case condition={left === true && type === "bool"}>
-          <div className="mt-2 w-full">
-            <ToggleShadComponent
-              id={"toggle-" + name}
-              disabled={disabled}
-              enabled={data.node?.template[name]?.value ?? false}
-              setEnabled={handleOnNewValue}
-              size="large"
-              editNode={false}
-            />
-          </div>
-        </Case>
-
-        <Case condition={left === true && type === "float"}>
-          <div className="mt-2 w-full">
-            <FloatComponent
-              disabled={disabled}
-              value={data.node?.template[name]?.value ?? ""}
-              rangeSpec={data.node?.template[name]?.rangeSpec}
-              onChange={handleOnNewValue}
-            />
-          </div>
-        </Case>
-        <Case condition={left === true && type === "table"}>
-          <div className="mt-2 w-full">
-            <TableNodeComponent
-              description={info || "Add or edit data"}
-              columns={data.node?.template[name]?.table_schema?.columns}
-              onChange={handleOnNewValue}
-              tableTitle={data.node?.template[name]?.display_name ?? "Table"}
-              value={data.node?.template[name]?.value}
-            />
-          </div>
-        </Case>
-
-        <Case
-          condition={
-            left === true &&
-            type === "str" &&
-            !data.node?.template[name]?.list &&
-            (data.node?.template[name]?.options ||
-              data.node?.template[name]?.real_time_refresh)
-          }
-        >
-          <div className="mt-2 flex w-full items-center gap-2">
-            <div className="flex-1">
-              <Dropdown
-                disabled={disabled}
-                isLoading={isLoading}
-                options={data.node!.template[name]?.options}
-                onSelect={handleOnNewValue}
-                value={data.node!.template[name]?.value}
-                id={"dropdown-" + name}
-              />
-            </div>
-            {data.node?.template[name]?.refresh_button && (
-              <div className="w-1/6">
-                <RefreshButton
-                  isLoading={isLoading}
-                  disabled={disabled}
-                  name={name}
-                  data={data}
-                  button_text={data.node?.template[name]?.refresh_button_text}
-                  handleUpdateValues={handleRefreshButtonPress}
-                  id={"refresh-button-" + name}
-                />
-              </div>
-            )}
-          </div>
-        </Case>
-        <Case
-          condition={
-            type === "str" &&
-            !!data.node?.template[name]?.options &&
-            !!data.node?.template[name]?.list
-          }
-        >
-          <div className="mt-2 flex w-full items-center">
-            <Multiselect
-              disabled={disabled}
-              options={data?.node?.template?.[name]?.options || []}
-              values={data?.node?.template?.[name]?.value || []}
-              id={"multiselect-" + name}
-              onValueChange={handleOnNewValue}
-            />
-          </div>
-        </Case>
-
-        <Case condition={left === true && type === "code"}>
-          <div className="mt-2 w-full">
-            <CodeAreaComponent
-              readonly={
-                data.node?.flow && data.node.template[name]?.dynamic
-                  ? true
-                  : false
-              }
-              dynamic={data.node?.template[name]?.dynamic ?? false}
-              setNodeClass={handleNodeClass}
-              nodeClass={data.node}
-              disabled={disabled}
-              value={data.node?.template[name]?.value ?? ""}
-              onChange={handleOnNewValue}
-              id={"code-input-" + name}
-            />
-          </div>
-        </Case>
-
-        <Case condition={left === true && type === "file"}>
-          <div className="mt-2 w-full">
-            <InputFileComponent
-              disabled={disabled}
-              value={data.node?.template[name]?.value ?? ""}
-              onChange={handleOnNewValue}
-              fileTypes={data.node?.template[name]?.fileTypes}
-              onFileChange={(filePath: string) => {
-                data.node!.template[name].file_path = filePath;
-              }}
-            ></InputFileComponent>
-          </div>
-        </Case>
-
-        <Case condition={left === true && type === "int"}>
-          <div className="mt-2 w-full">
-            <IntComponent
-              rangeSpec={data.node?.template[name]?.rangeSpec}
-              disabled={disabled}
-              value={data.node?.template[name]?.value ?? ""}
-              onChange={handleOnNewValue}
-              id={"int-input-" + name}
-            />
-          </div>
-        </Case>
-
-        <Case condition={left === true && type === "prompt"}>
-          <div className="mt-2 w-full">
-            <PromptAreaComponent
-              readonly={data.node?.flow ? true : false}
-              field_name={name}
-              setNodeClass={handleNodeClass}
-              nodeClass={data.node}
-              disabled={disabled}
-              value={data.node?.template[name]?.value ?? ""}
-              onChange={handleOnNewValue}
-              id={"prompt-input-" + name}
-              data-testid={"prompt-input-" + name}
-            />
-          </div>
-        </Case>
-
-        <Case condition={left === true && type === "NestedDict"}>
-          <div
-            className={"mt-2 w-full" + (disabled ? " cursor-not-allowed" : "")}
-          >
-            <DictComponent
-              disabled={disabled}
-=======
         <div className="mt-2 w-full">
           {data.node?.template[name] !== undefined && (
             <ParameterRenderComponent
@@ -649,7 +357,6 @@
               nodeId={data.id}
               templateData={data.node?.template[name]!}
               templateValue={data.node?.template[name].value ?? ""}
->>>>>>> 8fffe730
               editNode={false}
               handleNodeClass={handleNodeClass}
               nodeClass={data.node!}
