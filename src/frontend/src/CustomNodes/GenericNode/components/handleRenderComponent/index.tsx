import { useDarkStore } from "@/stores/darkStore";
import useFlowStore from "@/stores/flowStore";
import { log } from "console";
import { useEffect, useMemo, useRef, useState } from "react";
import { Handle, Position, useViewport } from "reactflow";
import ShadTooltip from "../../../../components/shadTooltipComponent";
import {
  isValidConnection,
  scapedJSONStringfy,
} from "../../../../utils/reactflowUtils";
import { classNames, cn, groupByFamily } from "../../../../utils/utils";
import HandleTooltipComponent from "../HandleTooltipComponent";

export default function HandleRenderComponent({
  left,
  nodes,
  tooltipTitle = "",
  proxy,
  id,
  title,
  edges,
  myData,
  colors,
  setFilterEdge,
  showNode,
  testIdComplement,
  nodeId,
  colorName,
}: {
  left: boolean;
  nodes: any;
  tooltipTitle?: string;
  proxy?: any;
  id: any;
  title: string;
  edges: any;
  myData: any;
  colors: string[];
  setFilterEdge: any;
  showNode: any;
  testIdComplement?: string;
  nodeId: string;
  colorName?: string[];
}) {
  const handleColorName = colorName?.[0];

  const innerColorName = `inner-${handleColorName}`;
  const innerForegroundColorName = `${innerColorName}-foreground`;

  const setHandleDragging = useFlowStore((state) => state.setHandleDragging);
  const setFilterType = useFlowStore((state) => state.setFilterType);
  const handleDragging = useFlowStore((state) => state.handleDragging);
  const filterType = useFlowStore((state) => state.filterType);
  const dark = useDarkStore((state) => state.dark);

  const onConnect = useFlowStore((state) => state.onConnect);

  const handleMouseUp = () => {
    setHandleDragging(undefined);
    document.removeEventListener("mouseup", handleMouseUp);
  };

  const myId = useMemo(
    () => scapedJSONStringfy(proxy ? { ...id, proxy } : id),
    [id, proxy],
  );

  const getConnection = useMemo(
    () =>
      (semiConnection: {
        source: string | undefined;
        sourceHandle: string | undefined;
        target: string | undefined;
        targetHandle: string | undefined;
      }) => ({
        source: semiConnection.source ?? nodeId,
        sourceHandle: semiConnection.sourceHandle ?? myId,
        target: semiConnection.target ?? nodeId,
        targetHandle: semiConnection.targetHandle ?? myId,
      }),
    [nodeId, myId],
  );

  const sameDraggingNode = useMemo(
    () => (!left ? handleDragging?.target : handleDragging?.source) === nodeId,
    [left, handleDragging, nodeId],
  );

  const ownDraggingHandle = useMemo(
    () =>
      handleDragging &&
      (left ? handleDragging?.target : handleDragging?.source) &&
      (left ? handleDragging.targetHandle : handleDragging.sourceHandle) ===
        myId,
    [handleDragging, left, myId],
  );

  const sameFilterNode = useMemo(
    () => (!left ? filterType?.target : filterType?.source) === nodeId,
    [left, filterType, nodeId],
  );

  const ownFilterHandle = useMemo(
    () =>
      filterType &&
      (left ? filterType?.target : filterType?.source) === nodeId &&
      (left ? filterType.targetHandle : filterType.sourceHandle) === myId,
    [filterType, left, myId],
  );

  const sameNode = useMemo(
    () => sameDraggingNode || sameFilterNode,
    [sameDraggingNode, sameFilterNode],
  );
  const ownHandle = useMemo(
    () => ownDraggingHandle || ownFilterHandle,
    [ownDraggingHandle, ownFilterHandle],
  );

  const draggingOpenHandle = useMemo(
    () =>
      handleDragging &&
      (left ? handleDragging.source : handleDragging.target) &&
      !ownDraggingHandle
        ? isValidConnection(getConnection(handleDragging), nodes, edges)
        : false,
    [handleDragging, left, ownDraggingHandle, getConnection, nodes, edges],
  );

  const filterOpenHandle = useMemo(
    () =>
      filterType &&
      (left ? filterType.source : filterType.target) &&
      !ownFilterHandle
        ? isValidConnection(getConnection(filterType), nodes, edges)
        : false,
    [filterType, left, ownFilterHandle, getConnection, nodes, edges],
  );

  const openHandle = useMemo(
    () => filterOpenHandle || draggingOpenHandle,
    [filterOpenHandle, draggingOpenHandle],
  );

  const filterPresent = useMemo(
    () => handleDragging || filterType,
    [handleDragging, filterType],
  );

  const currentFilter = useMemo(
    () =>
      left
        ? {
            targetHandle: myId,
            target: nodeId,
            source: undefined,
            sourceHandle: undefined,
            type: tooltipTitle,
            color: colors[0],
          }
        : {
            sourceHandle: myId,
            source: nodeId,
            target: undefined,
            targetHandle: undefined,
            type: tooltipTitle,
            color: colors[0],
          },
    [left, myId, nodeId, tooltipTitle, colors],
  );

  const isNullHandle = filterPresent && !(openHandle || ownHandle);

  const handleColor = useMemo(
    () =>
      isNullHandle
        ? dark
          ? "conic-gradient(hsl(var(--inner-gray)) 0deg 360deg)"
          : "conic-gradient(hsl(var(--inner-gray-foreground)) 0deg 360deg)"
        : "conic-gradient(" +
          colorName!
            .concat(colorName![0])
            .map(
              (color, index) =>
                `hsl(var(--inner-${color}))` +
                " " +
                ((360 / colors.length) * index - 360 / (colors.length * 4)) +
                "deg " +
                ((360 / colors.length) * index + 360 / (colors.length * 4)) +
                "deg",
            )
            .join(" ,") +
          ")",
    [filterPresent, openHandle, ownHandle, dark, colors],
  );

  const [isHovered, setIsHovered] = useState(false);
  const [openTooltip, setOpenTooltip] = useState(false);

  useEffect(() => {
    if ((isHovered || openHandle) && !isNullHandle) {
      const styleSheet = document.createElement("style");
      styleSheet.id = `pulse-${nodeId}`;
      styleSheet.textContent = `
        @keyframes pulseNeon {
          0% {
            box-shadow: 0 0 0 2px hsl(var(--border)),
                        0 0 2px hsl(var(--inner-${colorName![0]})),
                        0 0 4px hsl(var(--inner-${colorName![0]})),
                        0 0 6px hsl(var(--inner-${colorName![0]})),
                        0 0 8px hsl(var(--inner-${colorName![0]})),
                        0 0 10px hsl(var(--inner-${colorName![0]})),
                        0 0 15px hsl(var(--inner-${colorName![0]})),
                        0 0 20px hsl(var(--inner-${colorName![0]}));
          }
          50% {
            box-shadow: 0 0 0 2px hsl(var(--border)),
                        0 0 4px hsl(var(--inner-${colorName![0]})),
                        0 0 8px hsl(var(--inner-${colorName![0]})),
                        0 0 12px hsl(var(--inner-${colorName![0]})),
                        0 0 16px hsl(var(--inner-${colorName![0]})),
                        0 0 20px hsl(var(--inner-${colorName![0]})),
                        0 0 25px hsl(var(--inner-${colorName![0]})),
                        0 0 30px hsl(var(--inner-${colorName![0]}));
          }
          100% {
            box-shadow: 0 0 0 2px hsl(var(--border)),
                        0 0 2px hsl(var(--inner-${colorName![0]})),
                        0 0 4px hsl(var(--inner-${colorName![0]})),
                        0 0 6px hsl(var(--inner-${colorName![0]})),
                        0 0 8px hsl(var(--inner-${colorName![0]})),
                        0 0 10px hsl(var(--inner-${colorName![0]})),
                        0 0 15px hsl(var(--inner-${colorName![0]})),
                        0 0 20px hsl(var(--inner-${colorName![0]}));
          }
        }
      `;
      document.head.appendChild(styleSheet);
    }

    // Cleanup function should always be returned
    return () => {
      const existingStyle = document.getElementById(`pulse-${nodeId}`);
      if (existingStyle) {
        existingStyle.remove();
      }
    };
  }, [isHovered, openHandle, isNullHandle, colors, nodeId]);

  const getNeonShadow = (color: string, isHovered: boolean) => {
    if (isNullHandle) return "none";
    if (!isHovered && !openHandle) return `0 0 0 3px hsl(var(--${color}))`;
    return [
      "0 0 0 1px hsl(var(--border))",
      `0 0 2px ${color}`,
      `0 0 4px ${color}`,
      `0 0 6px ${color}`,
      `0 0 8px ${color}`,
      `0 0 10px ${color}`,
      `0 0 15px ${color}`,
      `0 0 20px ${color}`,
    ].join(", ");
  };

  const handleRef = useRef<HTMLDivElement>(null);
  const invisibleDivRef = useRef<HTMLDivElement>(null);

<<<<<<< HEAD
  const getHandleClasses = ({
    left,
    showNode,
  }: {
    left: boolean;
    showNode: boolean;
  }) => {
    return cn(
      "noflow nowheel nopan noselect absolute left-3.5 -translate-y-1/2 translate-x-1/3 cursor-crosshair rounded-full",
      left && "-left-5 -translate-x-1/2",
      left && !showNode && "-translate-y-5 translate-x-4",
      !left && !showNode && "-translate-y-5 translate-x-[10.8rem]",
    );
  };

  const handleClick = () => {
    setFilterEdge(groupByFamily(myData, tooltipTitle!, left, nodes!));
    setFilterType(currentFilter);
    if (filterOpenHandle && filterType) {
      onConnect(getConnection(filterType));
      setFilterType(undefined);
      setFilterEdge([]);
    }
  };

  return (
    <ShadTooltip
      open={openTooltip}
      setOpen={setOpenTooltip}
      styleClasses={cn("tooltip-fixed-width custom-scroll nowheel bottom-2 ")}
      delayDuration={1000}
      content={
        <HandleTooltipComponent
          isInput={left}
          colors={colors}
          tooltipTitle={tooltipTitle}
          isConnecting={!!filterPresent && !ownHandle}
          isCompatible={openHandle}
          isSameNode={sameNode && !ownHandle}
        />
      }
      side={left ? "left" : "right"}
    >
      <div>
        <div className={`${!showNode ? "" : "relative"}`}>
=======
  return (
    <div>
      <div className="relative">
        <ShadTooltip
          open={openTooltip}
          setOpen={setOpenTooltip}
          styleClasses={cn(
            "tooltip-fixed-width custom-scroll nowheel bottom-2 ",
          )}
          delayDuration={1000}
          content={
            <HandleTooltipComponent
              isInput={left}
              colors={colors}
              tooltipTitle={tooltipTitle}
              isConnecting={!!filterPresent && !ownHandle}
              isCompatible={openHandle}
              isSameNode={sameNode && !ownHandle}
            />
          }
          side={left ? "left" : "right"}
        >
>>>>>>> b6e8d41c
          <Handle
            ref={handleRef}
            data-testid={`handle-${testIdComplement}-${title.toLowerCase()}-${
              !showNode ? (left ? "target" : "source") : left ? "left" : "right"
            }`}
            type={left ? "target" : "source"}
            position={left ? Position.Left : Position.Right}
            key={myId}
            id={myId}
            isValidConnection={(connection) =>
              isValidConnection(connection, nodes, edges)
            }
            className={cn(
              `group/handle z-50 transition-all`,
              !showNode && "no-show",
            )}
            onClick={handleClick}
            onMouseUp={() => {
              setOpenTooltip(false);
            }}
            onContextMenu={(event) => {
              event.preventDefault();
            }}
            onMouseDown={(event) => {
              if (event.button === 0) {
                setHandleDragging(currentFilter);
                document.addEventListener("mouseup", handleMouseUp);
              }
            }}
            style={{
              width: "32px",
              height: "32px",
              top: "50%",
              position: "absolute",
              zIndex: 30,
              background: "transparent",
              border: "none",
            }}
            onMouseEnter={() => setIsHovered(true)}
            onMouseLeave={() => setIsHovered(false)}
          />
<<<<<<< HEAD
          <div
            data-testid={`div-handle-${testIdComplement}-${title.toLowerCase()}-${
              !showNode ? (left ? "target" : "source") : left ? "left" : "right"
            }`}
            ref={invisibleDivRef}
            className={getHandleClasses({ left, showNode })}
            style={{
              background: isNullHandle ? "hsl(var(--border))" : handleColor,
              width: "10px",
              height: "10px",
              transition: "all 0.2s",
              boxShadow: getNeonShadow(
                innerForegroundColorName,
                isHovered || openHandle,
              ),
              animation:
                (isHovered || openHandle) && !isNullHandle
                  ? "pulseNeon 0.7s ease-in-out infinite"
                  : "none",
              border: isNullHandle ? "2px solid hsl(var(--muted))" : "none",
            }}
            onClick={(e) => {
              handleRef.current?.dispatchEvent(
                new MouseEvent("mousedown", { bubbles: true }),
              );
            }}
            onMouseEnter={() => setIsHovered(true)}
            onMouseLeave={() => setIsHovered(false)}
            onContextMenu={(event) => {
              event.preventDefault();
            }}
          />
        </div>
=======
        </ShadTooltip>

        <div
          data-testid={`div-handle-${testIdComplement}-${title.toLowerCase()}-${
            !showNode ? (left ? "target" : "source") : left ? "left" : "right"
          }`}
          ref={invisibleDivRef}
          className={cn(
            "noflow nowheel nopan noselect absolute left-3.5 -translate-y-1/2 translate-x-1/3 cursor-crosshair rounded-full",
            left && "-left-5 -translate-x-1/2",
          )}
          style={{
            background: isNullHandle ? "hsl(var(--border))" : handleColor,
            width: "10px",
            height: "10px",
            transition: "all 0.2s",
            boxShadow: getNeonShadow(
              innerForegroundColorName,
              isHovered || openHandle,
            ),
            animation:
              (isHovered || openHandle) && !isNullHandle
                ? "pulseNeon 0.7s ease-in-out infinite"
                : "none",
            border: isNullHandle ? "2px solid hsl(var(--muted))" : "none",
          }}
          onClick={(e) => {
            handleRef.current?.dispatchEvent(
              new MouseEvent("mousedown", { bubbles: true }),
            );
          }}
          onMouseEnter={() => setIsHovered(true)}
          onMouseLeave={() => setIsHovered(false)}
          onContextMenu={(event) => {
            event.preventDefault();
          }}
        />
>>>>>>> b6e8d41c
      </div>
    </div>
  );
}<|MERGE_RESOLUTION|>--- conflicted
+++ resolved
@@ -265,7 +265,6 @@
   const handleRef = useRef<HTMLDivElement>(null);
   const invisibleDivRef = useRef<HTMLDivElement>(null);
 
-<<<<<<< HEAD
   const getHandleClasses = ({
     left,
     showNode,
@@ -292,29 +291,8 @@
   };
 
   return (
-    <ShadTooltip
-      open={openTooltip}
-      setOpen={setOpenTooltip}
-      styleClasses={cn("tooltip-fixed-width custom-scroll nowheel bottom-2 ")}
-      delayDuration={1000}
-      content={
-        <HandleTooltipComponent
-          isInput={left}
-          colors={colors}
-          tooltipTitle={tooltipTitle}
-          isConnecting={!!filterPresent && !ownHandle}
-          isCompatible={openHandle}
-          isSameNode={sameNode && !ownHandle}
-        />
-      }
-      side={left ? "left" : "right"}
-    >
-      <div>
-        <div className={`${!showNode ? "" : "relative"}`}>
-=======
-  return (
     <div>
-      <div className="relative">
+      <div className={`${!showNode ? "" : "relative"}`}>
         <ShadTooltip
           open={openTooltip}
           setOpen={setOpenTooltip}
@@ -334,7 +312,6 @@
           }
           side={left ? "left" : "right"}
         >
->>>>>>> b6e8d41c
           <Handle
             ref={handleRef}
             data-testid={`handle-${testIdComplement}-${title.toLowerCase()}-${
@@ -376,41 +353,6 @@
             onMouseEnter={() => setIsHovered(true)}
             onMouseLeave={() => setIsHovered(false)}
           />
-<<<<<<< HEAD
-          <div
-            data-testid={`div-handle-${testIdComplement}-${title.toLowerCase()}-${
-              !showNode ? (left ? "target" : "source") : left ? "left" : "right"
-            }`}
-            ref={invisibleDivRef}
-            className={getHandleClasses({ left, showNode })}
-            style={{
-              background: isNullHandle ? "hsl(var(--border))" : handleColor,
-              width: "10px",
-              height: "10px",
-              transition: "all 0.2s",
-              boxShadow: getNeonShadow(
-                innerForegroundColorName,
-                isHovered || openHandle,
-              ),
-              animation:
-                (isHovered || openHandle) && !isNullHandle
-                  ? "pulseNeon 0.7s ease-in-out infinite"
-                  : "none",
-              border: isNullHandle ? "2px solid hsl(var(--muted))" : "none",
-            }}
-            onClick={(e) => {
-              handleRef.current?.dispatchEvent(
-                new MouseEvent("mousedown", { bubbles: true }),
-              );
-            }}
-            onMouseEnter={() => setIsHovered(true)}
-            onMouseLeave={() => setIsHovered(false)}
-            onContextMenu={(event) => {
-              event.preventDefault();
-            }}
-          />
-        </div>
-=======
         </ShadTooltip>
 
         <div
@@ -418,10 +360,7 @@
             !showNode ? (left ? "target" : "source") : left ? "left" : "right"
           }`}
           ref={invisibleDivRef}
-          className={cn(
-            "noflow nowheel nopan noselect absolute left-3.5 -translate-y-1/2 translate-x-1/3 cursor-crosshair rounded-full",
-            left && "-left-5 -translate-x-1/2",
-          )}
+          className={getHandleClasses({ left, showNode })}
           style={{
             background: isNullHandle ? "hsl(var(--border))" : handleColor,
             width: "10px",
@@ -448,7 +387,6 @@
             event.preventDefault();
           }}
         />
->>>>>>> b6e8d41c
       </div>
     </div>
   );
