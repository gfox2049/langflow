import { useDarkStore } from "@/stores/darkStore";
import useFlowStore from "@/stores/flowStore";
<<<<<<< HEAD
import { Connection, Handle, Position } from "@xyflow/react";
import { useEffect, useMemo, useRef, useState } from "react";
=======
import { memo, useCallback, useEffect, useMemo, useRef, useState } from "react";
import { Handle, Position } from "reactflow";
>>>>>>> 02fbb450
import ShadTooltip from "../../../../components/common/shadTooltipComponent";
import {
  isValidConnection,
  scapedJSONStringfy,
} from "../../../../utils/reactflowUtils";
import { cn, groupByFamily } from "../../../../utils/utils";
import HandleTooltipComponent from "../HandleTooltipComponent";

const BASE_HANDLE_STYLES = {
  width: "32px",
  height: "32px",
  top: "50%",
  position: "absolute" as const,
  zIndex: 30,
  background: "transparent",
  border: "none",
} as const;

const HandleContent = memo(function HandleContent({
  isNullHandle,
  handleColor,
  accentForegroundColorName,
  isHovered,
  openHandle,
  testIdComplement,
  title,
  showNode,
  left,
  nodeId,
  colorName,
}: {
  isNullHandle: boolean;
  handleColor: string;
  accentForegroundColorName: string;
  isHovered: boolean;
  openHandle: boolean;
  testIdComplement?: string;
  title: string;
  showNode: boolean;
  left: boolean;
  nodeId: string;
  colorName?: string[];
}) {
  // Restore animation effect
  useEffect(() => {
    if ((isHovered || openHandle) && !isNullHandle) {
      const styleSheet = document.createElement("style");
      styleSheet.id = `pulse-${nodeId}`;
      styleSheet.textContent = `
        @keyframes pulseNeon {
          0% {
            box-shadow: 0 0 0 2px hsl(var(--node-ring)),
                        0 0 2px hsl(var(--datatype-${colorName?.[0]})),
                        0 0 4px hsl(var(--datatype-${colorName?.[0]})),
                        0 0 6px hsl(var(--datatype-${colorName?.[0]})),
                        0 0 8px hsl(var(--datatype-${colorName?.[0]})),
                        0 0 10px hsl(var(--datatype-${colorName?.[0]})),
                        0 0 15px hsl(var(--datatype-${colorName?.[0]})),
                        0 0 20px hsl(var(--datatype-${colorName?.[0]}));
          }
          50% {
            box-shadow: 0 0 0 2px hsl(var(--node-ring)),
                        0 0 4px hsl(var(--datatype-${colorName?.[0]})),
                        0 0 8px hsl(var(--datatype-${colorName?.[0]})),
                        0 0 12px hsl(var(--datatype-${colorName?.[0]})),
                        0 0 16px hsl(var(--datatype-${colorName?.[0]})),
                        0 0 20px hsl(var(--datatype-${colorName?.[0]})),
                        0 0 25px hsl(var(--datatype-${colorName?.[0]})),
                        0 0 30px hsl(var(--datatype-${colorName?.[0]}));
          }
          100% {
            box-shadow: 0 0 0 2px hsl(var(--node-ring)),
                        0 0 2px hsl(var(--datatype-${colorName?.[0]})),
                        0 0 4px hsl(var(--datatype-${colorName?.[0]})),
                        0 0 6px hsl(var(--datatype-${colorName?.[0]})),
                        0 0 8px hsl(var(--datatype-${colorName?.[0]})),
                        0 0 10px hsl(var(--datatype-${colorName?.[0]})),
                        0 0 15px hsl(var(--datatype-${colorName?.[0]})),
                        0 0 20px hsl(var(--datatype-${colorName?.[0]}));
          }
        }
      `;
      document.head.appendChild(styleSheet);

      return () => {
        const existingStyle = document.getElementById(`pulse-${nodeId}`);
        if (existingStyle) {
          existingStyle.remove();
        }
      };
    }
  }, [isHovered, openHandle, isNullHandle, nodeId, colorName]);

  const getNeonShadow = useCallback(
    (color: string, isActive: boolean) => {
      if (isNullHandle) return "none";
      if (!isActive) return `0 0 0 3px hsl(var(--${color}))`;
      return [
        "0 0 0 1px hsl(var(--border))",
        `0 0 2px ${color}`,
        `0 0 4px ${color}`,
        `0 0 6px ${color}`,
        `0 0 8px ${color}`,
        `0 0 10px ${color}`,
        `0 0 15px ${color}`,
        `0 0 20px ${color}`,
      ].join(", ");
    },
    [isNullHandle],
  );

  const contentStyle = useMemo(
    () => ({
      background: isNullHandle ? "hsl(var(--border))" : handleColor,
      width: "10px",
      height: "10px",
      transition: "all 0.2s",
      boxShadow: getNeonShadow(
        accentForegroundColorName,
        isHovered || openHandle,
      ),
      animation:
        (isHovered || openHandle) && !isNullHandle
          ? "pulseNeon 1.1s ease-in-out infinite"
          : "none",
      border: isNullHandle ? "2px solid hsl(var(--muted))" : "none",
    }),
    [
      isNullHandle,
      handleColor,
      getNeonShadow,
      accentForegroundColorName,
      isHovered,
      openHandle,
    ],
  );

  return (
    <div
      data-testid={`div-handle-${testIdComplement}-${title.toLowerCase()}-${
        !showNode ? (left ? "target" : "source") : left ? "left" : "right"
      }`}
      className="noflow nowheel nopan noselect pointer-events-none absolute left-1/2 top-1/2 -translate-x-1/2 -translate-y-1/2 cursor-crosshair rounded-full"
      style={contentStyle}
    />
  );
});

const HandleRenderComponent = memo(function HandleRenderComponent({
  left,
  nodes,
  tooltipTitle = "",
  proxy,
  id,
  title,
  edges,
  myData,
  colors,
  setFilterEdge,
  showNode,
  testIdComplement,
  nodeId,
  colorName,
}: {
  left: boolean;
  nodes: any;
  tooltipTitle?: string;
  proxy?: any;
  id: any;
  title: string;
  edges: any;
  myData: any;
  colors: string[];
  setFilterEdge: (edges: any) => void;
  showNode: boolean;
  testIdComplement?: string;
  nodeId: string;
  colorName?: string[];
}) {
  const handleColorName = colorName?.[0] ?? "";
  const accentColorName = `datatype-${handleColorName}`;
  const accentForegroundColorName = `${accentColorName}-foreground`;

  const [isHovered, setIsHovered] = useState(false);
  const [openTooltip, setOpenTooltip] = useState(false);

  const {
    setHandleDragging,
    setFilterType,
    handleDragging,
    filterType,
    onConnect,
  } = useFlowStore(
    useCallback(
      (state) => ({
        setHandleDragging: state.setHandleDragging,
        setFilterType: state.setFilterType,
        handleDragging: state.handleDragging,
        filterType: state.filterType,
        onConnect: state.onConnect,
      }),
      [],
    ),
  );

  const dark = useDarkStore((state) => state.dark);

  const myId = useMemo(
    () => scapedJSONStringfy(proxy ? { ...id, proxy } : id),
    [id, proxy],
  );

  const getConnection = useCallback(
    (semiConnection: {
      source?: string;
      sourceHandle?: string;
      target?: string;
      targetHandle?: string;
    }) => ({
      source: semiConnection.source ?? nodeId,
      sourceHandle: semiConnection.sourceHandle ?? myId,
      target: semiConnection.target ?? nodeId,
      targetHandle: semiConnection.targetHandle ?? myId,
    }),
    [nodeId, myId],
  );

  const {
    sameNode,
    ownHandle,
    openHandle,
    filterOpenHandle,
    filterPresent,
    currentFilter,
    isNullHandle,
    handleColor,
  } = useMemo(() => {
    const sameDraggingNode =
      (!left ? handleDragging?.target : handleDragging?.source) === nodeId;
    const sameFilterNode =
      (!left ? filterType?.target : filterType?.source) === nodeId;

    const ownDraggingHandle =
      handleDragging &&
      (left ? handleDragging?.target : handleDragging?.source) &&
      (left ? handleDragging.targetHandle : handleDragging.sourceHandle) ===
        myId;

    const ownFilterHandle =
      filterType &&
      (left ? filterType?.target : filterType?.source) === nodeId &&
      (left ? filterType.targetHandle : filterType.sourceHandle) === myId;

    const draggingOpenHandle =
      handleDragging &&
      (left ? handleDragging.source : handleDragging.target) &&
      !ownDraggingHandle
        ? isValidConnection(getConnection(handleDragging), nodes, edges)
        : false;

    const filterOpenHandle =
      filterType &&
      (left ? filterType.source : filterType.target) &&
      !ownFilterHandle
        ? isValidConnection(getConnection(filterType), nodes, edges)
        : false;

    const openHandle = filterOpenHandle || draggingOpenHandle;
    const filterPresent = handleDragging || filterType;

    const currentFilter = left
      ? {
          targetHandle: myId,
          target: nodeId,
          source: undefined,
          sourceHandle: undefined,
          type: tooltipTitle,
          color: handleColorName,
        }
      : {
          sourceHandle: myId,
          source: nodeId,
          target: undefined,
          targetHandle: undefined,
          type: tooltipTitle,
          color: handleColorName,
        };

    const isNullHandle =
      filterPresent && !(openHandle || ownDraggingHandle || ownFilterHandle);

    const handleColor = isNullHandle
      ? dark
        ? "conic-gradient(hsl(var(--accent-gray)) 0deg 360deg)"
        : "conic-gradient(hsl(var(--accent-gray-foreground)) 0deg 360deg)"
      : "conic-gradient(" +
        colorName!
          .concat(colorName![0])
          .map(
            (color, index) =>
              `hsl(var(--datatype-${color}))` +
              " " +
              ((360 / colors.length) * index - 360 / (colors.length * 4)) +
              "deg " +
              ((360 / colors.length) * index + 360 / (colors.length * 4)) +
              "deg",
          )
          .join(" ,") +
        ")";

    return {
      sameNode: sameDraggingNode || sameFilterNode,
      ownHandle: ownDraggingHandle || ownFilterHandle,
      openHandle,
      filterOpenHandle,
      filterPresent,
      currentFilter,
      isNullHandle,
      handleColor,
    };
  }, [
    left,
    handleDragging,
    filterType,
    nodeId,
    myId,
    nodes,
    edges,
    getConnection,
    dark,
    colors,
    colorName,
    tooltipTitle,
    handleColorName,
  ]);

  const handleMouseDown = useCallback(
    (event: React.MouseEvent) => {
      if (event.button === 0) {
        setHandleDragging(currentFilter);
        const handleMouseUp = () => {
          setHandleDragging(undefined);
          document.removeEventListener("mouseup", handleMouseUp);
        };
        document.addEventListener("mouseup", handleMouseUp);
      }
    },
    [currentFilter, setHandleDragging],
  );

  const handleClick = useCallback(() => {
    setFilterEdge(groupByFamily(myData, tooltipTitle!, left, nodes!));
    setFilterType(currentFilter);
    if (filterOpenHandle && filterType) {
      onConnect(getConnection(filterType));
      setFilterType(undefined);
      setFilterEdge([]);
    }
  }, [
    myData,
    tooltipTitle,
    left,
    nodes,
    setFilterEdge,
    setFilterType,
    currentFilter,
    filterOpenHandle,
    filterType,
    onConnect,
    getConnection,
  ]);

  const handleMouseEnter = useCallback(() => setIsHovered(true), []);
  const handleMouseLeave = useCallback(() => setIsHovered(false), []);
  const handleMouseUp = useCallback(() => setOpenTooltip(false), []);
  const handleContextMenu = useCallback(
    (e: React.MouseEvent) => e.preventDefault(),
    [],
  );

  // Memoize the validation function
  const validateConnection = useCallback(
    (connection: any) => isValidConnection(connection, nodes, edges),
    [nodes, edges],
  );

  return (
    <div>
      <ShadTooltip
        open={openTooltip}
        setOpen={setOpenTooltip}
        styleClasses={cn("tooltip-fixed-width custom-scroll nowheel bottom-2")}
        delayDuration={1000}
        content={
          <HandleTooltipComponent
            isInput={left}
            tooltipTitle={tooltipTitle}
            isConnecting={!!filterPresent && !ownHandle}
            isCompatible={openHandle}
            isSameNode={sameNode && !ownHandle}
            accentColorName={accentColorName}
            accentForegroundColorName={accentForegroundColorName}
            left={left}
          />
        }
        side={left ? "left" : "right"}
      >
        <Handle
          type={left ? "target" : "source"}
          position={left ? Position.Left : Position.Right}
          id={myId}
<<<<<<< HEAD
          isValidConnection={(connection) =>
            isValidConnection(connection as Connection, nodes, edges)
          }
=======
          isValidConnection={validateConnection}
>>>>>>> 02fbb450
          className={cn(
            `group/handle z-50 transition-all`,
            !showNode && "no-show",
          )}
          style={BASE_HANDLE_STYLES}
          onClick={handleClick}
          onMouseUp={handleMouseUp}
          onContextMenu={handleContextMenu}
          onMouseDown={handleMouseDown}
          onMouseEnter={handleMouseEnter}
          onMouseLeave={handleMouseLeave}
          data-testid={`handle-${testIdComplement}-${title.toLowerCase()}-${
            !showNode ? (left ? "target" : "source") : left ? "left" : "right"
          }`}
        >
          <HandleContent
            isNullHandle={isNullHandle ?? false}
            handleColor={handleColor}
            accentForegroundColorName={accentForegroundColorName}
            isHovered={isHovered}
            openHandle={openHandle}
            testIdComplement={testIdComplement}
            title={title}
            showNode={showNode}
            left={left}
            nodeId={nodeId}
            colorName={colorName}
          />
        </Handle>
      </ShadTooltip>
    </div>
  );
});

export default HandleRenderComponent;<|MERGE_RESOLUTION|>--- conflicted
+++ resolved
@@ -1,12 +1,7 @@
 import { useDarkStore } from "@/stores/darkStore";
 import useFlowStore from "@/stores/flowStore";
-<<<<<<< HEAD
 import { Connection, Handle, Position } from "@xyflow/react";
-import { useEffect, useMemo, useRef, useState } from "react";
-=======
 import { memo, useCallback, useEffect, useMemo, useRef, useState } from "react";
-import { Handle, Position } from "reactflow";
->>>>>>> 02fbb450
 import ShadTooltip from "../../../../components/common/shadTooltipComponent";
 import {
   isValidConnection,
@@ -418,13 +413,9 @@
           type={left ? "target" : "source"}
           position={left ? Position.Left : Position.Right}
           id={myId}
-<<<<<<< HEAD
           isValidConnection={(connection) =>
             isValidConnection(connection as Connection, nodes, edges)
           }
-=======
-          isValidConnection={validateConnection}
->>>>>>> 02fbb450
           className={cn(
             `group/handle z-50 transition-all`,
             !showNode && "no-show",
