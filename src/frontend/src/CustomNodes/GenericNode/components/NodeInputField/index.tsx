import useHandleNodeClass from "@/CustomNodes/hooks/use-handle-node-class";
import { ParameterRenderComponent } from "@/components/parameterRenderComponent";
import { usePostTemplateValue } from "@/controllers/API/queries/nodes/use-post-template-value";
import { ReactNode, useEffect, useRef, useState } from "react";
import { default as IconComponent } from "../../../../components/genericIconComponent";
import ShadTooltip from "../../../../components/shadTooltipComponent";
import { LANGFLOW_SUPPORTED_TYPES } from "../../../../constants/constants";
import useFlowStore from "../../../../stores/flowStore";
import { useTypesStore } from "../../../../stores/typesStore";
import {
  NodeInputFieldComponentType,
  ParameterComponentType,
} from "../../../../types/components";
import { scapedJSONStringfy } from "../../../../utils/reactflowUtils";
import useFetchDataOnMount from "../../../hooks/use-fetch-data-on-mount";
import useHandleOnNewValue from "../../../hooks/use-handle-new-value";
import NodeInputInfo from "../NodeInputInfo";
import HandleRenderComponent from "../handleRenderComponent";

export default function NodeInputField({
  id,
  data,
  tooltipTitle,
  title,
  colors,
  type,
  name = "",
  required = false,
  optionalHandle = null,
  info = "",
  proxy,
  showNode,
}: NodeInputFieldComponentType): JSX.Element {
  const ref = useRef<HTMLDivElement>(null);
  const nodes = useFlowStore((state) => state.nodes);
  const edges = useFlowStore((state) => state.edges);
  const myData = useTypesStore((state) => state.data);
  const postTemplateValue = usePostTemplateValue({
    node: data.node!,
    nodeId: data.id,
    parameterId: name,
  });
  const setFilterEdge = useFlowStore((state) => state.setFilterEdge);
  const { handleNodeClass } = useHandleNodeClass(data.id);

  let disabled =
    edges.some(
      (edge) =>
        edge.targetHandle === scapedJSONStringfy(proxy ? { ...id, proxy } : id),
    ) ?? false;

  const { handleOnNewValue } = useHandleOnNewValue({
    node: data.node!,
    nodeId: data.id,
    name,
  });

  useFetchDataOnMount(data.node!, handleNodeClass, name, postTemplateValue);

  useEffect(() => {
    if (optionalHandle && optionalHandle.length === 0) {
      optionalHandle = null;
    }
  }, [optionalHandle]);

  const displayHandle =
    !LANGFLOW_SUPPORTED_TYPES.has(type ?? "") || optionalHandle;

  const Handle = (
    <HandleRenderComponent
      left={true}
      nodes={nodes}
      tooltipTitle={tooltipTitle}
      proxy={proxy}
      id={id}
      title={title}
      edges={edges}
      myData={myData}
      colors={colors}
      setFilterEdge={setFilterEdge}
      showNode={showNode}
      testIdComplement={`${data?.type?.toLowerCase()}-${showNode ? "shownode" : "noshownode"}`}
    />
  );

  return !showNode ? (
    displayHandle ? (
      Handle
    ) : (
      <></>
    )
  ) : (
    <div
      ref={ref}
      className={
        "relative mt-1 flex w-full flex-wrap items-center justify-between bg-muted px-5 py-2" +
        ((name === "code" && type === "code") ||
        (name.includes("code") && proxy)
          ? " hidden"
          : "")
      }
    >
      <>
        <div className="flex w-full items-center truncate text-sm">
          {proxy ? (
            <ShadTooltip content={<span>{proxy.id}</span>}>
              {<span>{title}</span>}
            </ShadTooltip>
          ) : (
            <div className="flex gap-2">
              <span>{<span>{title}</span>}</span>
            </div>
          )}
          <span className={(required ? "ml-2 " : "") + "text-status-red"}>
            {required ? "*" : ""}
          </span>
          <div className="">
            {info !== "" && (
              <ShadTooltip content={<NodeInputInfo info={info} />}>
                {/* put div to avoid bug that does not display tooltip */}
                <div className="cursor-help">
                  <IconComponent
                    name="Info"
                    className="relative bottom-px ml-1.5 h-3 w-4"
                  />
                </div>
              </ShadTooltip>
            )}
          </div>
        </div>
<<<<<<< HEAD

        {displayHandle && Handle}
=======
        {(Array.isArray(displayHandle)
          ? displayHandle.length > 0
          : displayHandle) && (
          <HandleRenderComponent
            left={true}
            nodes={nodes}
            tooltipTitle={tooltipTitle}
            proxy={proxy}
            id={id}
            title={title}
            edges={edges}
            myData={myData}
            colors={colors}
            setFilterEdge={setFilterEdge}
            showNode={showNode}
            testIdComplement={`${data?.type?.toLowerCase()}-shownode`}
          />
        )}
>>>>>>> 952ba5ee
        {data.node?.template[name] !== undefined && (
          <div className="mt-2 w-full">
            <ParameterRenderComponent
              handleOnNewValue={handleOnNewValue}
              name={name}
              nodeId={data.id}
              templateData={data.node?.template[name]!}
              templateValue={data.node?.template[name].value ?? ""}
              editNode={false}
              handleNodeClass={handleNodeClass}
              nodeClass={data.node!}
              disabled={disabled}
            />
          </div>
        )}
      </>
    </div>
  );
}<|MERGE_RESOLUTION|>--- conflicted
+++ resolved
@@ -64,7 +64,7 @@
   }, [optionalHandle]);
 
   const displayHandle =
-    !LANGFLOW_SUPPORTED_TYPES.has(type ?? "") || optionalHandle;
+    !LANGFLOW_SUPPORTED_TYPES.has(type ?? "") || (optionalHandle && optionalHandle.length > 0);
 
   const Handle = (
     <HandleRenderComponent
@@ -128,29 +128,8 @@
             )}
           </div>
         </div>
-<<<<<<< HEAD
 
         {displayHandle && Handle}
-=======
-        {(Array.isArray(displayHandle)
-          ? displayHandle.length > 0
-          : displayHandle) && (
-          <HandleRenderComponent
-            left={true}
-            nodes={nodes}
-            tooltipTitle={tooltipTitle}
-            proxy={proxy}
-            id={id}
-            title={title}
-            edges={edges}
-            myData={myData}
-            colors={colors}
-            setFilterEdge={setFilterEdge}
-            showNode={showNode}
-            testIdComplement={`${data?.type?.toLowerCase()}-shownode`}
-          />
-        )}
->>>>>>> 952ba5ee
         {data.node?.template[name] !== undefined && (
           <div className="mt-2 w-full">
             <ParameterRenderComponent
