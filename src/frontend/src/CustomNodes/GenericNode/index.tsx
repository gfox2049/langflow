--- conflicted
+++ resolved
@@ -52,10 +52,6 @@
   const takeSnapshot = useFlowsManagerStore((state) => state.takeSnapshot);
   const [isOutdated, setIsOutdated] = useState(false);
   const [isUserEdited, setIsUserEdited] = useState(false);
-<<<<<<< HEAD
-=======
-  const [handles, setHandles] = useState<number>(0);
->>>>>>> 120786fe
   const [borderColor, setBorderColor] = useState<string>("");
   const [showNode, setShowNode] = useState(data.showNode ?? true);
 
@@ -110,18 +106,6 @@
     nodeIconFragment,
     checkNodeIconFragment,
   );
-
-<<<<<<< HEAD
-=======
-  function countHandles(): void {
-    const count = countHandlesFn(data);
-    setHandles(count);
-  }
-
-  useEffect(() => {
-    countHandles();
-  }, [data, data.node]);
->>>>>>> 120786fe
 
   useEffect(() => {
     setShowNode(data.showNode ?? true);
