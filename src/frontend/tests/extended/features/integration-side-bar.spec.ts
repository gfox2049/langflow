--- conflicted
+++ resolved
@@ -46,51 +46,6 @@
 test("user should NOT be able to see integrations in the sidebar if mvp_components is false", async ({
   page,
 }) => {
-<<<<<<< HEAD
-  await page.waitForTimeout(4000);
-  await page.route("**/api/v1/config", (route) => {
-    route.fulfill({
-      status: 200,
-      contentType: "application/json",
-      body: JSON.stringify({
-        feature_flags: {
-          mvp_components: false,
-        },
-      }),
-      headers: {
-        "content-type": "application/json",
-        ...route.request().headers(),
-      },
-    });
-  });
-
-  await page.goto("/");
-  await page.waitForTimeout(1000);
-
-  let modalCount = 0;
-  try {
-    const modalTitleElement = await page?.getByTestId("modal-title");
-    if (modalTitleElement) {
-      modalCount = await modalTitleElement.count();
-    }
-  } catch (error) {
-    modalCount = 0;
-  }
-
-  while (modalCount === 0) {
-    await page.getByText("New Flow", { exact: true }).click();
-    await page.waitForTimeout(3000);
-    modalCount = await page.getByTestId("modal-title")?.count();
-  }
-
-  await page.getByTestId("blank-flow").click();
-  await page.waitForSelector('[data-testid="extended-disclosure"]', {
-    timeout: 30000,
-  });
-
-  await expect(page.getByText("Integrations")).not.toBeVisible();
-  await expect(page.getByText("Notion")).not.toBeVisible();
-=======
   // await page.waitForTimeout(4000);
   // await page.route("**/api/v1/config", (route) => {
   //   route.fulfill({
@@ -129,5 +84,4 @@
   // });
   // await expect(page.getByText("Integrations")).not.toBeVisible();
   // await expect(page.getByText("Notion")).not.toBeVisible();
->>>>>>> 794848d5
 });