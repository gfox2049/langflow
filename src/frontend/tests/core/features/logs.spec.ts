--- conflicted
+++ resolved
@@ -15,112 +15,6 @@
       dotenv.config({ path: path.resolve(__dirname, "../../.env") });
     }
 
-<<<<<<< HEAD
-    await page.goto("/");
-    await page.waitForSelector('[data-testid="mainpage_title"]', {
-      timeout: 30000,
-    });
-
-    await page.waitForSelector('[id="new-project-btn"]', {
-      timeout: 30000,
-    });
-
-    let modalCount = 0;
-    try {
-      const modalTitleElement = await page?.getByTestId("modal-title");
-      if (modalTitleElement) {
-        modalCount = await modalTitleElement.count();
-      }
-    } catch (error) {
-      modalCount = 0;
-    }
-
-    while (modalCount === 0) {
-      await page.getByText("New Flow", { exact: true }).click();
-
-      await page.waitForTimeout(3000);
-      modalCount = await page.getByTestId("modal-title")?.count();
-    }
-
-    await page.getByTestId("side_nav_options_all-templates").click();
-    await page.getByRole("heading", { name: "Basic Prompting" }).click();
-    await page.waitForTimeout(1000);
-
-    let outdatedComponents = await page
-      .getByTestId("icon-AlertTriangle")
-      .count();
-
-    while (outdatedComponents > 0) {
-      await page.getByTestId("icon-AlertTriangle").first().click();
-      await page.waitForTimeout(1000);
-      outdatedComponents = await page.getByTestId("icon-AlertTriangle").count();
-    }
-
-    let filledApiKey = await page.getByTestId("remove-icon-badge").count();
-    while (filledApiKey > 0) {
-      await page.getByTestId("remove-icon-badge").first().click();
-      await page.waitForTimeout(1000);
-      filledApiKey = await page.getByTestId("remove-icon-badge").count();
-    }
-
-    await page.getByTestId("icon-ChevronDown").click();
-    await page.getByText("Logs").click();
-    await page.getByText("No Data Available", { exact: true }).isVisible();
-    await page.keyboard.press("Escape");
-
-    const apiKeyInput = page.getByTestId("popover-anchor-input-api_key");
-    const isApiKeyInputVisible = await apiKeyInput.isVisible();
-
-    if (isApiKeyInputVisible) {
-      await apiKeyInput.fill(process.env.OPENAI_API_KEY ?? "");
-    }
-
-    await page.getByTestId("dropdown_str_model_name").click();
-    await page.getByTestId("gpt-4o-1-option").click();
-
-    await page.waitForTimeout(1000);
-    await page.getByTestId("button_run_chat output").first().click();
-
-    await page.waitForSelector("text=built successfully", { timeout: 30000 });
-
-    await page.getByText("built successfully").last().click({
-      timeout: 15000,
-    });
-
-    await page
-      .getByText("Chat Output built successfully", { exact: true })
-      .isVisible();
-    await page.getByTestId("icon-ChevronDown").click();
-    await page.getByText("Logs").click();
-
-    await page.getByText("timestamp").first().isVisible();
-    await page.getByText("flow_id").first().isVisible();
-    await page.getByText("source").first().isVisible();
-    await page.getByText("target", { exact: true }).first().isVisible();
-    await page.getByText("target_args", { exact: true }).first().isVisible();
-    await page.getByRole("gridcell").first().isVisible();
-
-    await page.keyboard.press("Escape");
-
-    await page.getByTestId("user-profile-settings").first().click();
-    await page.getByText("Settings", { exact: true }).click();
-
-    await page.getByText("Messages", { exact: true }).click();
-    await page.getByText("index", { exact: true }).last().isVisible();
-    await page.getByText("timestamp", { exact: true }).isVisible();
-    await page.getByText("flow_id", { exact: true }).isVisible();
-    await page.getByText("source", { exact: true }).isVisible();
-    await page.getByText("target", { exact: true }).isVisible();
-    await page.getByText("vertex_id", { exact: true }).isVisible();
-    await page.getByText("status", { exact: true }).isVisible();
-    await page.getByText("error", { exact: true }).isVisible();
-    await page.getByText("outputs", { exact: true }).isVisible();
-    await page.getByText("inputs", { exact: true }).isVisible();
-
-    await page.getByRole("gridcell").first().isVisible();
-  },
-);
-=======
   while (modalCount === 0) {
     await page.getByText("New Flow", { exact: true }).click();
     await page.waitForSelector('[data-testid="modal-title"]', {
@@ -204,5 +98,4 @@
   await page.getByText("inputs", { exact: true }).isVisible();
 
   await page.getByRole("gridcell").first().isVisible();
-});
->>>>>>> 35392078
+});