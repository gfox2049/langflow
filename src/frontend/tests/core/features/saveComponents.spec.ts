import { expect, test } from "@playwright/test";
import { readFileSync } from "fs";

test.describe("save component tests", () => {
  /// <reference lib="dom"/>
  test(
    "save group component tests",
    { tag: ["@release", "@workspace", "@api"] },
    async ({ page }) => {
      await page.goto("/");
      let modalCount = 0;
      try {
        const modalTitleElement = await page?.getByTestId("modal-title");
        if (modalTitleElement) {
          modalCount = await modalTitleElement.count();
        }
      } catch (error) {
        modalCount = 0;
      }
<<<<<<< HEAD

      while (modalCount === 0) {
        await page.getByText("New Flow", { exact: true }).click();
        await page.waitForTimeout(3000);
        modalCount = await page.getByTestId("modal-title")?.count();
      }
      await page.waitForSelector('[data-testid="blank-flow"]', {
        timeout: 30000,
      });
      await page.getByTestId("blank-flow").click();
      await page.waitForTimeout(1000);

      // Read your file into a buffer.
      const jsonContent = readFileSync(
        "tests/assets/flow_group_test.json",
        "utf-8",
      );

      // Create the DataTransfer and File
      const dataTransfer = await page.evaluateHandle((data) => {
        const dt = new DataTransfer();
        // Convert the buffer to a hex array
        const file = new File([data], "flow_group_test.json", {
          type: "application/json",
        });
        dt.items.add(file);
        return dt;
      }, jsonContent);

      page.waitForTimeout(1000);

      // Now dispatch
      await page.dispatchEvent(
        "//*[@id='react-flow-id']/div[1]/div[1]/div",
        "drop",
        {
          dataTransfer,
        },
      );

      const genericNoda = page.getByTestId("div-generic-node");
      const elementCount = await genericNoda?.count();
      if (elementCount > 0) {
        expect(true).toBeTruthy();
      }

      await page
        .locator('//*[@id="react-flow-id"]/div[1]/div[2]/button[3]')
        .click();

      await page.getByTestId("title-ChatOpenAI").click({
        modifiers: ["Control"],
      });

      await page.getByTestId("title-Agent Initializer").click({
        modifiers: ["Control"],
      });

      await page.getByRole("button", { name: "Group" }).click();

      await page
        .locator('//*[@id="react-flow-id"]')
        .first()
        .click({ button: "left" });

      let textArea = page.getByTestId("div-textarea-description");
      let elementCountText = await textArea?.count();
      if (elementCountText > 0) {
        expect(true).toBeTruthy();
      }

      let groupNode = page.getByTestId("title-Group");
      let elementGroup = await groupNode?.count();
      if (elementGroup > 0) {
        expect(true).toBeTruthy();
      }

      await page.getByTestId("title-Group").click();
      await page.getByTestId("more-options-modal").click();

      await page.getByTestId("icon-SaveAll").click();

      await page.waitForTimeout(1000);

      const replaceButton = await page
        .getByTestId("replace-button")
        .isVisible();

      if (replaceButton) {
        await page.getByTestId("replace-button").click();
      }
      await page.getByTestId("sidebar-search-input").click();
      await page.getByTestId("sidebar-search-input").fill("group");
      await page.waitForTimeout(1000);

      await page
        .getByText("Group")
        .first()
        .dragTo(page.locator('//*[@id="react-flow-id"]'));
      await page.mouse.up();
      await page.mouse.down();
      await page.getByTestId("fit_view").click();
      await page.getByTestId("zoom_out").click();
      await page.getByTestId("zoom_out").click();
      await page.getByTestId("zoom_out").click();
      textArea = page.getByTestId("div-textarea-description");
      elementCountText = await textArea?.count();
      if (elementCountText > 0) {
        expect(true).toBeTruthy();
      }

      groupNode = page.getByTestId("title-Group");
      elementGroup = await groupNode?.count();
      if (elementGroup > 0) {
        expect(true).toBeTruthy();
      }
    },
  );
=======
    } catch (error) {
      modalCount = 0;
    }

    while (modalCount === 0) {
      await page.getByText("New Flow", { exact: true }).click();
      await page.waitForSelector('[data-testid="modal-title"]', {
        timeout: 3000,
      });
      modalCount = await page.getByTestId("modal-title")?.count();
    }
    await page.waitForSelector('[data-testid="blank-flow"]', {
      timeout: 30000,
    });
    await page.getByTestId("blank-flow").click();

    // Read your file into a buffer.
    const jsonContent = readFileSync(
      "tests/assets/flow_group_test.json",
      "utf-8",
    );

    // Create the DataTransfer and File
    const dataTransfer = await page.evaluateHandle((data) => {
      const dt = new DataTransfer();
      // Convert the buffer to a hex array
      const file = new File([data], "flow_group_test.json", {
        type: "application/json",
      });
      dt.items.add(file);
      return dt;
    }, jsonContent);

    // Now dispatch
    await page.dispatchEvent(
      "//*[@id='react-flow-id']/div[1]/div[1]/div",
      "drop",
      {
        dataTransfer,
      },
    );

    const genericNoda = page.getByTestId("div-generic-node");
    const elementCount = await genericNoda?.count();
    if (elementCount > 0) {
      expect(true).toBeTruthy();
    }

    await page
      .locator('//*[@id="react-flow-id"]/div[1]/div[2]/button[3]')
      .click();

    await page.getByTestId("title-ChatOpenAI").click({
      modifiers: ["Control"],
    });

    await page.getByTestId("title-Agent Initializer").click({
      modifiers: ["Control"],
    });

    await page.getByRole("button", { name: "Group" }).click();

    await page
      .locator('//*[@id="react-flow-id"]')
      .first()
      .click({ button: "left" });

    let textArea = page.getByTestId("div-textarea-description");
    let elementCountText = await textArea?.count();
    if (elementCountText > 0) {
      expect(true).toBeTruthy();
    }

    let groupNode = page.getByTestId("title-Group");
    let elementGroup = await groupNode?.count();
    if (elementGroup > 0) {
      expect(true).toBeTruthy();
    }

    await page.getByTestId("title-Group").click();
    await page.getByTestId("more-options-modal").click();

    await page.getByTestId("icon-SaveAll").click();
    // timeout to handle case where there is already a saved component with the same name
    await page.waitForTimeout(1000);

    const replaceButton = await page.getByTestId("replace-button").isVisible();

    if (replaceButton) {
      await page.getByTestId("replace-button").click();
    }
    await page.getByTestId("sidebar-search-input").click();
    await page.getByTestId("sidebar-search-input").fill("group");

    await page
      .getByText("Group")
      .first()
      .dragTo(page.locator('//*[@id="react-flow-id"]'));
    await page.mouse.up();
    await page.mouse.down();
    await page.getByTestId("fit_view").click();
    await page.getByTestId("zoom_out").click();
    await page.getByTestId("zoom_out").click();
    await page.getByTestId("zoom_out").click();
    textArea = page.getByTestId("div-textarea-description");
    elementCountText = await textArea?.count();
    if (elementCountText > 0) {
      expect(true).toBeTruthy();
    }

    groupNode = page.getByTestId("title-Group");
    elementGroup = await groupNode?.count();
    if (elementGroup > 0) {
      expect(true).toBeTruthy();
    }
  });
>>>>>>> d31fa355
});<|MERGE_RESOLUTION|>--- conflicted
+++ resolved
@@ -6,6 +6,7 @@
   test(
     "save group component tests",
     { tag: ["@release", "@workspace", "@api"] },
+
     async ({ page }) => {
       await page.goto("/");
       let modalCount = 0;
@@ -17,18 +18,18 @@
       } catch (error) {
         modalCount = 0;
       }
-<<<<<<< HEAD
 
       while (modalCount === 0) {
         await page.getByText("New Flow", { exact: true }).click();
-        await page.waitForTimeout(3000);
+        await page.waitForSelector('[data-testid="modal-title"]', {
+          timeout: 3000,
+        });
         modalCount = await page.getByTestId("modal-title")?.count();
       }
       await page.waitForSelector('[data-testid="blank-flow"]', {
         timeout: 30000,
       });
       await page.getByTestId("blank-flow").click();
-      await page.waitForTimeout(1000);
 
       // Read your file into a buffer.
       const jsonContent = readFileSync(
@@ -46,8 +47,6 @@
         dt.items.add(file);
         return dt;
       }, jsonContent);
-
-      page.waitForTimeout(1000);
 
       // Now dispatch
       await page.dispatchEvent(
@@ -99,7 +98,7 @@
       await page.getByTestId("more-options-modal").click();
 
       await page.getByTestId("icon-SaveAll").click();
-
+      // timeout to handle case where there is already a saved component with the same name
       await page.waitForTimeout(1000);
 
       const replaceButton = await page
@@ -111,7 +110,6 @@
       }
       await page.getByTestId("sidebar-search-input").click();
       await page.getByTestId("sidebar-search-input").fill("group");
-      await page.waitForTimeout(1000);
 
       await page
         .getByText("Group")
@@ -136,122 +134,4 @@
       }
     },
   );
-=======
-    } catch (error) {
-      modalCount = 0;
-    }
-
-    while (modalCount === 0) {
-      await page.getByText("New Flow", { exact: true }).click();
-      await page.waitForSelector('[data-testid="modal-title"]', {
-        timeout: 3000,
-      });
-      modalCount = await page.getByTestId("modal-title")?.count();
-    }
-    await page.waitForSelector('[data-testid="blank-flow"]', {
-      timeout: 30000,
-    });
-    await page.getByTestId("blank-flow").click();
-
-    // Read your file into a buffer.
-    const jsonContent = readFileSync(
-      "tests/assets/flow_group_test.json",
-      "utf-8",
-    );
-
-    // Create the DataTransfer and File
-    const dataTransfer = await page.evaluateHandle((data) => {
-      const dt = new DataTransfer();
-      // Convert the buffer to a hex array
-      const file = new File([data], "flow_group_test.json", {
-        type: "application/json",
-      });
-      dt.items.add(file);
-      return dt;
-    }, jsonContent);
-
-    // Now dispatch
-    await page.dispatchEvent(
-      "//*[@id='react-flow-id']/div[1]/div[1]/div",
-      "drop",
-      {
-        dataTransfer,
-      },
-    );
-
-    const genericNoda = page.getByTestId("div-generic-node");
-    const elementCount = await genericNoda?.count();
-    if (elementCount > 0) {
-      expect(true).toBeTruthy();
-    }
-
-    await page
-      .locator('//*[@id="react-flow-id"]/div[1]/div[2]/button[3]')
-      .click();
-
-    await page.getByTestId("title-ChatOpenAI").click({
-      modifiers: ["Control"],
-    });
-
-    await page.getByTestId("title-Agent Initializer").click({
-      modifiers: ["Control"],
-    });
-
-    await page.getByRole("button", { name: "Group" }).click();
-
-    await page
-      .locator('//*[@id="react-flow-id"]')
-      .first()
-      .click({ button: "left" });
-
-    let textArea = page.getByTestId("div-textarea-description");
-    let elementCountText = await textArea?.count();
-    if (elementCountText > 0) {
-      expect(true).toBeTruthy();
-    }
-
-    let groupNode = page.getByTestId("title-Group");
-    let elementGroup = await groupNode?.count();
-    if (elementGroup > 0) {
-      expect(true).toBeTruthy();
-    }
-
-    await page.getByTestId("title-Group").click();
-    await page.getByTestId("more-options-modal").click();
-
-    await page.getByTestId("icon-SaveAll").click();
-    // timeout to handle case where there is already a saved component with the same name
-    await page.waitForTimeout(1000);
-
-    const replaceButton = await page.getByTestId("replace-button").isVisible();
-
-    if (replaceButton) {
-      await page.getByTestId("replace-button").click();
-    }
-    await page.getByTestId("sidebar-search-input").click();
-    await page.getByTestId("sidebar-search-input").fill("group");
-
-    await page
-      .getByText("Group")
-      .first()
-      .dragTo(page.locator('//*[@id="react-flow-id"]'));
-    await page.mouse.up();
-    await page.mouse.down();
-    await page.getByTestId("fit_view").click();
-    await page.getByTestId("zoom_out").click();
-    await page.getByTestId("zoom_out").click();
-    await page.getByTestId("zoom_out").click();
-    textArea = page.getByTestId("div-textarea-description");
-    elementCountText = await textArea?.count();
-    if (elementCountText > 0) {
-      expect(true).toBeTruthy();
-    }
-
-    groupNode = page.getByTestId("title-Group");
-    elementGroup = await groupNode?.count();
-    if (elementGroup > 0) {
-      expect(true).toBeTruthy();
-    }
-  });
->>>>>>> d31fa355
 });