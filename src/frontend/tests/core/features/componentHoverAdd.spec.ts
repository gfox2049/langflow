--- conflicted
+++ resolved
@@ -62,11 +62,7 @@
       window.getComputedStyle(el).getPropertyValue("opacity"),
     );
 
-<<<<<<< HEAD
-    await expect(opacityAfterHover).toBe("1");
-=======
-  await expect(Number(opacityAfterHover)).toBeGreaterThan(0);
->>>>>>> cd2517f7
+    await expect(Number(opacityAfterHover)).toBeGreaterThan(0);
 
     // Click the plus icon associated with this component
     await plusIcon.click();
