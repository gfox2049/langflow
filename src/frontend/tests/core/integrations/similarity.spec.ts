--- conflicted
+++ resolved
@@ -1,26 +1,8 @@
 import { expect, test } from "@playwright/test";
 
-<<<<<<< HEAD
-test("user must be able to check similarity between embedding texts", async ({
-  page,
-}) => {
-  test.skip(
-    !process?.env?.OPENAI_API_KEY,
-    "OPENAI_API_KEY required to run this test",
-  );
-
-  await page.goto("/");
-
-  let modalCount = 0;
-  try {
-    const modalTitleElement = await page?.getByTestId("modal-title");
-    if (modalTitleElement) {
-      modalCount = await modalTitleElement.count();
-=======
 test(
   "user must be able to check similarity between embedding texts",
   { tag: ["@release", "@components"] },
-
   async ({ page }) => {
     test.skip(
       !process?.env?.OPENAI_API_KEY,
@@ -28,7 +10,6 @@
     );
 
     await page.goto("/");
-    await page.waitForTimeout(500);
 
     let modalCount = 0;
     try {
@@ -38,336 +19,13 @@
       }
     } catch (error) {
       modalCount = 0;
->>>>>>> e2b947bc
-    }
-
-<<<<<<< HEAD
-  while (modalCount === 0) {
-    await page.getByText("New Flow", { exact: true }).click();
-    await page.waitForSelector('[data-testid="modal-title"]', {
-      timeout: 3000,
-    });
-    modalCount = await page.getByTestId("modal-title")?.count();
-  }
-
-  await page.getByTestId("blank-flow").click();
-
-  //first component
-  await page.getByTestId("sidebar-search-input").click();
-  await page.getByTestId("sidebar-search-input").fill("openai embedding");
-  await page.waitForSelector("text=OpenAI Embeddings", {
-    timeout: 1000,
-  });
-
-  await page
-    .getByText("OpenAI Embeddings", { exact: true })
-    .dragTo(page.locator('//*[@id="react-flow-id"]'));
-
-  await page.getByTestId("zoom_out").click();
-  await page
-    .locator('//*[@id="react-flow-id"]')
-    .hover()
-    .then(async () => {
-      await page.mouse.down();
-      await page.mouse.move(-50, 50);
-    });
-
-  await page.mouse.up();
-
-
-  await page.getByTestId("sidebar-search-input").click();
-  await page.getByTestId("sidebar-search-input").fill("text embedder");
-  await page.waitForSelector("text=Text Embedder", {
-    timeout: 1000,
-  });
-
-  await page
-    .getByTestId("embeddingsText Embedder")
-    .dragTo(page.locator('//*[@id="react-flow-id"]'));
-
-  await page.getByTestId("zoom_out").click();
-  await page
-    .locator('//*[@id="react-flow-id"]')
-    .hover()
-    .then(async () => {
-      await page.mouse.down();
-      await page.mouse.move(-50, 50);
-    });
-
-  await page.mouse.up();
-
-  //fourth component
-
-  await page
-    .getByTestId("embeddingsText Embedder")
-    .dragTo(page.locator('//*[@id="react-flow-id"]'));
-
-  await page.getByTestId("zoom_out").click();
-  await page
-    .locator('//*[@id="react-flow-id"]')
-    .hover()
-    .then(async () => {
-      await page.mouse.down();
-      await page.mouse.move(-50, 50);
-    });
-
-  await page.mouse.up();
-
-  //fifth component
-
-  await page.getByTestId("sidebar-search-input").click();
-  await page.getByTestId("sidebar-search-input").fill("embedding similarity");
-  await page.waitForSelector("text=Embedding Similarity", {
-    timeout: 1000,
-  });
-
-  await page
-    .getByTestId("embeddingsEmbedding Similarity")
-    .dragTo(page.locator('//*[@id="react-flow-id"]'));
-
-  await page.getByTestId("zoom_out").click();
-  await page
-    .locator('//*[@id="react-flow-id"]')
-    .hover()
-    .then(async () => {
-      await page.mouse.down();
-      await page.mouse.move(-50, 50);
-    });
-
-  await page.mouse.up();
-
-  //sisxth component
-
-  await page.getByTestId("sidebar-search-input").click();
-  await page.getByTestId("sidebar-search-input").fill("parse data");
-  await page.waitForSelector("text=Parse Data", {
-    timeout: 1000,
-  });
-
-  await page
-    .getByTestId("processingParse Data")
-    .dragTo(page.locator('//*[@id="react-flow-id"]'));
-
-  await page.getByTestId("zoom_out").click();
-  await page
-    .locator('//*[@id="react-flow-id"]')
-    .hover()
-    .then(async () => {
-      await page.mouse.down();
-      await page.mouse.move(-50, 50);
-    });
-
-  await page.mouse.up();
-
-  //seventh component
-
-  await page.getByTestId("sidebar-search-input").click();
-  await page.getByTestId("sidebar-search-input").fill("text output");
-  await page.waitForSelector("text=Text Output", {
-    timeout: 1000,
-  });
-
-  await page
-    .getByTestId("outputsText Output")
-    .dragTo(page.locator('//*[@id="react-flow-id"]'));
-
-  await page.getByTestId("zoom_out").click();
-  await page
-    .locator('//*[@id="react-flow-id"]')
-    .hover()
-    .then(async () => {
-      await page.mouse.down();
-      await page.mouse.move(-50, 50);
-    });
-
-  await page.mouse.up();
-
-  await page.getByTestId("sidebar-search-input").click();
-  await page.getByTestId("sidebar-search-input").fill("filter data");
-  await page.waitForSelector("text=Filter Data", {
-    timeout: 1000,
-  });
-
-  await page
-    .getByTestId("processingFilter Data")
-    .dragTo(page.locator('//*[@id="react-flow-id"]'));
-
-  await page.getByTestId("zoom_out").click();
-  await page
-    .locator('//*[@id="react-flow-id"]')
-    .hover()
-    .then(async () => {
-      await page.mouse.down();
-      await page.mouse.move(-50, 50);
-    });
-
-  await page.mouse.up();
-
-  let outdatedComponents = await page.getByTestId("icon-AlertTriangle").count();
-
-  while (outdatedComponents > 0) {
-    await page.getByTestId("icon-AlertTriangle").first().click();
-    outdatedComponents = await page.getByTestId("icon-AlertTriangle").count();
-  }
-
-  let filledApiKey = await page.getByTestId("remove-icon-badge").count();
-  while (filledApiKey > 0) {
-    await page.getByTestId("remove-icon-badge").first().click();
-    filledApiKey = await page.getByTestId("remove-icon-badge").count();
-  }
-
-  await page.getByTestId("fit_view").click();
-
-  await page
-    .getByTestId("textarea_str_template")
-    .last()
-    .fill("{similarity_score}");
-
-  await page
-    .getByTestId("popover-anchor-input-message")
-    .last()
-    .fill("datastax");
-  await page
-    .getByTestId("popover-anchor-input-message")
-    .first()
-    .fill("langflow");
-
-  const firstApiKeyInput = page
-    .getByTestId("popover-anchor-input-openai_api_key")
-    .nth(0);
-  const secondApiKeyInput = page
-    .getByTestId("popover-anchor-input-openai_api_key")
-    .nth(1);
-
-  const isFirstInputVisible = await firstApiKeyInput.isVisible();
-  const isSecondInputVisible = await secondApiKeyInput.isVisible();
-
-  if (isFirstInputVisible) {
-    await firstApiKeyInput.fill(process.env.OPENAI_API_KEY ?? "");
-  }
-
-  if (isSecondInputVisible) {
-    await secondApiKeyInput.fill(process.env.OPENAI_API_KEY ?? "");
-  }
-
-  await page
-    .getByTestId("inputlist_str_filter_criteria_0")
-    .nth(0)
-    .fill("similarity_score");
-
-  await page.getByTestId("fit_view").click();
-  await page.mouse.wheel(0, 500);
-
-  await page.locator(".react-flow__pane").click();
-
-  await page.getByTestId("fit_view").click();
-
-  //connection 1
-  const openAiEmbeddingOutput_0 = await page
-    .getByTestId("handle-openaiembeddings-shownode-embeddings-right")
-    .nth(0);
-  await openAiEmbeddingOutput_0.hover();
-  await page.mouse.down();
-
-  const textEmbedderInput_0 = await page
-    .getByTestId("handle-textembeddercomponent-shownode-embedding model-left")
-    .nth(0);
-  await textEmbedderInput_0.hover();
-  await page.mouse.up();
-
-  //connection 2
-  const openAiEmbeddingOutput_1 = await page
-    .getByTestId("handle-openaiembeddings-shownode-embeddings-right")
-    .nth(0);
-  await openAiEmbeddingOutput_1.hover();
-  await page.mouse.down();
-  const textEmbedderInput_1 = await page
-    .getByTestId("handle-textembeddercomponent-shownode-embedding model-left")
-    .nth(1);
-  await textEmbedderInput_1.hover();
-  await page.mouse.up();
-
-  //connection 3
-  const textEmbedderOutput_0 = await page
-    .getByTestId("handle-textembeddercomponent-shownode-embedding data-right")
-    .nth(0);
-  await textEmbedderOutput_0.hover();
-  await page.mouse.down();
-  const embeddingSimilarityInput = await page
-    .getByTestId(
-      "handle-embeddingsimilaritycomponent-shownode-embedding vectors-left",
-    )
-    .nth(0);
-  await embeddingSimilarityInput.hover();
-  await page.mouse.up();
-
-  //connection 4
-  const textEmbedderOutput_1 = await page
-    .getByTestId("handle-textembeddercomponent-shownode-embedding data-right")
-    .nth(2);
-  await textEmbedderOutput_1.hover();
-  await page.mouse.down();
-  await embeddingSimilarityInput.hover();
-  await page.mouse.up();
-
-  //connection 5
-  const embeddingSimilarityOutput = await page
-    .getByTestId(
-      "handle-embeddingsimilaritycomponent-shownode-similarity data-right",
-    )
-    .nth(0);
-  await embeddingSimilarityOutput.hover();
-  await page.mouse.down();
-  const filterDataInput = await page
-    .getByTestId("handle-filterdata-shownode-data-left")
-    .nth(0);
-  await filterDataInput.hover();
-  await page.mouse.up();
-
-  //connection 6
-  const filterDataOutput = await page
-    .getByTestId("handle-filterdata-shownode-filtered data-right")
-    .nth(0);
-  await filterDataOutput.hover();
-  await page.mouse.down();
-  const parseDataInput = await page
-    .getByTestId("handle-parsedata-shownode-data-left")
-    .nth(0);
-  await parseDataInput.hover();
-  await page.mouse.up();
-
-  //connection 7
-  const parseDataOutput = await page
-    .getByTestId("handle-parsedata-shownode-text-right")
-    .nth(0);
-  await parseDataOutput.hover();
-  await page.mouse.down();
-  const textOutputInput = await page
-    .getByTestId("handle-textoutput-shownode-text-left")
-    .nth(0);
-  await textOutputInput.hover();
-  await page.mouse.up();
-
-
-  await page.getByTestId("button_run_text output").click();
-
-  await page.waitForSelector("text=built successfully", { timeout: 30000 });
-
-  await page
-    .getByTestId(/rf__node-TextOutput-[a-zA-Z0-9]{5}/)
-    .getByTestId("output-inspection-text")
-    .first()
-    .click();
-  const valueSimilarity = await page.getByTestId("textarea").textContent();
-
-  expect(valueSimilarity).toContain("cosine_similarity");
-  const valueLength = valueSimilarity!.length;
-  expect(valueLength).toBeGreaterThan(20);
-});
-=======
+    }
+
     while (modalCount === 0) {
       await page.getByText("New Flow", { exact: true }).click();
-      await page.waitForTimeout(3000);
+      await page.waitForSelector('[data-testid="modal-title"]', {
+        timeout: 3000,
+      });
       modalCount = await page.getByTestId("modal-title")?.count();
     }
 
@@ -376,7 +34,9 @@
     //first component
     await page.getByTestId("sidebar-search-input").click();
     await page.getByTestId("sidebar-search-input").fill("openai embedding");
-    await page.waitForTimeout(500);
+    await page.waitForSelector("text=OpenAI Embeddings", {
+      timeout: 1000,
+    });
 
     await page
       .getByText("OpenAI Embeddings", { exact: true })
@@ -393,11 +53,11 @@
 
     await page.mouse.up();
 
-    await page.waitForTimeout(1000);
-
     await page.getByTestId("sidebar-search-input").click();
     await page.getByTestId("sidebar-search-input").fill("text embedder");
-    await page.waitForTimeout(500);
+    await page.waitForSelector("text=Text Embedder", {
+      timeout: 1000,
+    });
 
     await page
       .getByTestId("embeddingsText Embedder")
@@ -435,7 +95,9 @@
 
     await page.getByTestId("sidebar-search-input").click();
     await page.getByTestId("sidebar-search-input").fill("embedding similarity");
-    await page.waitForTimeout(500);
+    await page.waitForSelector("text=Embedding Similarity", {
+      timeout: 1000,
+    });
 
     await page
       .getByTestId("embeddingsEmbedding Similarity")
@@ -456,7 +118,9 @@
 
     await page.getByTestId("sidebar-search-input").click();
     await page.getByTestId("sidebar-search-input").fill("parse data");
-    await page.waitForTimeout(500);
+    await page.waitForSelector("text=Parse Data", {
+      timeout: 1000,
+    });
 
     await page
       .getByTestId("processingParse Data")
@@ -477,7 +141,9 @@
 
     await page.getByTestId("sidebar-search-input").click();
     await page.getByTestId("sidebar-search-input").fill("text output");
-    await page.waitForTimeout(500);
+    await page.waitForSelector("text=Text Output", {
+      timeout: 1000,
+    });
 
     await page
       .getByTestId("outputsText Output")
@@ -496,7 +162,9 @@
 
     await page.getByTestId("sidebar-search-input").click();
     await page.getByTestId("sidebar-search-input").fill("filter data");
-    await page.waitForTimeout(500);
+    await page.waitForSelector("text=Filter Data", {
+      timeout: 1000,
+    });
 
     await page
       .getByTestId("processingFilter Data")
@@ -519,14 +187,12 @@
 
     while (outdatedComponents > 0) {
       await page.getByTestId("icon-AlertTriangle").first().click();
-      // await page.waitForTimeout(1000);
       outdatedComponents = await page.getByTestId("icon-AlertTriangle").count();
     }
 
     let filledApiKey = await page.getByTestId("remove-icon-badge").count();
     while (filledApiKey > 0) {
       await page.getByTestId("remove-icon-badge").first().click();
-      await page.waitForTimeout(1000);
       filledApiKey = await page.getByTestId("remove-icon-badge").count();
     }
 
@@ -662,13 +328,10 @@
     await textOutputInput.hover();
     await page.mouse.up();
 
-    await page.waitForTimeout(3000);
-
     await page.getByTestId("button_run_text output").click();
 
     await page.waitForSelector("text=built successfully", { timeout: 30000 });
 
-    await page.waitForTimeout(1000);
     await page
       .getByTestId(/rf__node-TextOutput-[a-zA-Z0-9]{5}/)
       .getByTestId("output-inspection-text")
@@ -680,5 +343,4 @@
     const valueLength = valueSimilarity!.length;
     expect(valueLength).toBeGreaterThan(20);
   },
-);
->>>>>>> e2b947bc
+);