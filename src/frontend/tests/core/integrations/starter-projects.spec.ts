--- conflicted
+++ resolved
@@ -71,47 +71,14 @@
       await page.waitForTimeout(3000);
       modalCount = await page.getByTestId("modal-title")?.count();
     }
-<<<<<<< HEAD
-  } catch (error) {
-    modalCount = 0;
-  }
 
-  while (modalCount === 0) {
-    await page.getByText("New Flow", { exact: true }).click();
-    await page.waitForSelector('[data-testid="modal-title"]', {
-      timeout: 3000,
-    });
-    modalCount = await page.getByTestId("modal-title")?.count();
-  }
-
-  await page.getByTestId("side_nav_options_all-templates").click();
-  await page.getByRole("heading", { name: "Vector Store RAG" }).first().click();
-  await page.waitForSelector('[data-testid="fit_view"]', {
-    timeout: 100000,
-  });
-
-  await page.getByTestId("fit_view").click();
-  await page.getByTestId("zoom_out").click();
-
-  const edges = await page.locator(".react-flow__edge-interaction").count();
-  const nodes = await page.getByTestId("div-generic-node").count();
-
-  const edgesFromServer = astraStarterProject?.data.edges.length;
-  const nodesFromServer = astraStarterProject?.data.nodes.length;
-
-  expect(edges).toBe(edgesFromServer);
-  expect(nodes).toBe(nodesFromServer);
-});
-=======
-
-    await page.getByTestId("side_nav_options_all-templates").click();
-    await page
-      .getByRole("heading", { name: "Vector Store RAG" })
-      .first()
-      .click();
-    await page.waitForSelector('[data-testid="fit_view"]', {
-      timeout: 100000,
-    });
+    while (modalCount === 0) {
+      await page.getByText("New Flow", { exact: true }).click();
+      await page.waitForSelector('[data-testid="modal-title"]', {
+        timeout: 3000,
+      });
+      modalCount = await page.getByTestId("modal-title")?.count();
+    }
 
     await page.getByTestId("fit_view").click();
     await page.getByTestId("zoom_out").click();
@@ -125,5 +92,4 @@
     expect(edges).toBe(edgesFromServer);
     expect(nodes).toBe(nodesFromServer);
   },
-);
->>>>>>> 87e5b86f
+);