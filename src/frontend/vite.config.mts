import react from "@vitejs/plugin-react-swc";
import { defineConfig, loadEnv } from "vite";
import svgr from "vite-plugin-svgr";
import tsconfigPaths from "vite-tsconfig-paths";
import {
  API_ROUTES,
  BASENAME,
  PORT,
  PROXY_TARGET,
} from "./src/customization/config-constants";

export default defineConfig(({ mode }) => {
  const env = loadEnv(mode, process.cwd(), "");

  const apiRoutes = API_ROUTES || ["^/api/v1/", "/health"];

  const target =
    env.VITE_PROXY_TARGET || PROXY_TARGET || "http://127.0.0.1:7860";

  const port = Number(env.VITE_PORT) || PORT || 3000;

  const proxyTargets = apiRoutes.reduce((proxyObj, route) => {
    proxyObj[route] = {
      target: target,
      changeOrigin: true,
      secure: false,
      ws: true,
    };
    return proxyObj;
  }, {});

  return {
<<<<<<< HEAD
    base: (BASENAME || "") + "/",
=======
    basename: BASENAME || "",
>>>>>>> 3e11d8a6
    build: {
      outDir: "build",
    },
    define: {
      "process.env.BACKEND_URL": JSON.stringify(env.BACKEND_URL),
      "process.env.ACCESS_TOKEN_EXPIRE_SECONDS": JSON.stringify(env.ACCESS_TOKEN_EXPIRE_SECONDS),
      "process.env.CI": JSON.stringify(env.CI),
    },
    plugins: [react(), svgr(), tsconfigPaths()],
    server: {
      port: port,
      proxy: {
        ...proxyTargets,
      },
    },
  };
});<|MERGE_RESOLUTION|>--- conflicted
+++ resolved
@@ -30,11 +30,7 @@
   }, {});
 
   return {
-<<<<<<< HEAD
-    base: (BASENAME || "") + "/",
-=======
-    basename: BASENAME || "",
->>>>>>> 3e11d8a6
+    base: BASENAME || "",
     build: {
       outDir: "build",
     },
