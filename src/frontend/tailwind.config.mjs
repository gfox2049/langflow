/** @type {import('tailwindcss').Config} */
import tailwindcssForms from "@tailwindcss/forms";
import tailwindcssTypography from "@tailwindcss/typography";
import tailwindcssAnimate from "tailwindcss-animate";
import tailwindcssDottedBackground from "tailwindcss-dotted-background";
import { fontFamily } from "tailwindcss/defaultTheme";

import plugin from "tailwindcss/plugin";

const config = {
  variants: {
    extend: {
      display: ["group-hover"],
      textColor: ["group-increment-hover", "group-decrement-hover"],
    },
  },
  darkMode: ["class"],
  content: [
    "app/**/*.{ts,tsx}",
    "components/**/*.{ts,tsx}",
    "./index.html",
    "./src/**/*.{js,ts,tsx,jsx}",
  ],
  safelist: [
    "bg-status-blue",
    "bg-status-green",
    "bg-status-red",
    "bg-status-yellow",
  ],
  important: false,
  theme: {
    container: {
      center: true,
      screens: {
        "2xl": "1400px",
      },
    },
    extend: {
      keyframes: {
        wiggle: {
          "0%, 100%": { transform: "scale(100%)" },
          "50%": { transform: "scale(120%)" },
        },
        "border-beam": {
          "100%": {
            "offset-distance": "100%",
          },
        },
      },
      animation: {
        wiggle: "wiggle 150ms ease-in-out 1",
        "slow-wiggle": "wiggle 500ms ease-in-out 1",
        "border-beam": "border-beam calc(var(--duration)*1s) infinite linear",
      },
      colors: {
        "frozen-blue": "rgba(128, 190, 219, 0.86)", // Custom blue color for the frozen effect
        "frosted-glass": "rgba(255, 255, 255, 0.8)", // Custom frosted glass effect
        "component-icon": "var(--component-icon)",
        "flow-icon": "var(--flow-icon)",
        "low-indigo": "var(--low-indigo)",
        "chat-send": "var(--chat-send)",
        connection: "var(--connection)",
        "almost-dark-gray": "var(--almost-dark-gray)",
        "almost-light-blue": "var(--almost-light-blue)",
        "almost-medium-gray": "var(--almost-medium-gray)",
        "almost-medium-green": "var(--almost-medium-green)",
        "almost-medium-red": "var(--almost-medium-red)",
        "btn-shadow": "var(--round-btn-shadow)",
        "build-trigger": "var(--build-trigger)",
        "chat-trigger": "var(--chat-trigger)",
        "chat-trigger-disabled": "var(--chat-trigger-disabled)",
        "dark-blue": "var(--dark-blue)",
        "dark-gray": "var(--dark-gray)",
        "dark-red": "var(--dark-red)",
        error: {
          DEFAULT: "var(--error)",
          background: "var(--error-background)",
          foreground: "var(--error-foreground)",
        },
        "high-dark-gray": "var(--high-dark-gray)",
        "high-indigo": "var(--high-indigo)",
        "high-light-gray": "var(--high-light-gray)",
        "info-background": "var(--info-background)",
        "info-foreground": "var(--info-foreground)",
        "light-blue": "var(--light-blue)",
        "light-gray": "var(--light-gray)",
        "light-slate": "var(--light-slate)",
        "medium-blue": "var(--medium-blue)",
        "status-blue": "var(--status-blue)",
        "medium-dark-gray": "var(--medium-dark-gray)",
        "medium-dark-green": "var(--medium-dark-green)",
        "medium-dark-red": "var(--medium-dark-red)",
        "medium-emerald": "var(--medium-emerald)",
        "medium-gray": "var(--medium-gray)",
        "medium-high-indigo": "var(--medium-high-indigo)",
        "medium-indigo": "var(--medium-indigo)",
        "medium-low-gray": "var(--medium-low-gray)",
        "note-amber": "hsl(var(--note-amber))",
        "note-neutral": "hsl(var(--note-neutral))",
        "note-rose": "hsl(var(--note-rose))",
        "note-blue": "hsl(var(--note-blue))",
        "note-lime": "hsl(var(--note-lime))",
        "status-green": "var(--status-green)",
        "status-red": "var(--status-red)",
        "status-yellow": "var(--status-yellow)",
        "status-gray": "var(--status-gray)",
        "success-background": "var(--success-background)",
        "success-foreground": "var(--success-foreground)",
        "accent-pink": "hsl(var(--accent-pink))",
        "accent-pink-foreground": "hsl(var(--accent-pink-foreground))",
        filter: {
          foreground: "var(--filter-foreground)",
          background: "var(--filter-background)",
        },
        beta: {
          background: "var(--beta-background)",
          foreground: "var(--beta-foreground)",
          "foreground-soft": "var(--beta-foreground-soft)",
        },
        "chat-bot-icon": "var(--chat-bot-icon)",
        "chat-user-icon": "var(--chat-user-icon)",
        "code-background": "hsl(var(--code-background))",
<<<<<<< HEAD
        canvas: "hsl(var(--canvas))",
        "canvas-dot": "hsl(var(--canvas-dot))",
=======
        canvas: {
          DEFAULT: "hsl(var(--canvas))",
          dark: "hsl(var(--canvas-dark))",
        },
>>>>>>> 9d4d41c5
        ice: "var(--ice)",
        selected: "var(--selected)",
        hover: "var(--hover)",
        border: "hsl(var(--border))",
        input: "hsl(var(--input))",
        ring: "hsl(var(--ring))",
        "error-red": "hsl(var(--error-red))",
        "error-red-border": "hsl(var(--error-red-border))",
        "node-selected": "hsl(var(--node-selected))",
        background: "hsl(var(--background))",
        foreground: "hsl(var(--foreground))",
        "accent-emerald": {
          DEFAULT: "hsl(var(--accent-emerald))",
          foreground: "hsl(var(--accent-emerald-foreground))",
        },
        "emerald-smooth": "hsl(var(--emaral-smooth))",
        "emerald-hard": "hsl(var(--emeral-hard))",
        placeholder: "hsl(var(--placeholder))",
        "hard-zinc": "hsl(var(--hard-zinc))",
        "smooth-red": "hsl(var(--smooth-red))",
        "placeholder-foreground": "hsl(var(--placeholder-foreground))",
        primary: {
          DEFAULT: "hsl(var(--primary))",
          foreground: "hsl(var(--primary-foreground))",
          hover: "hsl(var(--primary-hover))",
        },
        secondary: {
          DEFAULT: "hsl(var(--secondary))",
          foreground: "hsl(var(--secondary-foreground))",
          hover: "hsl(var(--secondary-hover))",
        },
        destructive: {
          DEFAULT: "hsl(var(--destructive))",
          foreground: "hsl(var(--destructive-foreground))",
        },
        muted: {
          DEFAULT: "hsl(var(--muted))",
          foreground: "hsl(var(--muted-foreground))",
        },
        accent: {
          DEFAULT: "hsl(var(--accent))",
          foreground: "hsl(var(--accent-foreground))",
        },
        "accent-emerald": {
          DEFAULT: "hsl(var(--accent-emerald))",
          foreground: "hsl(var(--accent-emerald-foreground))",
          hover: "hsl(var(--accent-emerald-hover))",
        },
        "accent-indigo": {
          DEFAULT: "hsl(var(--accent-indigo))",
          foreground: "hsl(var(--accent-indigo-foreground))",
        },
        "accent-pink": {
          DEFAULT: "hsl(var(--accent-pink))",
          foreground: "hsl(var(--accent-pink-foreground))",
        },
        popover: {
          DEFAULT: "hsl(var(--popover))",
          foreground: "hsl(var(--popover-foreground))",
        },
        card: {
          DEFAULT: "hsl(var(--card))",
          foreground: "hsl(var(--card-foreground))",
        },
        tooltip: {
          DEFAULT: "hsl(var(--tooltip))",
          foreground: "hsl(var(--tooltip-foreground))",
        },
        "code-block": {
          DEFAULT: "#18181B",
          muted: "#27272A",
        },
        "inner-yellow": {
          DEFAULT: "hsl(var(--inner-yellow))",
          foreground: "hsl(var(--inner-foreground-yellow))",
          muted: "hsl(var(--inner-yellow-muted-foreground))",
        },
        "inner-blue": {
          DEFAULT: "hsl(var(--inner-blue))",
          foreground: "hsl(var(--inner-foreground-blue))",
          muted: "hsl(var(--inner-blue-muted-foreground))",
        },
        "inner-gray": {
          DEFAULT: "hsl(var(--inner-gray))",
          foreground: "hsl(var(--inner-foreground-gray))",
          muted: "hsl(var(--inner-gray-muted-foreground))",
        },
        "inner-lime": {
          DEFAULT: "hsl(var(--inner-lime))",
          foreground: "hsl(var(--inner-foreground-lime))",
          muted: "hsl(var(--inner-lime-muted-foreground))",
        },
        "inner-red": {
          DEFAULT: "hsl(var(--inner-red))",
          foreground: "hsl(var(--inner-foreground-red))",
          muted: "hsl(var(--inner-red-muted-foreground))",
        },
        "inner-violet": {
          DEFAULT: "hsl(var(--inner-violet))",
          foreground: "hsl(var(--inner-foreground-violet))",
          muted: "hsl(var(--inner-violet-muted-foreground))",
        },
        "inner-emerald": {
          DEFAULT: "hsl(var(--inner-emerald))",
          foreground: "hsl(var(--inner-foreground-emerald))",
          muted: "hsl(var(--inner-emerald-muted-foreground))",
        },
        "inner-fuchsia": {
          DEFAULT: "hsl(var(--inner-fuchsia))",
          foreground: "hsl(var(--inner-foreground-fuchsia))",
          muted: "hsl(var(--inner-fuchsia-muted-foreground))",
        },
        "inner-purple": {
          DEFAULT: "hsl(var(--inner-purple))",
          foreground: "hsl(var(--inner-foreground-purple))",
          muted: "hsl(var(--inner-purple-muted-foreground))",
        },
        "inner-cyan": {
          DEFAULT: "hsl(var(--inner-cyan))",
          foreground: "hsl(var(--inner-foreground-cyan))",
          muted: "hsl(var(--inner-cyan-muted-foreground))",
        },
        "inner-indigo": {
          DEFAULT: "hsl(var(--inner-indigo))",
          foreground: "hsl(var(--inner-foreground-indigo))",
          muted: "hsl(var(--inner-indigo-muted-foreground))",
        },
      },
      borderRadius: {
        lg: `var(--radius)`,
        md: `calc(var(--radius) - 2px)`,
        sm: "calc(var(--radius) - 4px)",
      },
      borderWidth: {
        1.75: "1.75px",
        1.5: "1.5px",
      },
      fontFamily: {
        sans: ["var(--font-sans)", ...fontFamily.sans],
        mono: ["var(--font-mono)", ...fontFamily.mono],
      },
      boxShadow: {
        "frozen-ring": "0 0 10px 2px rgba(128, 190, 230, 0.5)",
        node: "0 0px 15px -3px rgb(0 0 0 / 0.1), 0 0px 6px -4px rgb(0 0 0 / 0.1);",
        "frosted-ring": "0 0 10px 2px rgba(128, 190, 230, 0.7)",
      },
      backdropBlur: {
        xs: "2px",
      },
    },
  },

  plugins: [
    tailwindcssAnimate,
    tailwindcssForms({
      strategy: "class", // only generate classes
    }),
    plugin(function ({ addUtilities }) {
      addUtilities({
        ".scrollbar-hide": {
          /* IE and Edge */
          "-ms-overflow-style": "none",
          /* Firefox */
          "scrollbar-width": "none",
          /* Safari and Chrome */
          "&::-webkit-scrollbar": {
            display: "none",
          },
        },
        ".truncate-multiline": {
          display: "-webkit-box",
          "-webkit-line-clamp":
            "3" /* Change this number to the number of lines you want to show */,
          "-webkit-box-orient": "vertical",
          overflow: "hidden",
          "text-overflow": "ellipsis",
        },
        ".truncate-doubleline": {
          display: "-webkit-box",
          "-webkit-line-clamp":
            "2" /* Change this number to the number of lines you want to show */,
          "-webkit-box-orient": "vertical",
          overflow: "hidden",
          "text-overflow": "ellipsis",
        },
        ".word-break-break-word": {
          wordBreak: "break-word",
        },
        ".arrow-hide": {
          "&::-webkit-inner-spin-button": {
            "-webkit-appearance": "none",
            margin: 0,
          },
          "&::-webkit-outer-spin-button": {
            "-webkit-appearance": "none",
            margin: 0,
          },
        },
        ".password": {
          "-webkit-text-security": "disc",
          "font-family": "text-security-disc",
        },
        ".stop": {
          "-webkit-animation-play-state": "paused",
          "-moz-animation-play-state": "paused",
          "animation-play-state": "paused",
        },
        ".custom-scroll": {
          "&::-webkit-scrollbar": {
            width: "8px",
            height: "8px",
          },
          "&::-webkit-scrollbar-track": {
            backgroundColor: "hsl(var(--muted))",
          },
          "&::-webkit-scrollbar-thumb": {
            backgroundColor: "hsl(var(--border))",
            borderRadius: "999px",
          },
          "&::-webkit-scrollbar-thumb:hover": {
            backgroundColor: "hsl(var(--ring))",
          },
          cursor: "auto",
        },
        ".dark .theme-attribution .react-flow__attribution": {
          backgroundColor: "rgba(255, 255, 255, 0.2)",
          padding: "0px 5px",
        },
        ".dark .theme-attribution .react-flow__attribution a": {
          color: "black",
        },
        ".text-align-last-left": {
          "text-align-last": "left",
        },
        ".text-align-last-right": {
          "text-align-last": "right",
        },
        ":focus-visible": {
          outline: "none  !important",
          outlineOffset: "0px !important",
        },
        ".note-node-markdown": {
          lineHeight: "1",
          "& ul li::marker": {
            color: "black",
          },
          "& ol li::marker": {
            color: "black",
          },
          "& h1, & h2, & h3, & h4, & h5, & h6, & p, & ul, & ol": {
            marginBottom: "0.25rem",
          },
        },
      });
    }),
    tailwindcssTypography,
    tailwindcssDottedBackground,
    plugin(function ({ addUtilities, theme, e }) {
      const colors = theme("colors");

      const generateUtilities = (colors, prefix = "") => {
        return Object.keys(colors).reduce((acc, colorName) => {
          const colorValue = colors[colorName];
          const className = prefix ? `${prefix}-${e(colorName)}` : e(colorName);

          if (typeof colorValue === "string") {
            acc[`.truncate-${className}`] = {
              position: "relative",
              overflow: "hidden",
              "&::after": {
                content: '""',
                position: "absolute",
                inset: "0 0 0 0",
                background: `linear-gradient(to right, transparent, 75%, ${colorValue})`,
              },
            };
          } else if (typeof colorValue === "object") {
            // Use the DEFAULT value for the base class if it exists
            if (colorValue.DEFAULT) {
              acc[`.truncate-${className}`] = {
                position: "relative",
                overflow: "hidden",
                "&::after": {
                  content: '""',
                  position: "absolute",
                  inset: "0 0 0 0",
                  background: `linear-gradient(to right, transparent, ${colorValue.DEFAULT})`,
                },
              };
            }
            // Recursively generate utilities for nested color objects
            Object.assign(acc, generateUtilities(colorValue, className));
          }

          return acc;
        }, {});
      };

      const newUtilities = generateUtilities(colors);

      addUtilities(newUtilities, ["responsive", "hover"]);
    }),
    plugin(({ addVariant }) => {
      addVariant("group-increment-hover", ":merge(.group-increment):hover &");
      addVariant("group-decrement-hover", ":merge(.group-decrement):hover &");
    }),
  ],
};

export default config;<|MERGE_RESOLUTION|>--- conflicted
+++ resolved
@@ -120,15 +120,10 @@
         "chat-bot-icon": "var(--chat-bot-icon)",
         "chat-user-icon": "var(--chat-user-icon)",
         "code-background": "hsl(var(--code-background))",
-<<<<<<< HEAD
-        canvas: "hsl(var(--canvas))",
-        "canvas-dot": "hsl(var(--canvas-dot))",
-=======
         canvas: {
           DEFAULT: "hsl(var(--canvas))",
-          dark: "hsl(var(--canvas-dark))",
-        },
->>>>>>> 9d4d41c5
+          dot: "hsl(var(--canvas-dot))",
+        },
         ice: "var(--ice)",
         selected: "var(--selected)",
         hover: "var(--hover)",
