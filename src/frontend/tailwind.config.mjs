/** @type {import('tailwindcss').Config} */
import tailwindcssForms from "@tailwindcss/forms";
import tailwindcssTypography from "@tailwindcss/typography";
import tailwindcssAnimate from "tailwindcss-animate";
import tailwindcssDottedBackground from "tailwindcss-dotted-background";
import { fontFamily } from "tailwindcss/defaultTheme";

import plugin from "tailwindcss/plugin";

const config = {
  variants: {
    extend: {
      display: ["group-hover"],
      textColor: ["group-increment-hover", "group-decrement-hover"],
    },
  },
  darkMode: ["class"],
  content: [
    "app/**/*.{ts,tsx}",
    "components/**/*.{ts,tsx}",
    "./index.html",
    "./src/**/*.{js,ts,tsx,jsx}",
  ],
  safelist: [
    "bg-status-blue",
    "bg-status-green",
    "bg-status-red",
    "bg-status-yellow",
  ],
  important: false,
  theme: {
    container: {
      center: true,
      screens: {
        "2xl": "1400px",
      },
    },
    extend: {
      keyframes: {
        wiggle: {
          "0%, 100%": { transform: "scale(100%)" },
          "50%": { transform: "scale(120%)" },
        },
        "border-beam": {
          "100%": {
            "offset-distance": "100%",
          },
        },
      },
      animation: {
        wiggle: "wiggle 150ms ease-in-out 1",
        "slow-wiggle": "wiggle 500ms ease-in-out 1",
        "border-beam": "border-beam calc(var(--duration)*1s) infinite linear",
      },
      colors: {
        "frozen-blue": "rgba(128, 190, 219, 0.86)", // Custom blue color for the frozen effect
        "frosted-glass": "rgba(255, 255, 255, 0.8)", // Custom frosted glass effect
        "component-icon": "var(--component-icon)",
        "flow-icon": "var(--flow-icon)",
        "low-indigo": "var(--low-indigo)",
        "chat-send": "var(--chat-send)",
        connection: "var(--connection)",
        "almost-dark-gray": "var(--almost-dark-gray)",
        "almost-light-blue": "var(--almost-light-blue)",
        "almost-medium-gray": "var(--almost-medium-gray)",
        "almost-medium-green": "var(--almost-medium-green)",
        "almost-medium-red": "var(--almost-medium-red)",
        "btn-shadow": "var(--round-btn-shadow)",
        "build-trigger": "var(--build-trigger)",
        "chat-trigger": "var(--chat-trigger)",
        "chat-trigger-disabled": "var(--chat-trigger-disabled)",
        "blur-shared": "var(--blur-shared)",
        "dark-blue": "var(--dark-blue)",
        "dark-gray": "var(--dark-gray)",
        "dark-red": "var(--dark-red)",
        "note-placeholder": "var(--note-placeholder)",
        error: {
          DEFAULT: "var(--error)",
          background: "var(--error-background)",
          foreground: "var(--error-foreground)",
        },
        "high-dark-gray": "var(--high-dark-gray)",
        "high-indigo": "var(--high-indigo)",
        "high-light-gray": "var(--high-light-gray)",
        "info-background": "var(--info-background)",
        "info-foreground": "var(--info-foreground)",
        "light-blue": "var(--light-blue)",
        "light-gray": "var(--light-gray)",
        "light-slate": "var(--light-slate)",
        "medium-blue": "var(--medium-blue)",
        "status-blue": "var(--status-blue)",
        "medium-dark-gray": "var(--medium-dark-gray)",
        "medium-dark-green": "var(--medium-dark-green)",
        "medium-dark-red": "var(--medium-dark-red)",
        "medium-emerald": "var(--medium-emerald)",
        "medium-gray": "var(--medium-gray)",
        "medium-high-indigo": "var(--medium-high-indigo)",
        "medium-indigo": "var(--medium-indigo)",
        "medium-low-gray": "var(--medium-low-gray)",
        "note-amber": "var(--note-amber)",
        "status-green": "var(--status-green)",
        "status-red": "var(--status-red)",
        "status-yellow": "var(--status-yellow)",
        "status-gray": "var(--status-gray)",
        "success-background": "var(--success-background)",
        "success-foreground": "var(--success-foreground)",
        "accent-pink": "hsl(var(--accent-pink))",
        "accent-pink-foreground": "hsl(var(--accent-pink-foreground))",
        filter: {
          foreground: "var(--filter-foreground)",
          background: "var(--filter-background)",
        },
        beta: {
          background: "var(--beta-background)",
          foreground: "var(--beta-foreground)",
          "foreground-soft": "var(--beta-foreground-soft)",
        },
        "chat-bot-icon": "var(--chat-bot-icon)",
        "chat-user-icon": "var(--chat-user-icon)",
<<<<<<< HEAD
        canvas: {
          DEFAULT: "hsl(var(--canvas))",
          dark: "hsl(var(--canvas-dark))",
        },
=======
        "code-background": "hsl(var(--code-background))",
        canvas: "hsl(var(--canvas))",
>>>>>>> 0d4ecd46
        ice: "var(--ice)",
        selected: "var(--selected)",
        hover: "var(--hover)",
        border: "hsl(var(--border))",
        input: "hsl(var(--input))",
        ring: "hsl(var(--ring))",
        "error-red":"hsl(var(--error-red))",
        "error-red-border":"hsl(var(--error-red-border))",
        "node-selected": "hsl(var(--node-selected))",
        background: "hsl(var(--background))",
        foreground: "hsl(var(--foreground))",
        "emerald-success": "hsl(var(--emerald-success))",
        "accent-emerald-foreground": "hsl(var(--accent-emerald-foreground))",
        "emerald-smooth": "hsl(var(--emaral-smooth))",
        "emerald-hard": "hsl(var(--emeral-hard))",
        placeholder: "hsl(var(--placeholder))",
        "hard-zinc": "hsl(var(--hard-zinc))",
        "smooth-red": "hsl(var(--smooth-red))",
        "placeholder-foreground": "hsl(var(--placeholder-foreground))",
        primary: {
          DEFAULT: "hsl(var(--primary))",
          foreground: "hsl(var(--primary-foreground))",
          hover: "hsl(var(--primary-hover))",
        },
        secondary: {
          DEFAULT: "hsl(var(--secondary))",
          foreground: "hsl(var(--secondary-foreground))",
          hover: "hsl(var(--secondary-hover))",
        },
        destructive: {
          DEFAULT: "hsl(var(--destructive))",
          foreground: "hsl(var(--destructive-foreground))",
        },
        muted: {
          DEFAULT: "hsl(var(--muted))",
          foreground: "hsl(var(--muted-foreground))",
        },
        accent: {
          DEFAULT: "hsl(var(--accent))",
          foreground: "hsl(var(--accent-foreground))",
        },
        "accent-emerald": {
          DEFAULT: "hsl(var(--accent-emerald))",
          foreground: "hsl(var(--accent-emerald-foreground))",
        },
        "accent-indigo": {
          DEFAULT: "hsl(var(--accent-indigo))",
          foreground: "hsl(var(--accent-indigo-foreground))",
        },
        "accent-pink": {
          DEFAULT: "hsl(var(--accent-pink))",
          foreground: "hsl(var(--accent-pink-foreground))",
        },
        popover: {
          DEFAULT: "hsl(var(--popover))",
          foreground: "hsl(var(--popover-foreground))",
        },
        card: {
          DEFAULT: "hsl(var(--card))",
          foreground: "hsl(var(--card-foreground))",
        },
        tooltip: {
          DEFAULT: "hsl(var(--tooltip))",
          foreground: "hsl(var(--tooltip-foreground))",
        },
        "code-block": {
          DEFAULT: "#18181B",
          muted: "#27272A",
        },
        "inner-yellow": {
          DEFAULT: "hsl(var(--inner-yellow))",
          foreground: "hsl(var(--inner-foreground-yellow))",
          muted: "hsl(var(--inner-yellow-muted-foreground))",
        },
        "inner-blue": {
          DEFAULT: "hsl(var(--inner-blue))",
          foreground: "hsl(var(--inner-foreground-blue))",
          muted: "hsl(var(--inner-blue-muted-foreground))",
        },
        "inner-gray": {
          DEFAULT: "hsl(var(--inner-gray))",
          foreground: "hsl(var(--inner-foreground-gray))",
          muted: "hsl(var(--inner-gray-muted-foreground))",
        },
        "inner-lime": {
          DEFAULT: "hsl(var(--inner-lime))",
          foreground: "hsl(var(--inner-foreground-lime))",
          muted: "hsl(var(--inner-lime-muted-foreground))",
        },
        "inner-red": {
          DEFAULT: "hsl(var(--inner-red))",
          foreground: "hsl(var(--inner-foreground-red))",
          muted: "hsl(var(--inner-red-muted-foreground))",
        },
        "inner-violet": {
          DEFAULT: "hsl(var(--inner-violet))",
          foreground: "hsl(var(--inner-foreground-violet))",
          muted: "hsl(var(--inner-violet-muted-foreground))",
        },
        "inner-emerald": {
          DEFAULT: "hsl(var(--inner-emerald))",
          foreground: "hsl(var(--inner-foreground-emerald))",
          muted: "hsl(var(--inner-emerald-muted-foreground))",
        },
        "inner-fuchsia": {
          DEFAULT: "hsl(var(--inner-fuchsia))",
          foreground: "hsl(var(--inner-foreground-fuchsia))",
          muted: "hsl(var(--inner-fuchsia-muted-foreground))",
        },
        "inner-purple": {
          DEFAULT: "hsl(var(--inner-purple))",
          foreground: "hsl(var(--inner-foreground-purple))",
          muted: "hsl(var(--inner-purple-muted-foreground))",
        },
        "inner-cyan": {
          DEFAULT: "hsl(var(--inner-cyan))",
          foreground: "hsl(var(--inner-foreground-cyan))",
          muted: "hsl(var(--inner-cyan-muted-foreground))",
        },
        "inner-indigo": {
          DEFAULT: "hsl(var(--inner-indigo))",
          foreground: "hsl(var(--inner-foreground-indigo))",
          muted: "hsl(var(--inner-indigo-muted-foreground))",
        },
      },
      borderRadius: {
        lg: `var(--radius)`,
        md: `calc(var(--radius) - 2px)`,
        sm: "calc(var(--radius) - 4px)",
      },
      borderWidth: {
        1.75: "1.75px",
        1.5: "1.5px",
      },
      fontFamily: {
        sans: ["var(--font-sans)", ...fontFamily.sans],
        mono: ["var(--font-mono)", ...fontFamily.mono],
      },
      boxShadow: {
        "frozen-ring": "0 0 10px 2px rgba(128, 190, 230, 0.5)",
        node: "0 0px 15px -3px rgb(0 0 0 / 0.1), 0 0px 6px -4px rgb(0 0 0 / 0.1);",
        "frosted-ring": "0 0 10px 2px rgba(128, 190, 230, 0.7)",
      },
      backdropBlur: {
        xs: "2px",
      },
    },
  },

  plugins: [
    tailwindcssAnimate,
    tailwindcssForms({
      strategy: "class", // only generate classes
    }),
    plugin(function ({ addUtilities }) {
      addUtilities({
        ".scrollbar-hide": {
          /* IE and Edge */
          "-ms-overflow-style": "none",
          /* Firefox */
          "scrollbar-width": "none",
          /* Safari and Chrome */
          "&::-webkit-scrollbar": {
            display: "none",
          },
        },
        ".truncate-multiline": {
          display: "-webkit-box",
          "-webkit-line-clamp":
            "3" /* Change this number to the number of lines you want to show */,
          "-webkit-box-orient": "vertical",
          overflow: "hidden",
          "text-overflow": "ellipsis",
        },
        ".truncate-doubleline": {
          display: "-webkit-box",
          "-webkit-line-clamp":
            "2" /* Change this number to the number of lines you want to show */,
          "-webkit-box-orient": "vertical",
          overflow: "hidden",
          "text-overflow": "ellipsis",
        },
        ".word-break-break-word": {
          wordBreak: "break-word",
        },
        ".arrow-hide": {
          "&::-webkit-inner-spin-button": {
            "-webkit-appearance": "none",
            margin: 0,
          },
          "&::-webkit-outer-spin-button": {
            "-webkit-appearance": "none",
            margin: 0,
          },
        },
        ".password": {
          "-webkit-text-security": "disc",
          "font-family": "text-security-disc",
        },
        ".stop": {
          "-webkit-animation-play-state": "paused",
          "-moz-animation-play-state": "paused",
          "animation-play-state": "paused",
        },
        ".custom-scroll": {
          "&::-webkit-scrollbar": {
            width: "8px",
            height: "8px",
          },
          "&::-webkit-scrollbar-track": {
            backgroundColor: "hsl(var(--muted))",
          },
          "&::-webkit-scrollbar-thumb": {
            backgroundColor: "hsl(var(--border))",
            borderRadius: "999px",
          },
          "&::-webkit-scrollbar-thumb:hover": {
            backgroundColor: "hsl(var(--ring))",
          },
          cursor: "auto",
        },
        ".dark .theme-attribution .react-flow__attribution": {
          backgroundColor: "rgba(255, 255, 255, 0.2)",
          padding: "0px 5px",
        },
        ".dark .theme-attribution .react-flow__attribution a": {
          color: "black",
        },
        ".text-align-last-left": {
          "text-align-last": "left",
        },
        ".text-align-last-right": {
          "text-align-last": "right",
        },
        ":focus-visible": {
          outline: "none  !important",
          outlineOffset: "0px !important",
        },
        ".note-node-markdown": {
          lineHeight: "1",
          "& ul li::marker": {
            color: "black",
          },
          "& ol li::marker": {
            color: "black",
          },
          "& h1, & h2, & h3, & h4, & h5, & h6, & p, & ul, & ol": {
            marginBottom: "0.25rem",
          },
        },
      });
    }),
    tailwindcssTypography,
    tailwindcssDottedBackground,
    plugin(function ({ addUtilities, theme, e }) {
      const colors = theme('colors');

      const generateUtilities = (colors, prefix = '') => {
        return Object.keys(colors).reduce((acc, colorName) => {
          const colorValue = colors[colorName];
          const className = prefix ? `${prefix}-${e(colorName)}` : e(colorName);

          if (typeof colorValue === 'string') {
            acc[`.truncate-${className}`] = {
              position: 'relative',
              overflow: 'hidden',
              '&::after': {
                content: '""',
                position: 'absolute',
                inset: '0 0 0 0',
                background: `linear-gradient(to right, transparent, 75%, ${colorValue})`,
              },
            };
          } else if (typeof colorValue === 'object') {
            // Use the DEFAULT value for the base class if it exists
            if (colorValue.DEFAULT) {
              acc[`.truncate-${className}`] = {
                position: 'relative',
                overflow: 'hidden',
                '&::after': {
                  content: '""',
                  position: 'absolute',
                  inset: '0 0 0 0',
                  background: `linear-gradient(to right, transparent, ${colorValue.DEFAULT})`,
                },
              };
            }
            // Recursively generate utilities for nested color objects
            Object.assign(acc, generateUtilities(colorValue, className));
          }

          return acc;
        }, {});
      };

      const newUtilities = generateUtilities(colors);

      addUtilities(newUtilities, ['responsive', 'hover']);
    }),
    plugin(({ addVariant }) => {
      addVariant("group-increment-hover", ":merge(.group-increment):hover &");
      addVariant("group-decrement-hover", ":merge(.group-decrement):hover &");
    }),
  ],
};

export default config;<|MERGE_RESOLUTION|>--- conflicted
+++ resolved
@@ -117,15 +117,11 @@
         },
         "chat-bot-icon": "var(--chat-bot-icon)",
         "chat-user-icon": "var(--chat-user-icon)",
-<<<<<<< HEAD
+        "code-background": "hsl(var(--code-background))",
         canvas: {
           DEFAULT: "hsl(var(--canvas))",
           dark: "hsl(var(--canvas-dark))",
         },
-=======
-        "code-background": "hsl(var(--code-background))",
-        canvas: "hsl(var(--canvas))",
->>>>>>> 0d4ecd46
         ice: "var(--ice)",
         selected: "var(--selected)",
         hover: "var(--hover)",
