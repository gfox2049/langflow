/** @type {import('tailwindcss').Config} */
import tailwindcssForms from "@tailwindcss/forms";
import tailwindcssTypography from "@tailwindcss/typography";
import tailwindcssAnimate from "tailwindcss-animate";
import tailwindcssDottedBackground from "tailwindcss-dotted-background";
import { fontFamily } from "tailwindcss/defaultTheme";

import plugin from "tailwindcss/plugin";

const config = {
  variants: {
    extend: {
      display: ["group-hover"],
      textColor: ["group-increment-hover", "group-decrement-hover"],
    },
  },
  darkMode: ["class"],
  content: [
    "app/**/*.{ts,tsx}",
    "components/**/*.{ts,tsx}",
    "./index.html",
    "./src/**/*.{js,ts,tsx,jsx}",
  ],
  safelist: [
    "bg-status-blue",
    "bg-status-green",
    "bg-status-red",
    "bg-status-yellow",
  ],
  important: false,
  theme: {
    container: {
      center: true,
      padding: "2rem",
      screens: {
        "2xl": "1400px",
      },
    },
    extend: {
      keyframes: {
        wiggle: {
          "0%, 100%": { transform: "scale(100%)" },
          "50%": { transform: "scale(120%)" },
        },
        "border-beam": {
          "100%": {
            "offset-distance": "100%",
          },
        },
      },
      animation: {
        wiggle: "wiggle 150ms ease-in-out 1",
        "slow-wiggle": "wiggle 500ms ease-in-out 1",
        "border-beam": "border-beam calc(var(--duration)*1s) infinite linear",
      },
      colors: {
        "frozen-blue": "rgba(128, 190, 219, 0.86)", // Custom blue color for the frozen effect
        "frosted-glass": "rgba(255, 255, 255, 0.8)", // Custom frosted glass effect
        "component-icon": "var(--component-icon)",
        "flow-icon": "var(--flow-icon)",
        "low-indigo": "var(--low-indigo)",
        "chat-send": "var(--chat-send)",
        connection: "var(--connection)",
        "almost-dark-gray": "var(--almost-dark-gray)",
        "almost-light-blue": "var(--almost-light-blue)",
        "almost-medium-gray": "var(--almost-medium-gray)",
        "almost-medium-green": "var(--almost-medium-green)",
        "almost-medium-red": "var(--almost-medium-red)",
        "btn-shadow": "var(--round-btn-shadow)",
        "build-trigger": "var(--build-trigger)",
        "chat-trigger": "var(--chat-trigger)",
        "chat-trigger-disabled": "var(--chat-trigger-disabled)",
        "blur-shared": "var(--blur-shared)",
        "dark-blue": "var(--dark-blue)",
        "dark-gray": "var(--dark-gray)",
        "dark-red": "var(--dark-red)",
        "note-placeholder": "var(--note-placeholder)",
        error: {
          DEFAULT: "var(--error)",
          background: "var(--error-background)",
          foreground: "var(--error-foreground)",
        },
        "high-dark-gray": "var(--high-dark-gray)",
        "high-indigo": "var(--high-indigo)",
        "high-light-gray": "var(--high-light-gray)",
        "info-background": "var(--info-background)",
        "info-foreground": "var(--info-foreground)",
        "light-blue": "var(--light-blue)",
        "light-gray": "var(--light-gray)",
        "light-slate": "var(--light-slate)",
        "medium-blue": "var(--medium-blue)",
        "status-blue": "var(--status-blue)",
        "medium-dark-gray": "var(--medium-dark-gray)",
        "medium-dark-green": "var(--medium-dark-green)",
        "medium-dark-red": "var(--medium-dark-red)",
        "medium-emerald": "var(--medium-emerald)",
        "medium-gray": "var(--medium-gray)",
        "medium-high-indigo": "var(--medium-high-indigo)",
        "medium-indigo": "var(--medium-indigo)",
        "medium-low-gray": "var(--medium-low-gray)",
        "note-amber": "var(--note-amber)",
        "status-green": "var(--status-green)",
        "status-red": "var(--status-red)",
        "status-yellow": "var(--status-yellow)",
        "status-gray": "var(--status-gray)",
        "success-background": "var(--success-background)",
        "success-foreground": "var(--success-foreground)",
        "accent-pink": "hsl(var(--accent-pink))",
        "accent-pink-foreground": "hsl(var(--accent-pink-foreground))",
        filter: {
          foreground: "var(--filter-foreground)",
          background: "var(--filter-background)",
        },
        beta: {
          background: "var(--beta-background)",
          foreground: "var(--beta-foreground)",
          "foreground-soft": "var(--beta-foreground-soft)",
        },
        "chat-bot-icon": "var(--chat-bot-icon)",
        "chat-user-icon": "var(--chat-user-icon)",
<<<<<<< HEAD
        canvas: {
          DEFAULT: "hsl(var(--canvas))",
          dark: "hsl(var(--canvas-dark))",
        },
=======
        canvas: "hsl(var(--canvas))",
>>>>>>> f2af059c
        ice: "var(--ice)",
        selected: "var(--selected)",
        hover: "var(--hover)",
        border: "hsl(var(--border))",
        input: "hsl(var(--input))",
        ring: "hsl(var(--ring))",
        "node-selected": "hsl(var(--node-selected))",
        background: "hsl(var(--background))",
        foreground: "hsl(var(--foreground))",
        "emerald-success": "hsl(var(--emerald-success))",
        "accent-emerald-foreground": "hsl(var(--accent-emerald-foreground))",
        "emerald-smooth": "hsl(var(--emaral-smooth))",
        "emerald-hard": "hsl(var(--emeral-hard))",
        placeholder: "hsl(var(--placeholder))",
        "hard-zinc": "hsl(var(--hard-zinc))",
        "smooth-red": "hsl(var(--smooth-red))",
        "placeholder-foreground": "hsl(var(--placeholder-foreground))",
        primary: {
          DEFAULT: "hsl(var(--primary))",
          foreground: "hsl(var(--primary-foreground))",
          hover: "hsl(var(--primary-hover))",
        },
        secondary: {
          DEFAULT: "hsl(var(--secondary))",
          foreground: "hsl(var(--secondary-foreground))",
          hover: "hsl(var(--secondary-hover))",
        },
        destructive: {
          DEFAULT: "hsl(var(--destructive))",
          foreground: "hsl(var(--destructive-foreground))",
        },
        muted: {
          DEFAULT: "hsl(var(--muted))",
          foreground: "hsl(var(--muted-foreground))",
        },
        accent: {
          DEFAULT: "hsl(var(--accent))",
          foreground: "hsl(var(--accent-foreground))",
        },
        "accent-emerald": {
          DEFAULT: "hsl(var(--accent-emerald))",
          foreground: "hsl(var(--accent-emerald-foreground))",
        },
        "accent-indigo": {
          DEFAULT: "hsl(var(--accent-indigo))",
          foreground: "hsl(var(--accent-indigo-foreground))",
        },
        "accent-pink": {
          DEFAULT: "hsl(var(--accent-pink))",
          foreground: "hsl(var(--accent-pink-foreground))",
        },
        popover: {
          DEFAULT: "hsl(var(--popover))",
          foreground: "hsl(var(--popover-foreground))",
        },
        card: {
          DEFAULT: "hsl(var(--card))",
          foreground: "hsl(var(--card-foreground))",
        },
        tooltip: {
          DEFAULT: "hsl(var(--tooltip))",
          foreground: "hsl(var(--tooltip-foreground))",
        },
<<<<<<< HEAD
        "code-block": {
          DEFAULT: "#18181B",
          muted: "#27272A",
=======
        "inner-yellow": {
          DEFAULT: "hsl(var(--inner-yellow))",
          foreground: "hsl(var(--inner-foreground-yellow))",
          muted: "hsl(var(--inner-yellow-muted-foreground))",
          },
          "inner-blue": {
          DEFAULT: "hsl(var(--inner-blue))",
          foreground: "hsl(var(--inner-foreground-blue))",
          muted: "hsl(var(--inner-blue-muted-foreground))",
        },
        "inner-gray": {
          DEFAULT: "hsl(var(--inner-gray))",
          foreground: "hsl(var(--inner-foreground-gray))",
          muted: "hsl(var(--inner-gray-muted-foreground))",
        },
        "inner-lime": {
          DEFAULT: "hsl(var(--inner-lime))",
          foreground: "hsl(var(--inner-foreground-lime))",
          muted: "hsl(var(--inner-lime-muted-foreground))",
        },
        "inner-red": {
          DEFAULT: "hsl(var(--inner-red))",
          foreground: "hsl(var(--inner-foreground-red))",
          muted: "hsl(var(--inner-red-muted-foreground))",
        },
        "inner-violet": {
          DEFAULT: "hsl(var(--inner-violet))",
          foreground: "hsl(var(--inner-foreground-violet))",
          muted: "hsl(var(--inner-violet-muted-foreground))",
        },
        "inner-emerald": {
          DEFAULT: "hsl(var(--inner-emerald))",
          foreground: "hsl(var(--inner-foreground-emerald))",
          muted: "hsl(var(--inner-emerald-muted-foreground))",
        },
        "inner-fuchsia": {
          DEFAULT: "hsl(var(--inner-fuchsia))",
          foreground: "hsl(var(--inner-foreground-fuchsia))",
          muted: "hsl(var(--inner-fuchsia-muted-foreground))",
        },
        "inner-purple": {
          DEFAULT: "hsl(var(--inner-purple))",
          foreground: "hsl(var(--inner-foreground-purple))",
          muted: "hsl(var(--inner-purple-muted-foreground))",
        },
        "inner-cyan": {
          DEFAULT: "hsl(var(--inner-cyan))",
          foreground: "hsl(var(--inner-foreground-cyan))",
          muted: "hsl(var(--inner-cyan-muted-foreground))",
        },
        "inner-indigo": {
          DEFAULT: "hsl(var(--inner-indigo))",
          foreground: "hsl(var(--inner-foreground-indigo))",
          muted: "hsl(var(--inner-indigo-muted-foreground))",
>>>>>>> f2af059c
        },
      },
      borderRadius: {
        lg: `var(--radius)`,
        md: `calc(var(--radius) - 2px)`,
        sm: "calc(var(--radius) - 4px)",
      },
      borderWidth: {
        '1.75': '1.75px',
        '1.5': '1.5px',
      },
      fontFamily: {
        sans: [
          "Inter",
          "ui-sans-serif",
          "system-ui",
          "-apple-system",
          "BlinkMacSystemFont",
          "Segoe UI",
          "Roboto",
          "Helvetica Neue",
          "Arial",
          "Noto Sans",
          "sans-serif",
          "Apple Color Emoji",
          "Segoe UI Emoji",
          "Segoe UI Symbol",
          "Noto Color Emoji",
        ],
        jetbrains: ["JetBrains Mono", "monospace"],
      },
      boxShadow: {
        "frozen-ring": "0 0 10px 2px rgba(128, 190, 230, 0.5)",
        node: "0 0px 15px -3px rgb(0 0 0 / 0.1), 0 0px 6px -4px rgb(0 0 0 / 0.1);",
        "frosted-ring": "0 0 10px 2px rgba(128, 190, 230, 0.7)",
      },
      backdropBlur: {
        xs: "2px",
      },
    },
  },

  plugins: [
    tailwindcssAnimate,
    tailwindcssForms({
      strategy: "class", // only generate classes
    }),
    plugin(function ({ addUtilities }) {
      addUtilities({
        ".scrollbar-hide": {
          /* IE and Edge */
          "-ms-overflow-style": "none",
          /* Firefox */
          "scrollbar-width": "none",
          /* Safari and Chrome */
          "&::-webkit-scrollbar": {
            display: "none",
          },
        },
        ".truncate-multiline": {
          display: "-webkit-box",
          "-webkit-line-clamp":
            "3" /* Change this number to the number of lines you want to show */,
          "-webkit-box-orient": "vertical",
          overflow: "hidden",
          "text-overflow": "ellipsis",
        },
        ".truncate-doubleline": {
          display: "-webkit-box",
          "-webkit-line-clamp":
            "2" /* Change this number to the number of lines you want to show */,
          "-webkit-box-orient": "vertical",
          overflow: "hidden",
          "text-overflow": "ellipsis",
        },
        ".word-break-break-word": {
          wordBreak: "break-word",
        },
        ".arrow-hide": {
          "&::-webkit-inner-spin-button": {
            "-webkit-appearance": "none",
            margin: 0,
          },
          "&::-webkit-outer-spin-button": {
            "-webkit-appearance": "none",
            margin: 0,
          },
        },
        ".password": {
          "-webkit-text-security": "disc",
          "font-family": "text-security-disc",
        },
        ".stop": {
          "-webkit-animation-play-state": "paused",
          "-moz-animation-play-state": "paused",
          "animation-play-state": "paused",
        },
        ".custom-scroll": {
          "&::-webkit-scrollbar": {
            width: "8px",
            height: "8px",
          },
          "&::-webkit-scrollbar-track": {
            backgroundColor: "hsl(var(--muted))",
          },
          "&::-webkit-scrollbar-thumb": {
            backgroundColor: "hsl(var(--border))",
            borderRadius: "999px",
          },
          "&::-webkit-scrollbar-thumb:hover": {
            backgroundColor: "hsl(var(--ring))",
          },
          cursor: "auto",
        },
        ".dark .theme-attribution .react-flow__attribution": {
          backgroundColor: "rgba(255, 255, 255, 0.2)",
          padding: "0px 5px",
        },
        ".dark .theme-attribution .react-flow__attribution a": {
          color: "black",
        },
        ".text-align-last-left": {
          "text-align-last": "left",
        },
        ".text-align-last-right": {
          "text-align-last": "right",
        },
        ":focus-visible": {
          outline: "none  !important",
          outlineOffset: "0px !important",
        },
        ".note-node-markdown": {
          lineHeight: "1",
          "& ul li::marker": {
            color: "black",
          },
          "& ol li::marker": {
            color: "black",
          },
          "& h1, & h2, & h3, & h4, & h5, & h6, & p, & ul, & ol": {
            marginBottom: "0.25rem",
          },
        },
      });
    }),
    tailwindcssTypography,
    tailwindcssDottedBackground,
    plugin(({ addVariant }) => {
      addVariant("group-increment-hover", ":merge(.group-increment):hover &");
      addVariant("group-decrement-hover", ":merge(.group-decrement):hover &");
    }),
  ],
};

export default config;<|MERGE_RESOLUTION|>--- conflicted
+++ resolved
@@ -118,14 +118,10 @@
         },
         "chat-bot-icon": "var(--chat-bot-icon)",
         "chat-user-icon": "var(--chat-user-icon)",
-<<<<<<< HEAD
         canvas: {
           DEFAULT: "hsl(var(--canvas))",
           dark: "hsl(var(--canvas-dark))",
         },
-=======
-        canvas: "hsl(var(--canvas))",
->>>>>>> f2af059c
         ice: "var(--ice)",
         selected: "var(--selected)",
         hover: "var(--hover)",
@@ -189,11 +185,10 @@
           DEFAULT: "hsl(var(--tooltip))",
           foreground: "hsl(var(--tooltip-foreground))",
         },
-<<<<<<< HEAD
         "code-block": {
           DEFAULT: "#18181B",
           muted: "#27272A",
-=======
+        },
         "inner-yellow": {
           DEFAULT: "hsl(var(--inner-yellow))",
           foreground: "hsl(var(--inner-foreground-yellow))",
@@ -248,7 +243,6 @@
           DEFAULT: "hsl(var(--inner-indigo))",
           foreground: "hsl(var(--inner-foreground-indigo))",
           muted: "hsl(var(--inner-indigo-muted-foreground))",
->>>>>>> f2af059c
         },
       },
       borderRadius: {
