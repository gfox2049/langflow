<!doctype html>
<html lang="en">
  <head>
    <meta charset="UTF-8" />
    <meta http-equiv="X-UA-Compatible" content="IE=edge" />
    <meta name="viewport" content="width=device-width, initial-scale=1.0" />
    <link rel="icon" href="/favicon.ico" />
    <link rel="preconnect" href="https://fonts.googleapis.com" />
    <link rel="preconnect" href="https://fonts.gstatic.com" crossorigin />
<<<<<<< HEAD
    <link
      href="https://fonts.googleapis.com/css2?family=Chivo:ital,wght@0,100..900;1,100..900&display=swap"
      rel="stylesheet"
    />
=======
>>>>>>> 3279b8a1
    <link
      href="https://fonts.googleapis.com/css2?family=Inter:ital,opsz,wght@0,14..32,100..900;1,14..32,100..900&family=JetBrains+Mono:ital,wght@0,100..800;1,100..800&display=swap"
      rel="stylesheet"
    />
    <script
      src="/node_modules/ace-builds/src-min-noconflict/ace.js"
      type="module"
    ></script>
    <title>Langflow</title>
  </head>
  <body id="body" class="dark" style="width: 100%; height: 100%">
    <noscript>You need to enable JavaScript to run this app.</noscript>
    <div style="width: 100vw; height: 100vh" id="root"></div>
    <script type="module" src="/src/index.tsx"></script>
  </body>
</html><|MERGE_RESOLUTION|>--- conflicted
+++ resolved
@@ -7,13 +7,10 @@
     <link rel="icon" href="/favicon.ico" />
     <link rel="preconnect" href="https://fonts.googleapis.com" />
     <link rel="preconnect" href="https://fonts.gstatic.com" crossorigin />
-<<<<<<< HEAD
     <link
       href="https://fonts.googleapis.com/css2?family=Chivo:ital,wght@0,100..900;1,100..900&display=swap"
       rel="stylesheet"
     />
-=======
->>>>>>> 3279b8a1
     <link
       href="https://fonts.googleapis.com/css2?family=Inter:ital,opsz,wght@0,14..32,100..900;1,14..32,100..900&family=JetBrains+Mono:ital,wght@0,100..800;1,100..800&display=swap"
       rel="stylesheet"
