--- conflicted
+++ resolved
@@ -40,11 +40,7 @@
 
 ## 📦 Quickstart
 
-<<<<<<< HEAD
-- **Install with uv** (Python 3.10 to 3.13):
-=======
-- **Install with uv (recommended)** (Python 3.10 to 3.12):
->>>>>>> 973ca8c7
+- **Install with uv (recommended)** (Python 3.10 to 3.13):
 
 ```shell
 uv pip install langflow
