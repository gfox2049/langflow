import ThemedImage from "@theme/ThemedImage";
import useBaseUrl from "@docusaurus/useBaseUrl";
import ZoomableImage from "/src/theme/ZoomableImage.js";
import ReactPlayer from "react-player";
import Admonition from "@theme/Admonition";

# 🎨 Langflow Canvas

The **Langflow canvas** is the central hub of Langflow, where you'll assemble new flows from components, run them, and see the results.

To get a feel for the canvas, we'll examine a basic prompting flow.
You can either build this flow yourself, or select **New Project** > **Basic prompting** to open a canvas with the flow pre-built.

## Flows, components, collections, and projects

A [flow](#flow) is a pipeline of components connected together in the Langflow canvas.

A [component](#component) is a single building block within a flow. A component has inputs, outputs, and parameters that define its functionality.

A [collection](#collection) is a snapshot of the flows available in your database. Collections can be downloaded to local storage and uploaded for future use.

A [project](#project) can be a component or a flow. Projects are saved as part of your collection.

For example, the **OpenAI LLM** is a **component** of the **Basic prompting** flow, and the **flow** is stored in a **collection**.

## Flow

A **flow** is a pipeline of components connected together in the Langflow canvas.

For example, the [Basic prompting](../starter-projects/basic-prompting) flow is a pipeline of four components:

<ZoomableImage
  alt="Docusaurus themed image"
  sources={{
    light: "img/basic-prompting.png",
    dark: "img/basic-prompting.png",
  }}
  style={{ width: "100%", maxWidth: "800px", margin: "0 auto" }}
/>

In this flow, the **OpenAI LLM component** receives input (left side) and produces output (right side) - in this case, receiving input from the **Chat Input** and **Prompt** components and producing output to the **Chat Output** component.

## Component

Components are the building blocks of flows. They consist of inputs, outputs, and parameters that define their functionality. These elements provide a convenient and straightforward way to compose LLM-based applications. Learn more about components and how they work in the LangChain [documentation](https://python.langchain.com/docs/integrations/components).

<div style={{ marginBottom: "20px" }}>
  During the flow creation process, you will notice handles (colored circles)
  attached to one or both sides of a component. These handles represent the
  availability to connect to other components. Hover over a handle to see
  connection details.
</div>

<div style={{ marginBottom: "20px" }}>
  For example, if you select a <code>ConversationChain</code> component, you
  will see orange <span style={{ color: "orange" }}>o</span> and purple{" "}
  <span style={{ color: "purple" }}>o</span> input handles. They indicate that
  this component accepts an LLM and a Memory component as inputs. The red
  asterisk <span style={{ color: "red" }}>*</span> means that at least one input
  of that type is required.
</div>

{" "}

<ZoomableImage
  alt="Docusaurus themed image"
  sources={{
    light: useBaseUrl("img/single-component-light.png"),
    dark: useBaseUrl("img/single-component-dark.png"),
  }}
  style={{ width: "40%", margin: "20px auto" }}
/>

<div style={{ marginBottom: "20px" }}>
In the top right corner of the component, you'll find the component status icon (![Status icon](/logos/playbutton.svg)).
Build the flow by clicking the **![Playground icon](/logos/botmessage.svg)Playground** at the bottom right of the canvas.

Once the validation is complete, the status of each validated component should turn green (![Status icon](/logos/greencheck.svg)).
To debug, hover over the component status to see the outputs.

</div>

### Output Preview

Langflow now includes an output visualizer for components that opens a pop-up screen. This allows you to easily inspect and monitor transmissions between components, providing instant feedback on your workflows.

### Component Parameters

Langflow components can be edited by clicking the component settings button.

<div
  style={{ marginBottom: "20px", display: "flex", justifyContent: "center" }}
>
  <ReactPlayer playing controls url="/videos/langflow_parameters.mp4" />
</div>

Hide parameters with the **SHOW** button to reduce complexity and keep the canvas clean and intuitive for experimentation.

Double-click the component name to rename it.

### Component menu

Each component is a little unique, but they will all have a menu bar on top that looks something like this.
The menu options are **Code**, **Advanced Settings**, **Freeze**, and **More**.

<ZoomableImage
  alt="Docusaurus themed image"
  sources={{
    light: "img/chat-input-light.png",
    dark: "img/chat-input-dark.png",
  }}
  style={{ width: "40%", margin: "20px auto" }}
/>

### Code menu

The **Code** button displays your component's Python code.
You can modify the code and save it.

#### Advanced Settings

Modify the parameters of your component.

<<<<<<< HEAD
#### Freeze
=======
Save your component to the **Saved** components folder for reuse.
>>>>>>> b70d08e5

After a component runs, lock its previous output state to prevent it from re-running.

This avoids spending tokens when consistent output is expected.

#### More

**Code** - Modify your component's Python code.
**Advanced** - modify the parameters of your component.

<div
  style={{ marginBottom: "20px", display: "flex", justifyContent: "center" }}
>
  <ReactPlayer playing controls url="/videos/langflow_parameters.mp4" />
</div>

**Copy** - copy your component.

**Share** - share your component to the Langflow store.

**Docs** - view documentation for your component.

**Delete** - delete your component.

### Group multiple components

Components without input or output nodes can be grouped into a single component for reuse.
This is useful for combining large flows into single components (like RAG with a vector database, for example) and saves space in the canvas.

1. Hold **Shift** and drag to select the **Prompt** and **OpenAI** components.
2. Select **Group**.
3. The components merge into a single component.
4. To save the new component, select **Save**. It can now be reused from the **Saved** components folder.

### Update component version

Canvas component state is stored in a database, while sidebar components are like starter templates.

As soon as you drag a component from the sidebar to the canvas, the two components are no longer in parity.

The canvas component will keep the version number it was initilized to the canvas with. Click the **Update Component** icon to bring the component up to the `latest` version.

## Playground

Run your flow by clicking the **![Playground icon](/logos/botmessage.svg)Playground** button.

For more, see [Playground](../administration/playground).

## API

The **API** button opens the API window, where Langflow presents code for integrating your flow into external applications.

Modify the call's parameters in the **Tweaks** window, click the **Copy Code** or **Download** buttons, and paste your code where you want to use it.

<ZoomableImage
  alt="Docusaurus themed image"
  sources={{
    light: "img/api-window.png",
    dark: "img/api-window.png",
  }}
  style={{ width: "60%", margin: "20px auto" }}
/>

### curl

The **curl** tab displays sample code for posting a query to your flow.
Modify the `input_value` to change your input message.
Copy the code and run it to post a query to your flow and get the result.

```curl
curl -X POST \
  http://127.0.0.1:7863/api/v1/run/f2eefd80-bb91-4190-9279-0d6ffafeaac4\?stream\=false \
  -H 'Content-Type: application/json'\
  -d '{"input_value": "is anybody there?",
  "output_type": "chat",
  "input_type": "chat",
  "tweaks": {
  "Prompt-uxBqP": {},
  "OpenAIModel-k39HS": {},
  "ChatOutput-njtka": {},
  "ChatInput-P3fgL": {}
}}'
```

Result:

```
{"session_id":"f2eefd80-bb91-4190-9279-0d6ffafeaac4:53856a772b8e1cfcb3dd2e71576b5215399e95bae318d3c02101c81b7c252da3","outputs":[{"inputs":{"input_value":"is anybody there?"},"outputs":[{"results":{"result":"Arrr, me hearties! Aye, this be Captain [Your Name] speakin'. What be ye needin', matey?"},"artifacts":{"message":"Arrr, me hearties! Aye, this be Captain [Your Name] speakin'. What be ye needin', matey?","sender":"Machine","sender_name":"AI"},"messages":[{"message":"Arrr, me hearties! Aye, this be Captain [Your Name] speakin'. What be ye needin', matey?","sender":"Machine","sender_name":"AI","component_id":"ChatOutput-njtka"}],"component_display_name":"Chat Output","component_id":"ChatOutput-njtka"}]}]}%
```

### Python API

The **Python API** tab displays code to interact with your flow using the Python HTTP requests library.

### Python Code

The **Python Code** tab displays code to interact with your flow's `.json` file using the Langflow runtime.

### Chat Widget HTML

The **Chat Widget HTML** tab displays code that can be inserted in the `<body>` of your HTML to interact with your flow.
For more, see the [Chat widget documentation](../administration/chat-widget).

### Tweaks

The **Tweaks** tab displays the available parameters for your flow.
Modifying the parameters changes the code parameters across all windows.
For example, changing the **Chat Input** component's `input_value` will change that value across all API calls.

<div
  style={{ marginBottom: "20px", display: "flex", justifyContent: "center" }}
>
  <ReactPlayer playing controls url="/videos/langflow_api.mp4" />
</div>

## Collection

A collection is a snapshot of flows available in a database.

Collections can be downloaded to local storage and uploaded for future use.

<div
  style={{ marginBottom: "20px", display: "flex", justifyContent: "center" }}
>
  <ReactPlayer playing controls url="/videos/langflow_collection.mp4" />
</div>

## Project

A **Project** can be a flow or a component. To view your saved projects, select **My Collection**.

Your **Projects** are displayed.

Click the **![Playground icon](/logos/botmessage.svg) Playground** button to run a flow from the **My Collection** screen.

In the top left corner of the screen are options for **Download Collection**, **Upload Collection**, and **New Project**.

Select **Download Collection** to save your project to your local machine. This downloads all flows and components as a `.json` file.

Select **Upload Collection** to upload a flow or component `.json` file from your local machine.

Select **New Project** to create a new project. In addition to a blank canvas, [starter projects](../starter-projects/basic-prompting) are also available.

## Project options menu

To see options for your project, in the upper left corner of the canvas, select the dropdown menu.

<ZoomableImage
  alt="Docusaurus themed image"
  sources={{
    light: "img/project-options-menu-light.png",
    dark: "img/project-options-menu-dark.png",
  }}
  style={{ width: "30%", margin: "20px auto" }}
/>

**New** - Start a new project.

**Duplicate** - Duplicate the current flow as a new project.

**Settings** - Modify the project's **Name** or **Description**.

**Import** - Upload a flow `.json` file from your local machine.

**Export** - Download your current project to your local machine as a `.json` file.

<<<<<<< HEAD
**Undo** or **Redo** - Undo or redo your last action.

## Project folders

As of Langflow 1.0 alpha, more options are available for storing projects with **folders**.

Create new folders with the **New folder** button. One folder can store multiple projects (as the default My Projects folder does).

You can download folders of projects as a single JSON file, and upload files and flows to your folder.

Click the **Trash** icon to delete a folder.
=======
**Undo** or **Redo** - Undo or redo your last action.import ThemedImage from "@theme/ThemedImage";
import useBaseUrl from "@docusaurus/useBaseUrl";
import ZoomableImage from "/src/theme/ZoomableImage.js";
import ReactPlayer from "react-player";
import Admonition from "@theme/Admonition";
>>>>>>> b70d08e5
<|MERGE_RESOLUTION|>--- conflicted
+++ resolved
@@ -117,15 +117,11 @@
 The **Code** button displays your component's Python code.
 You can modify the code and save it.
 
-#### Advanced Settings
+### Advanced Settings
 
 Modify the parameters of your component.
 
-<<<<<<< HEAD
 #### Freeze
-=======
-Save your component to the **Saved** components folder for reuse.
->>>>>>> b70d08e5
 
 After a component runs, lock its previous output state to prevent it from re-running.
 
@@ -292,7 +288,6 @@
 
 **Export** - Download your current project to your local machine as a `.json` file.
 
-<<<<<<< HEAD
 **Undo** or **Redo** - Undo or redo your last action.
 
 ## Project folders
@@ -304,10 +299,3 @@
 You can download folders of projects as a single JSON file, and upload files and flows to your folder.
 
 Click the **Trash** icon to delete a folder.
-=======
-**Undo** or **Redo** - Undo or redo your last action.import ThemedImage from "@theme/ThemedImage";
-import useBaseUrl from "@docusaurus/useBaseUrl";
-import ZoomableImage from "/src/theme/ZoomableImage.js";
-import ReactPlayer from "react-player";
-import Admonition from "@theme/Admonition";
->>>>>>> b70d08e5
