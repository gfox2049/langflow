
# Features

<div style={{ marginBottom: "20px" }}>
  When you click for New Project, you will see on the top left corner of the
  screen, some options such as <strong>Import</strong>, <strong>Export</strong>,{" "}
  <strong>Code</strong> and <strong>Save</strong>, as displayed in the image
  below:
</div>

{" "}
<ZoomableImage
  alt="Docusaurus themed image"
  sources={{
    light: useBaseUrl("img/features.png"),
    dark: useBaseUrl("img/features.png"),
  }}
  style={{ width: "100%", maxWidth: "800px", margin: "0 auto" }}
/>

<div style={{ marginBottom: "20px" }}>
  Further down, we will explain each of these options.
</div>

---

### Import and Export

Flows can be exported and imported as JSON files.

<Admonition type="caution">
Watch out for API keys being stored in local files.

</Admonition>

---

### Code

The Code button shows snippets to use your flow as a Python object or an API.

**Python Code**

Through the Langflow package, you can load a flow from a JSON file and use it as a LangChain object.

<<<<<<< HEAD
```py
=======
```python
>>>>>>> f3476670
from langflow.load import load_flow_from_json

flow = load_flow_from_json("path/to/flow.json")
# Now you can use it like any chain
flow("Hey, have you heard of Langflow?")
```

**API**

Once you save a flow, the API endpoint is created with your latest changes. Click the "code" button to use that flow as an API. You can post-adjust component parameters using the global variable TWEAKS.

The example below shows a Python script making a POST request to a local API endpoint, which gets a prediction based on the message input.

<div
  style={{ marginBottom: "20px", display: "flex", justifyContent: "center" }}
>
  <ReactPlayer playing controls url="/videos/langflow_api.mp4" />
<<<<<<< HEAD
</div>import ThemedImage from "@theme/ThemedImage";
import useBaseUrl from "@docusaurus/useBaseUrl";
import ZoomableImage from "/src/theme/ZoomableImage.js";
import ReactPlayer from "react-player";
import Admonition from "@theme/Admonition";
=======
</div>


import ThemedImage from "@theme/ThemedImage";
import useBaseUrl from "@docusaurus/useBaseUrl";
import ZoomableImage from "/src/theme/ZoomableImage.js";
import ReactPlayer from "react-player";
import Admonition from "@theme/Admonition";
>>>>>>> f3476670
<|MERGE_RESOLUTION|>--- conflicted
+++ resolved
@@ -43,11 +43,7 @@
 
 Through the Langflow package, you can load a flow from a JSON file and use it as a LangChain object.
 
-<<<<<<< HEAD
-```py
-=======
 ```python
->>>>>>> f3476670
 from langflow.load import load_flow_from_json
 
 flow = load_flow_from_json("path/to/flow.json")
@@ -65,13 +61,6 @@
   style={{ marginBottom: "20px", display: "flex", justifyContent: "center" }}
 >
   <ReactPlayer playing controls url="/videos/langflow_api.mp4" />
-<<<<<<< HEAD
-</div>import ThemedImage from "@theme/ThemedImage";
-import useBaseUrl from "@docusaurus/useBaseUrl";
-import ZoomableImage from "/src/theme/ZoomableImage.js";
-import ReactPlayer from "react-player";
-import Admonition from "@theme/Admonition";
-=======
 </div>
 
 
@@ -79,5 +68,4 @@
 import useBaseUrl from "@docusaurus/useBaseUrl";
 import ZoomableImage from "/src/theme/ZoomableImage.js";
 import ReactPlayer from "react-player";
-import Admonition from "@theme/Admonition";
->>>>>>> f3476670
+import Admonition from "@theme/Admonition";