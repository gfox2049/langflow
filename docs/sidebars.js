module.exports = {
  docs: [
    "Get-Started/welcome-to-langflow",
    {
      type: "category",
      label: "Get Started",
      items: [
        "Get-Started/get-started-installation",
        "Get-Started/get-started-quickstart",
      ],
    },
    {
      type: "category",
      label: "Starter Projects",
      items: [
        'Starter-Projects/starter-projects-basic-prompting',
        'Starter-Projects/starter-projects-blog-writer',
        'Starter-Projects/starter-projects-document-qa',
        'Starter-Projects/starter-projects-memory-chatbot',
        'Starter-Projects/starter-projects-simple-agent',
        'Starter-Projects/starter-projects-vector-store-rag',
        'Starter-Projects/starter-projects-sequential-agent',
        'Starter-Projects/starter-projects-travel-planning-agent',
      ],
    },
    {
      type: "category",
      label: "Workspace",
      items: [
        "Workspace/workspace-overview",
        "Workspace/workspace-api",
        "Workspace/workspace-logs",
        "Workspace/workspace-playground",
      ],
    },
    {
      type: "category",
      label: "Agents",
      items: [
        "Agents/agents-overview",
        "Agents/agent-tool-calling-agent-component",
      ],
    },
    {
      type: "category",
      label: "Configuration",
      items: [
        "Configuration/configuration-api-keys",
        "Configuration/configuration-authentication",
        "Configuration/configuration-auto-saving",
        "Configuration/configuration-backend-only",
        "Configuration/configuration-cli",
        "Configuration/configuration-global-variables",
        "Configuration/environment-variables",
<<<<<<< HEAD
        "Configuration/configuration-objects",
=======
        "Configuration/configuration-security-best-practices"
>>>>>>> 4b0c42e5
      ],
    },
    {
      type: "category",
      label: "Components",
      items: [
        "Components/components-overview",
        "Components/components-agents",
        "Components/components-custom-components",
<<<<<<< HEAD
        "Components/components-chat-memory",
=======
>>>>>>> 4b0c42e5
        "Components/components-data",
        "Components/components-embedding-models",
        "Components/components-helpers",
        "Components/components-io",
        "Components/components-loaders",
        "Components/components-logic",
        "Components/components-memories",
        "Components/components-models",
        "Components/components-prompts",
        "Components/components-rag",
        "Components/components-tools",
        "Components/components-vector-stores",
      ],
    },
    {
      type: "category",
<<<<<<< HEAD
      label: "Deployment",
      items: [
        "Deployment/deployment-docker",
        "Deployment/deployment-gcp",
        "Deployment/deployment-hugging-face-spaces",
        "Deployment/deployment-kubernetes",
        "Deployment/deployment-railway",
        "Deployment/deployment-render",
=======
      label: "Guides",
      items: [
        "Guides/guides-chat-memory",
        "Guides/guides-data-message",
        "Guides/guides-new-to-llms",
>>>>>>> 4b0c42e5
      ],
    },
    {
      type: "category",
<<<<<<< HEAD
      label: "Integrations",
      items: [
        "Integrations/integrations-assemblyai",
=======
      label: "Deployment",
      items: [
        "Deployment/deployment-docker",
        "Deployment/deployment-gcp",
        "Deployment/deployment-hugging-face-spaces",
        "Deployment/deployment-kubernetes",
        "Deployment/deployment-railway",
        "Deployment/deployment-render",
      ],
    },
    {
      type: "category",
      label: "Integrations",
      items: [
        "Integrations/integrations-assemblyai",
        "Integrations/Composio/integrations-composio",
>>>>>>> 4b0c42e5
        "Integrations/integrations-langfuse",
        "Integrations/integrations-langsmith",
        "Integrations/integrations-langwatch",
        {
<<<<<<< HEAD
          type: "category",
          label: "Google",
          items: [
            "Integrations/Google/integrations-setup-google-oauth-langflow",
=======
          type: 'category',
          label: 'Google',
          items: [
            'Integrations/Google/integrations-setup-google-oauth-langflow',
            'Integrations/Google/integrations-setup-google-cloud-vertex-ai-langflow',
>>>>>>> 4b0c42e5
          ],
        },
        {
          type: "category",
          label: "Notion",
          items: [
            "Integrations/Notion/integrations-notion",
            "Integrations/Notion/notion-agent-conversational",
            "Integrations/Notion/notion-agent-meeting-notes",
          ],
        },
      ],
    },
    {
      type: "category",
      label: "Contributing",
      items: [
        "Contributing/contributing-community",
        "Contributing/contributing-components",
        "Contributing/contributing-github-discussion-board",
        "Contributing/contributing-github-issues",
        "Contributing/contributing-how-to-contribute",
        "Contributing/contributing-telemetry",
      ],
    },
    {
      type: "category",
      label: "API Reference",
      items: [
        {
          type: "link",
          label: "API Documentation",
          href: "/api",
        },
      ],
    },
  ],
};<|MERGE_RESOLUTION|>--- conflicted
+++ resolved
@@ -52,11 +52,8 @@
         "Configuration/configuration-cli",
         "Configuration/configuration-global-variables",
         "Configuration/environment-variables",
-<<<<<<< HEAD
         "Configuration/configuration-objects",
-=======
         "Configuration/configuration-security-best-practices"
->>>>>>> 4b0c42e5
       ],
     },
     {
@@ -66,10 +63,6 @@
         "Components/components-overview",
         "Components/components-agents",
         "Components/components-custom-components",
-<<<<<<< HEAD
-        "Components/components-chat-memory",
-=======
->>>>>>> 4b0c42e5
         "Components/components-data",
         "Components/components-embedding-models",
         "Components/components-helpers",
@@ -86,31 +79,15 @@
     },
     {
       type: "category",
-<<<<<<< HEAD
-      label: "Deployment",
-      items: [
-        "Deployment/deployment-docker",
-        "Deployment/deployment-gcp",
-        "Deployment/deployment-hugging-face-spaces",
-        "Deployment/deployment-kubernetes",
-        "Deployment/deployment-railway",
-        "Deployment/deployment-render",
-=======
       label: "Guides",
       items: [
         "Guides/guides-chat-memory",
         "Guides/guides-data-message",
         "Guides/guides-new-to-llms",
->>>>>>> 4b0c42e5
       ],
     },
     {
       type: "category",
-<<<<<<< HEAD
-      label: "Integrations",
-      items: [
-        "Integrations/integrations-assemblyai",
-=======
       label: "Deployment",
       items: [
         "Deployment/deployment-docker",
@@ -127,23 +104,15 @@
       items: [
         "Integrations/integrations-assemblyai",
         "Integrations/Composio/integrations-composio",
->>>>>>> 4b0c42e5
         "Integrations/integrations-langfuse",
         "Integrations/integrations-langsmith",
         "Integrations/integrations-langwatch",
         {
-<<<<<<< HEAD
-          type: "category",
-          label: "Google",
-          items: [
-            "Integrations/Google/integrations-setup-google-oauth-langflow",
-=======
           type: 'category',
           label: 'Google',
           items: [
             'Integrations/Google/integrations-setup-google-oauth-langflow',
             'Integrations/Google/integrations-setup-google-cloud-vertex-ai-langflow',
->>>>>>> 4b0c42e5
           ],
         },
         {
