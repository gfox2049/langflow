--- conflicted
+++ resolved
@@ -129,17 +129,16 @@
             from: "/settings-global-variables",
           },
           {
-<<<<<<< HEAD
             to: "/workspace-playground",
             from: "/guides-chat-memory",
           },
           {
             to: "/configuration-objects",
             from: "/guides-data-message",
-=======
+          },
+          {
             to: "/components-vector-stores",
             from: "/components-rag",
->>>>>>> a2690236
           },
           // add more redirects like this
           // {
