// @ts-check
// Note: type annotations allow type checking and IDEs autocompletion

const lightCodeTheme = require("prism-react-renderer/themes/github");
const darkCodeTheme = require("prism-react-renderer/themes/dracula");
const { remarkCodeHike } = require("@code-hike/mdx");

/** @type {import('@docusaurus/types').Config} */
const config = {
  title: "Langflow Documentation",
  tagline: "Langflow is a low-code app builder for RAG and multi-agent AI applications.",
  favicon: "img/favicon.ico",
  url: "https://docs.langflow.org",
  baseUrl: "/",
  onBrokenLinks: "throw",
  onBrokenMarkdownLinks: "warn",
  organizationName: "langflow-ai",
  projectName: "langflow",
  trailingSlash: false,
  staticDirectories: ["static"],
  customFields: {
    mendableAnonKey: "b7f52734-297c-41dc-8737-edbd13196394", // Mendable Anon Client-side key, safe to expose to the public
  },
  i18n: {
    defaultLocale: "en",
    locales: ["en"],
  },

  presets: [
    [
      "@docusaurus/preset-classic",
      /** @type {import('@docusaurus/preset-classic').Options} */
      ({
        docs: {
          routeBasePath: "/", // Serve the docs at the site's root
          sidebarPath: undefined, //  `undefined` to create a fully autogenerated sidebar.
          sidebarCollapsed: false,
          beforeDefaultRemarkPlugins: [
            [
              remarkCodeHike,
              {
                theme: "github-dark",
                showCopyButton: true,
                lineNumbers: true,
              },
            ],
          ],
        },
        sitemap: {
          // https://docusaurus.io/docs/api/plugins/@docusaurus/plugin-sitemap
          // https://developers.google.com/search/docs/crawling-indexing/sitemaps/build-sitemap
          lastmod: 'datetime',
          changefreq: null,
          priority: null,
        },
        gtag: {
          trackingID: "G-XHC7G628ZP",
          anonymizeIP: true,
        },
        googleTagManager: {
          containerId: "GTM-NK5M4ZT8",
        },
        blog: false,
        theme: {
          customCss: [
            require.resolve("@code-hike/mdx/styles.css"),
            require.resolve("./css/custom.css"),
            require.resolve("./css/docu-notion-styles.css"),
            require.resolve(
              "./css/gifplayer.css"
              //"./node_modules/react-gif-player/dist/gifplayer.css" // this gave a big red compile warning which is seaming unrelated "  Replace Autoprefixer browsers option to Browserslist config..."
            ),
          ],
        },
      }),
    ],
  ],
  plugins: [
    ["docusaurus-node-polyfills", { excludeAliases: ["console"] }],
    "docusaurus-plugin-image-zoom",
    [
      '@docusaurus/plugin-client-redirects',
      {
        redirects: [
<<<<<<< HEAD
           {
             to: '/',
             from: '/whats-new-a-new-chapter-langflow',
           },
           {
            to: '/getting-started-installation',
            from: '/getting-started-common-installation-issues',
=======
          {
            to: '/workspace-overview',
            from: ['/365085a8-a90a-43f9-a779-f8769ec7eca1', '/My-Collection', '/workspace', '/settings-project-general-settings'],
          },
          {
            to: '/components-overview',
            from: '/components',
          },
          {
            to: '/configuration-global-variables',
            from: '/settings-global-variables',
>>>>>>> ae966ab5
          },
          // add more redirects like this
          // {
          //   to: '/docs/anotherpage',
          //   from: ['/docs/legacypage1', '/docs/legacypage2'],
          // },
        ],
      },
    ],
    // ....
    async function myPlugin(context, options) {
      return {
        name: "docusaurus-tailwindcss",
        configurePostCss(postcssOptions) {
          // Appends TailwindCSS and AutoPrefixer.
          postcssOptions.plugins.push(require("tailwindcss"));
          postcssOptions.plugins.push(require("autoprefixer"));
          return postcssOptions;
        },
      };
    },
  ],
  themeConfig:
    /** @type {import('@docusaurus/preset-classic').ThemeConfig} */
    ({
      navbar: {
        hideOnScroll: true,
        title: "Langflow",
        logo: {
          alt: "Langflow",
          src: "img/chain.png",
        },
        items: [
          // right
          {
            position: "right",
            href: "https://github.com/langflow-ai/langflow",
            className: "header-github-link",
            target: "_blank",
            rel: null,
          },
          {
            position: "right",
            href: "https://twitter.com/langflow_ai",
            className: "header-twitter-link",
            target: "_blank",
            rel: null,
          },
          {
            position: "right",
            href: "https://discord.gg/EqksyE2EX9",
            className: "header-discord-link",
            target: "_blank",
            rel: null,
          },
        ],
      },
      colorMode: {
        defaultMode: "light",
        /* Allow users to chose light or dark mode. */
        disableSwitch: false,
        /* Respect user preferences, such as low light mode in the evening */
        respectPrefersColorScheme: true,
      },
      prism: {
        theme: lightCodeTheme,
        darkTheme: darkCodeTheme,
      },
      zoom: {
        selector: ".markdown :not(a) > img:not(.no-zoom)",
        background: {
          light: "rgba(240, 240, 240, 0.9)",
        },
        config: {},
      },
      docs: {
        sidebar: {
          hideable: true,
        },
      },
    }),
};

module.exports = config;<|MERGE_RESOLUTION|>--- conflicted
+++ resolved
@@ -82,15 +82,14 @@
       '@docusaurus/plugin-client-redirects',
       {
         redirects: [
-<<<<<<< HEAD
-           {
-             to: '/',
-             from: '/whats-new-a-new-chapter-langflow',
-           },
-           {
+          {
+            to: '/',
+            from: '/whats-new-a-new-chapter-langflow',
+          },
+          {
             to: '/getting-started-installation',
             from: '/getting-started-common-installation-issues',
-=======
+          },
           {
             to: '/workspace-overview',
             from: ['/365085a8-a90a-43f9-a779-f8769ec7eca1', '/My-Collection', '/workspace', '/settings-project-general-settings'],
@@ -102,7 +101,6 @@
           {
             to: '/configuration-global-variables',
             from: '/settings-global-variables',
->>>>>>> ae966ab5
           },
           // add more redirects like this
           // {
