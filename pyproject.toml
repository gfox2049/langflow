--- conflicted
+++ resolved
@@ -110,15 +110,11 @@
     "aiofile>=3.9.0,<4.0.0",
     "sseclient-py==1.8.0",
     "arize-phoenix-otel>=0.6.1",
-<<<<<<< HEAD
     "openinference-instrumentation-langchain>=0.1.29",
+    "crewai~=0.86.0",
+    "ag2>=0.3.2",
     "mcp>=0.9.1",
     "uv>=0.5.7",
-=======
-    "openinference-instrumentation-langchain==0.1.29",
-    "crewai~=0.86.0",
-    "ag2>=0.3.2",
->>>>>>> 222f15d8
 ]
 
 [project.urls]
