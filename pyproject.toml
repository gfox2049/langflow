

[tool.uv.sources]
langflow-base = { workspace = true }
langflow = { workspace = true }

[tool.uv.workspace]
members = ["src/backend/base", "."]

[tool.hatch.build.targets.wheel]
packages = ["src/backend/langflow"]

[project]
name = "langflow"
version = "1.0.19"
description = "A Python package with a built-in web application"
requires-python = ">=3.10,<3.13"
license = "MIT"
keywords = ["nlp", "langchain", "openai", "gpt", "gui"]
readme = "README.md"
maintainers = [
    { name = "Carlos Coelho", email = "carlos@langflow.org" },
    { name = "Cristhian Zanforlin", email = "cristhian.lousa@gmail.com" },
    { name = "Gabriel Almeida", email = "gabriel@langflow.org" },
    { name = "Igor Carvalho", email = "igorr.ackerman@gmail.com" },
    { name = "Lucas Eduoli", email = "lucaseduoli@gmail.com" },
    { name = "Otávio Anovazzi", email = "otavio2204@gmail.com" },
    { name = "Rodrigo Nader", email = "rodrigo@langflow.org" },
    { name = "Italo dos Anjos", email = "italojohnnydosanjos@gmail.com" },
]

# Define your main dependencies here
dependencies = [
    "langflow-base==0.0.97",
    "beautifulsoup4>=4.12.2",
    "google-search-results>=2.4.1",
    "google-api-python-client>=2.130.0",
    "huggingface-hub[inference]>=0.23.2",
    "networkx>=3.1",
    "fake-useragent>=1.5.0",
    "psycopg2-binary>=2.9.6",
    "pyarrow>=14.0.0",
    "wikipedia>=1.4.0",
    "qdrant-client~=1.9.2",
    "weaviate-client>=4.8",
    "cohere>=5.5.3",
    "faiss-cpu>=1.8.0",
    "types-cachetools>=5.3.0.5",
    "pymongo>=4.6.0",
    "supabase~=2.6.0",
    "certifi>=2023.11.17,<2025.0.0",
    "psycopg>=3.1.9",
    "fastavro>=1.8.0",
    "redis>=5.0.1",
    "metaphor-python>=0.1.11",
    'pywin32>=306; sys_platform == "win32"',
    "langfuse~=2.53.1",
    "metal-sdk>=2.5.0",
    "markupsafe>=2.1.3",
    "boto3~=1.34.162",
    "numexpr>=2.8.6",
    "qianfan==0.3.5",
    "pgvector>=0.2.3",
    "pyautogen>=0.2.0",
    "langchain~=0.3.3",
    "elasticsearch>=8.12.0",
    "pytube>=15.0.0",
    "dspy-ai>=2.4.0",
    "assemblyai>=0.33.0",
    "litellm>=1.44.0",
    "chromadb>=0.4",
    "zep-python>=2.0.0",
    "youtube-transcript-api>=0.6.2",
    "markdown>=3.7",
    "upstash-vector>=0.5.0",
    "gitpython>=3.1.43",
    "kubernetes>=30.1.0",
    "firecrawl-py>=0.0.16",
    "json-repair>=0.25.2",
    "langwatch==0.1.16",
    "langsmith~=0.1.136",
    "yfinance>=0.2.40",
    "wolframalpha>=5.1.3",
    "astra-assistants[tools]~=2.2.6",
    "composio-langchain==0.5.9",
    "spider-client>=0.0.27",
    "nltk>=3.9.1",
    "lark>=1.2.2",
    "jq>=1.8.0",
    "pydantic-settings==2.4.0",
    "ragstack-ai-knowledge-store>=0.2.1",
    "duckduckgo-search>=6.3.0",
    "opensearch-py>=2.7.1",
<<<<<<< HEAD
    "security==1.3.1",
=======
    "langchain-google-genai>=1.0.8",
    "langchain-cohere>=0.1.5",
    "langchain-anthropic>=0.1.23",
    "langchain-astradb~=0.5.1",
    "langchain-openai~=0.2.2",
    "langchain-google-vertexai~=2.0.5",
    "langchain-groq>=0.1.9",
    "langchain-pinecone~=0.2.0",
    "langchain-mistralai~=0.2.0",
    "langchain-chroma>=0.1.1",
    "langchain-aws>=0.1.16",
    "langchain-unstructured~=0.1.5",
    "langchain-mongodb>=0.1.6",
    "langchain-nvidia-ai-endpoints~=0.3.0",
    "langchain-google-calendar-tools>=0.0.1",
    "langchain-milvus>=0.1.1",
    "langchain-google-community~=2.0.1",
    "langchain-elasticsearch>=0.2.0",
    "langchain-ollama>=0.2.0",
>>>>>>> e477782c
]

[project.urls]
Repository = "https://github.com/langflow-ai/langflow"
Documentation = "https://docs.langflow.org"

[project.optional-dependencies]
deploy = [
    "celery[redis]>=5.3.6",
    "flower>=2.0.0"
]
couchbase = [
    "couchbase>=4.2.1"
]
cassio = [
    "cassio>=0.1.7"
]
local = [
    "llama-cpp-python~=0.2.0",
    "sentence-transformers>=2.3.1",
    "ctransformers>=0.2.10"
]
clickhouse-connect = [
    "clickhouse-connect==0.7.19"
]

[project.scripts]
langflow = "langflow.__main__:main"

[tool.uv]
dev-dependencies = [
    "pytest-instafail>=0.5.0",
    "types-redis>=4.6.0.5",
    "ipykernel>=6.29.0",
    "mypy>=1.11.0",
    "ruff>=0.6.2,<0.7.0",
    "httpx>=0.27.0",
    "pytest>=8.2.0",
    "types-requests>=2.32.0",
    "requests>=2.32.0",
    "pytest-cov>=5.0.0",
    "pandas-stubs>=2.1.4.231227",
    "types-pillow>=10.2.0.20240213",
    "types-pyyaml>=6.0.12.8",
    "types-python-jose>=3.3.4.8",
    "types-passlib>=1.7.7.13",
    "pytest-mock>=3.14.0",
    "pytest-xdist>=3.6.0",
    "types-pywin32>=306.0.0.4",
    "types-google-cloud-ndb>=2.2.0.0",
    "pytest-sugar>=1.0.0",
    "respx>=0.21.1",
    "pytest-asyncio>=0.23.0",
    "pytest-profiling>=1.7.0",
    "pre-commit>=3.7.0",
    "vulture>=2.11",
    "dictdiffer>=0.9.0",
    "pytest-split>=0.9.0",
    "pytest-flakefinder>=1.1.0",
    "types-markdown>=3.7.0.20240822",
    "packaging>=24.1,<25.0",
    "asgi-lifespan>=2.1.0",
    "pytest-github-actions-annotate-failures>=0.2.0",
    "pytest-codspeed>=3.0.0",
    "forbiddenfruit>=0.1.4",
]


[tool.codespell]
skip = '.git,*.pdf,*.svg,*.pdf,*.yaml,*.ipynb,poetry.lock,*.min.js,*.css,package-lock.json,*.trig.,**/node_modules/**,./stuff/*,*.csv'
# Ignore latin etc
ignore-regex = '.*(Stati Uniti|Tense=Pres).*'


[tool.pytest.ini_options]
minversion = "6.0"
testpaths = ["tests", "integration"]
console_output_style = "progress"
filterwarnings = ["ignore::DeprecationWarning", "ignore::ResourceWarning"]
log_cli = true
log_cli_format = "%(asctime)s [%(levelname)8s] %(message)s (%(filename)s:%(lineno)s)"
log_cli_date_format = "%Y-%m-%d %H:%M:%S"
markers = ["async_test", "api_key_required"]
asyncio_mode = "auto"
asyncio_default_fixture_loop_scope = "function"

[tool.coverage.run]
command_line = """
    -m pytest --ignore=tests/integration
    --cov --cov-report=term --cov-report=html
    --instafail -ra -n auto -m "not api_key_required"
"""
source = ["src/backend/base/langflow/"]
omit = ["*/alembic/*", "tests/*", "*/__init__.py"]


[tool.coverage.report]
sort = "Stmts"
skip_empty = true
show_missing = false
ignore_errors = true


[tool.coverage.html]
directory = "coverage"


[tool.ruff]
exclude = ["src/backend/langflow/alembic/*"]
line-length = 120

[tool.ruff.lint]
pydocstyle.convention = "google"
select = ["ALL"]
ignore = [
    "C90", # McCabe complexity
    "CPY", # Missing copyright
    "COM812", # Messes with the formatter
    "ERA", # Eradicate commented-out code
    "FIX002", # Line contains TODO
    "ISC001", # Messes with the formatter
    "PERF203", # Rarely useful
    "PLR09", # Too many something (arg, statements, etc)
    "RUF012", # Pydantic models are currently not well detected. See https://github.com/astral-sh/ruff/issues/13630
    "TD002", # Missing author in TODO
    "TD003", # Missing issue link in TODO
    "TRY301", # A bit too harsh (Abstract `raise` to an inner function)

    # Rules that are TODOs
    "ANN",
]

# Preview rules that are not yet activated
external = ["RUF027"]

[tool.ruff.lint.per-file-ignores]
"scripts/*" = [
    "D1",
    "INP",
    "T201",
]
"src/backend/tests/*" = [
    "D1",
    "PLR2004",
    "S101",
    "SLF001",
]

[tool.mypy]
plugins = ["pydantic.mypy"]
follow_imports = "skip"
disable_error_code = ["type-var"]
namespace_packages = true
mypy_path = "langflow"
ignore_missing_imports = true

[build-system]
requires = ["hatchling"]
build-backend = "hatchling.build"<|MERGE_RESOLUTION|>--- conflicted
+++ resolved
@@ -91,9 +91,6 @@
     "ragstack-ai-knowledge-store>=0.2.1",
     "duckduckgo-search>=6.3.0",
     "opensearch-py>=2.7.1",
-<<<<<<< HEAD
-    "security==1.3.1",
-=======
     "langchain-google-genai>=1.0.8",
     "langchain-cohere>=0.1.5",
     "langchain-anthropic>=0.1.23",
@@ -113,7 +110,6 @@
     "langchain-google-community~=2.0.1",
     "langchain-elasticsearch>=0.2.0",
     "langchain-ollama>=0.2.0",
->>>>>>> e477782c
 ]
 
 [project.urls]
