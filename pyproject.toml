[tool.poetry]
<<<<<<< HEAD
name = "ragstack-ai-langflow"
version = "0.0.2"
description = "RAGStack Langflow"
license = "BUSL-1.1"
authors = ["DataStax"]
repository = "https://github.com/datastax/ragstack-ai-langflow"
=======
name = "langflow"
version = "1.0.0a32"
description = "A Python package with a built-in web application"
authors = ["Langflow <contact@langflow.org>"]
maintainers = [
    "Carlos Coelho <carlos@langflow.org>",
    "Cristhian Zanforlin <cristhian.lousa@gmail.com>",
    "Gabriel Almeida <gabriel@langflow.org>",
    "Igor Carvalho <igorr.ackerman@gmail.com>",
    "Lucas Eduoli <lucaseduoli@gmail.com>",
    "Otávio Anovazzi <otavio2204@gmail.com>",
    "Rodrigo Nader <rodrigo@langflow.org>",
]
repository = "https://github.com/langflow-ai/langflow"
license = "MIT"
>>>>>>> 1ea9fcde
readme = "README.md"
keywords = ["nlp", "langchain", "openai", "gpt", "gui"]
packages = [{ include = "langflow", from = "src/backend" }]
include = ["src/backend/langflow/*", "src/backend/langflow/**/*"]
documentation = "https://docs.datastax.com/en/ragstack"

[tool.poetry.scripts]
langflow = "langflow.__main__:main"


[tool.poetry.dependencies]
<<<<<<< HEAD
python = ">=3.10,<3.12"
ragstack-ai-langflow-base = "0.0.2"
=======
python = ">=3.10,<3.13"
langflow-base = { path = "./src/backend/base", develop = true }
>>>>>>> 1ea9fcde
beautifulsoup4 = "^4.12.2"
google-search-results = "^2.4.1"
google-api-python-client = "^2.118.0"
huggingface-hub = { version = "^0.20.0", extras = ["inference"] }
llama-cpp-python = { version = "~0.2.0", optional = true }
networkx = "^3.1"
pysrt = "^1.1.2"
fake-useragent = "^1.4.0"
psycopg2-binary = "^2.9.6"
pyarrow = "^14.0.0"
wikipedia = "^1.4.0"
qdrant-client = "^1.7.0"
weaviate-client = "*"
sentence-transformers = { version = "^2.3.1", optional = true }
ctransformers = { version = "^0.2.10", optional = true }
cohere = "^5.1.7"
faiss-cpu = "^1.7.4"
types-cachetools = "^5.3.0.5"
pinecone-client = "^3.0.3"
pymongo = "^4.6.0"
supabase = "^2.3.0"
certifi = "^2023.11.17"
psycopg = "^3.1.9"
psycopg-binary = "^3.1.9"
fastavro = "^1.8.0"
celery = { extras = ["redis"], version = "^5.3.6", optional = true }
redis = { version = "^5.0.1", optional = true }
flower = { version = "^2.0.0", optional = true }
metaphor-python = "^0.1.11"
pywin32 = { version = "^306", markers = "sys_platform == 'win32'" }
langfuse = "^2.9.0"
metal-sdk = "^2.5.0"
markupsafe = "^2.1.3"
extract-msg = "^0.47.0"
# jq is not available for windows
boto3 = "^1.34.0"
numexpr = "^2.8.6"
qianfan = "0.3.5"
pgvector = "^0.2.3"
pyautogen = "^0.2.0"
langchain-cohere = "^0.1.0rc1"
elasticsearch = "^8.12.0"
pytube = "^15.0.0"
<<<<<<< HEAD
=======
llama-index = "^0.10.13"
# unstructured = { extras = ["md"], version = "^0.12.4" }
>>>>>>> 1ea9fcde
dspy-ai = "^2.4.0"
html2text = "^2024.2.26"
assemblyai = "^0.23.1"
litellm = "^1.34.22"
chromadb = "^0.4.24"
langchain-anthropic = "^0.1.6"
zep-python = { version = "^2.0.0rc5", allow-prereleases = true }
langchain-google-vertexai = "^1.0.3"
langchain-groq = "^0.1.3"
langchain-pinecone = "^0.1.0"
langchain-mistralai = "^0.1.6"


[tool.poetry.group.test.dependencies]
ragstack-ai-langflow-base = { path = "./src/backend/base", develop = true }


[tool.poetry.group.dev.dependencies]
types-redis = "^4.6.0.5"
ipykernel = "^6.29.0"
mypy = "^1.9.0"
ruff = "^0.3.5"
httpx = "*"
pytest = "^8.1.0"
types-requests = "^2.31.0"
requests = "^2.31.0"
pytest-cov = "^4.1.0"
pandas-stubs = "^2.1.4.231227"
types-pillow = "^10.2.0.20240213"
types-pyyaml = "^6.0.12.8"
types-python-jose = "^3.3.4.8"
types-passlib = "^1.7.7.13"
locust = "^2.23.1"
pytest-mock = "^3.12.0"
pytest-xdist = "^3.5.0"
types-pywin32 = "^306.0.0.4"
types-google-cloud-ndb = "^2.2.0.0"
pytest-sugar = "^1.0.0"
respx = "^0.21.1"
pytest-instafail = "^0.5.0"
pytest-asyncio = "^0.23.0"
pytest-profiling = "^1.7.0"
pre-commit = "^3.7.0"

[tool.poetry.extras]
deploy = ["celery", "redis", "flower"]
local = ["llama-cpp-python", "sentence-transformers", "ctransformers"]


[tool.poetry.group.spelling]
optional = true

[tool.poetry.group.spelling.dependencies]
codespell = "^2.2.6"

[tool.codespell]
skip = '.git,*.pdf,*.svg,*.pdf,*.yaml,*.ipynb,poetry.lock,*.min.js,*.css,package-lock.json,*.trig'
# Ignore latin etc
ignore-regex = '.*(Stati Uniti|Tense=Pres).*'


[tool.pytest.ini_options]
minversion = "6.0"
addopts = "-ra"
testpaths = ["tests", "integration"]
console_output_style = "progress"
filterwarnings = ["ignore::DeprecationWarning"]
log_cli = true
markers = ["async_test"]


[tool.ruff]
exclude = ["src/backend/langflow/alembic/*"]
line-length = 120

[tool.mypy]
plugins = ["pydantic.mypy"]
follow_imports = "silent"

[build-system]
requires = ["poetry-core"]
build-backend = "poetry.core.masonry.api"<|MERGE_RESOLUTION|>--- conflicted
+++ resolved
@@ -1,28 +1,10 @@
 [tool.poetry]
-<<<<<<< HEAD
 name = "ragstack-ai-langflow"
 version = "0.0.2"
 description = "RAGStack Langflow"
 license = "BUSL-1.1"
 authors = ["DataStax"]
 repository = "https://github.com/datastax/ragstack-ai-langflow"
-=======
-name = "langflow"
-version = "1.0.0a32"
-description = "A Python package with a built-in web application"
-authors = ["Langflow <contact@langflow.org>"]
-maintainers = [
-    "Carlos Coelho <carlos@langflow.org>",
-    "Cristhian Zanforlin <cristhian.lousa@gmail.com>",
-    "Gabriel Almeida <gabriel@langflow.org>",
-    "Igor Carvalho <igorr.ackerman@gmail.com>",
-    "Lucas Eduoli <lucaseduoli@gmail.com>",
-    "Otávio Anovazzi <otavio2204@gmail.com>",
-    "Rodrigo Nader <rodrigo@langflow.org>",
-]
-repository = "https://github.com/langflow-ai/langflow"
-license = "MIT"
->>>>>>> 1ea9fcde
 readme = "README.md"
 keywords = ["nlp", "langchain", "openai", "gpt", "gui"]
 packages = [{ include = "langflow", from = "src/backend" }]
@@ -34,13 +16,8 @@
 
 
 [tool.poetry.dependencies]
-<<<<<<< HEAD
 python = ">=3.10,<3.12"
 ragstack-ai-langflow-base = "0.0.2"
-=======
-python = ">=3.10,<3.13"
-langflow-base = { path = "./src/backend/base", develop = true }
->>>>>>> 1ea9fcde
 beautifulsoup4 = "^4.12.2"
 google-search-results = "^2.4.1"
 google-api-python-client = "^2.118.0"
@@ -84,11 +61,8 @@
 langchain-cohere = "^0.1.0rc1"
 elasticsearch = "^8.12.0"
 pytube = "^15.0.0"
-<<<<<<< HEAD
-=======
 llama-index = "^0.10.13"
 # unstructured = { extras = ["md"], version = "^0.12.4" }
->>>>>>> 1ea9fcde
 dspy-ai = "^2.4.0"
 html2text = "^2024.2.26"
 assemblyai = "^0.23.1"
@@ -96,10 +70,9 @@
 chromadb = "^0.4.24"
 langchain-anthropic = "^0.1.6"
 zep-python = { version = "^2.0.0rc5", allow-prereleases = true }
-langchain-google-vertexai = "^1.0.3"
+langchain-google-vertexai = "^1.0.1"
 langchain-groq = "^0.1.3"
 langchain-pinecone = "^0.1.0"
-langchain-mistralai = "^0.1.6"
 
 
 [tool.poetry.group.test.dependencies]
