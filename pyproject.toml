[tool.poetry]
name = "langflow"
version = "1.0.0a0"
description = "A Python package with a built-in web application"
authors = ["Logspace <contact@logspace.ai>"]
maintainers = [
    "Carlos Coelho <carlos@logspace.ai>",
    "Cristhian Zanforlin <cristhian.lousa@gmail.com>",
    "Gabriel Almeida <gabriel@logspace.ai>",
    "Gustavo Schaedler <gustavopoa@gmail.com>",
    "Igor Carvalho <igorr.ackerman@gmail.com>",
    "Lucas Eduoli <lucaseduoli@gmail.com>",
    "Otávio Anovazzi <otavio2204@gmail.com>",
    "Rodrigo Nader <rodrigo@logspace.ai>",
]
repository = "https://github.com/logspace-ai/langflow"
license = "MIT"
readme = "README.md"
keywords = ["nlp", "langchain", "openai", "gpt", "gui"]
packages = [{ include = "langflow", from = "src/backend" }]
include = ["src/backend/langflow/*", "src/backend/langflow/**/*"]
documentation = "https://docs.langflow.org"

[tool.poetry.scripts]
langflow = "langflow.__main__:main"

[tool.poetry.dependencies]


python = ">=3.10,<3.12"
duckdb = "^0.9.2"
fastapi = "^0.109.0"
uvicorn = "^0.27.0"
beautifulsoup4 = "^4.12.2"
google-search-results = "^2.4.1"
google-api-python-client = "^2.118.0"
typer = "^0.9.0"
gunicorn = "^21.2.0"
langchain = "~0.1.0"
openai = "^1.12.0"
pandas = "2.2.0"
chromadb = "^0.4.23"
huggingface-hub = { version = "^0.20.0", extras = ["inference"] }
rich = "^13.7.0"
llama-cpp-python = { version = "~0.2.0", optional = true }
networkx = "^3.1"
pypdf = "^4.0.0"
pysrt = "^1.1.2"
fake-useragent = "^1.4.0"
docstring-parser = "^0.15"
psycopg2-binary = "^2.9.6"
pyarrow = "^14.0.0"
wikipedia = "^1.4.0"
qdrant-client = "^1.7.0"
weaviate-client = "*"
sentence-transformers = { version = "^2.3.1", optional = true }
ctransformers = { version = "^0.2.10", optional = true }
cohere = "^4.47.0"
python-multipart = "^0.0.7"
sqlmodel = "^0.0.14"
faiss-cpu = "^1.7.4"
anthropic = "^0.21.0"
orjson = "3.9.15"
multiprocess = "^0.70.14"
cachetools = "^5.3.1"
types-cachetools = "^5.3.0.5"
platformdirs = "^4.2.0"
pinecone-client = "^3.0.3"
pymongo = "^4.6.0"
supabase = "^2.3.0"
certifi = "^2023.11.17"
psycopg = "^3.1.9"
psycopg-binary = "^3.1.9"
fastavro = "^1.8.0"
langchain-experimental = "*"
celery = { extras = ["redis"], version = "^5.3.6", optional = true }
redis = { version = "^5.0.1", optional = true }
flower = { version = "^2.0.0", optional = true }
alembic = "^1.13.0"
passlib = "^1.7.4"
bcrypt = "4.0.1"
python-jose = "^3.3.0"
metaphor-python = "^0.1.11"
pydantic = "^2.5.0"
pydantic-settings = "^2.1.0"
zep-python = "1.5.0"
pywin32 = { version = "^306", markers = "sys_platform == 'win32'" }
loguru = "^0.7.1"
langfuse = "^2.9.0"
pillow = "^10.2.0"
metal-sdk = "^2.5.0"
markupsafe = "^2.1.3"
extract-msg = "^0.47.0"
# jq is not available for windows
jq = { version = "^1.6.0", markers = "sys_platform != 'win32'" }
boto3 = "^1.34.0"
numexpr = "^2.8.6"
qianfan = "0.3.5"
pgvector = "^0.2.3"
pyautogen = "^0.2.0"
langchain-google-genai = "^0.0.6"
elasticsearch = "^8.12.0"
pytube = "^15.0.0"
python-socketio = "^5.11.0"
llama-index = "^0.10.13"
langchain-openai = "^0.0.5"
unstructured = { extras = ["md"], version = "^0.12.4" }
<<<<<<< HEAD
opentelemetry-api = "^1.23.0"
opentelemetry-sdk = "^1.23.0"
opentelemetry-exporter-otlp = "^1.23.0"
opentelemetry-instrumentation-fastapi = "^0.44b0"
opentelemetry-instrumentation-httpx = "^0.44b0"
opentelemetry-instrumentation-asgi = "^0.44b0"
=======
dspy-ai = "^2.4.0"
crewai = "^0.22.5"
langchain-anthropic = "^0.1.4"
python-docx = "^1.1.0"
>>>>>>> f672a116

[tool.poetry.group.dev.dependencies]
pytest-asyncio = "^0.23.1"
types-redis = "^4.6.0.5"
ipykernel = "^6.29.0"
mypy = "^1.8.0"
ruff = "^0.2.1"
httpx = "*"
pytest = "^8.0.0"
types-requests = "^2.31.0"
requests = "^2.31.0"
pytest-cov = "^4.1.0"
pandas-stubs = "^2.1.4.231227"
types-pillow = "^10.2.0.20240213"
types-pyyaml = "^6.0.12.8"
types-python-jose = "^3.3.4.8"
types-passlib = "^1.7.7.13"
locust = "^2.23.1"
pytest-mock = "^3.12.0"
pytest-xdist = "^3.5.0"
types-pywin32 = "^306.0.0.4"
types-google-cloud-ndb = "^2.2.0.0"
pytest-sugar = "^1.0.0"
pytest-instafail = "^0.5.0"
respx = "^0.20.2"


[tool.poetry.extras]
deploy = ["langchain-serve", "celery", "redis", "flower"]
local = ["llama-cpp-python", "sentence-transformers", "ctransformers"]
all = ["deploy", "local"]


[tool.pytest.ini_options]
minversion = "6.0"
addopts = "-ra"
testpaths = ["tests", "integration"]
console_output_style = "progress"
filterwarnings = ["ignore::DeprecationWarning"]
log_cli = true
markers = ["async_test"]


[tool.ruff]
exclude = ["src/backend/langflow/alembic/*"]
line-length = 120

[tool.mypy]
plugins = ["pydantic.mypy"]
follow_imports = "silent"

[build-system]
requires = ["poetry-core"]
build-backend = "poetry.core.masonry.api"<|MERGE_RESOLUTION|>--- conflicted
+++ resolved
@@ -105,19 +105,16 @@
 llama-index = "^0.10.13"
 langchain-openai = "^0.0.5"
 unstructured = { extras = ["md"], version = "^0.12.4" }
-<<<<<<< HEAD
 opentelemetry-api = "^1.23.0"
 opentelemetry-sdk = "^1.23.0"
 opentelemetry-exporter-otlp = "^1.23.0"
 opentelemetry-instrumentation-fastapi = "^0.44b0"
 opentelemetry-instrumentation-httpx = "^0.44b0"
 opentelemetry-instrumentation-asgi = "^0.44b0"
-=======
 dspy-ai = "^2.4.0"
 crewai = "^0.22.5"
 langchain-anthropic = "^0.1.4"
 python-docx = "^1.1.0"
->>>>>>> f672a116
 
 [tool.poetry.group.dev.dependencies]
 pytest-asyncio = "^0.23.1"
